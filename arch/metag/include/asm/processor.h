--- conflicted
+++ resolved
@@ -23,11 +23,7 @@
 #define STACK_TOP	(TASK_SIZE - PAGE_SIZE)
 #define STACK_TOP_MAX	STACK_TOP
 /* Maximum virtual space for stack */
-<<<<<<< HEAD
-#define STACK_SIZE_MAX	(1 << 28)	/* 256 MB */
-=======
 #define STACK_SIZE_MAX	(CONFIG_MAX_STACK_SIZE_MB*1024*1024)
->>>>>>> 40dde7e2
 
 /* This decides where the kernel will search for a free chunk of vm
  * space during mmap's.
