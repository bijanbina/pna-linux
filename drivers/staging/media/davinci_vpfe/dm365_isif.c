/*
 * Copyright (C) 2012 Texas Instruments Inc
 *
 * This program is free software; you can redistribute it and/or
 * modify it under the terms of the GNU General Public License as
 * published by the Free Software Foundation version 2.
 *
 * This program is distributed in the hope that it will be useful,
 * but WITHOUT ANY WARRANTY; without even the implied warranty of
 * MERCHANTABILITY or FITNESS FOR A PARTICULAR PURPOSE.  See the
 * GNU General Public License for more details.
 *
 * You should have received a copy of the GNU General Public License
 * along with this program; if not, write to the Free Software
 * Foundation, Inc., 59 Temple Place, Suite 330, Boston, MA  02111-1307 USA
 *
 * Contributors:
 *      Manjunath Hadli <manjunath.hadli@ti.com>
 *      Prabhakar Lad <prabhakar.lad@ti.com>
 */

#include <linux/delay.h>
#include "dm365_isif.h"
#include "vpfe_mc_capture.h"

#define MAX_WIDTH	4096
#define MAX_HEIGHT	4096

static const unsigned int isif_fmts[] = {
	MEDIA_BUS_FMT_YUYV8_2X8,
	MEDIA_BUS_FMT_UYVY8_2X8,
	MEDIA_BUS_FMT_YUYV8_1X16,
	MEDIA_BUS_FMT_YUYV10_1X20,
	MEDIA_BUS_FMT_SGRBG12_1X12,
	MEDIA_BUS_FMT_SGRBG10_ALAW8_1X8,
	MEDIA_BUS_FMT_SGRBG10_DPCM8_1X8,
};

#define ISIF_COLPTN_R_Ye	0x0
#define ISIF_COLPTN_Gr_Cy	0x1
#define ISIF_COLPTN_Gb_G	0x2
#define ISIF_COLPTN_B_Mg	0x3

#define ISIF_CCOLP_CP01_0	0
#define ISIF_CCOLP_CP03_2	2
#define ISIF_CCOLP_CP05_4	4
#define ISIF_CCOLP_CP07_6	6
#define ISIF_CCOLP_CP11_0	8
#define ISIF_CCOLP_CP13_2	10
#define ISIF_CCOLP_CP15_4	12
#define ISIF_CCOLP_CP17_6	14

static const u32 isif_sgrbg_pattern =
	ISIF_COLPTN_Gr_Cy <<  ISIF_CCOLP_CP01_0 |
	ISIF_COLPTN_R_Ye  << ISIF_CCOLP_CP03_2 |
	ISIF_COLPTN_B_Mg  << ISIF_CCOLP_CP05_4 |
	ISIF_COLPTN_Gb_G  << ISIF_CCOLP_CP07_6 |
	ISIF_COLPTN_Gr_Cy << ISIF_CCOLP_CP11_0 |
	ISIF_COLPTN_R_Ye  << ISIF_CCOLP_CP13_2 |
	ISIF_COLPTN_B_Mg  << ISIF_CCOLP_CP15_4 |
	ISIF_COLPTN_Gb_G  << ISIF_CCOLP_CP17_6;

static const u32 isif_srggb_pattern =
	ISIF_COLPTN_R_Ye  << ISIF_CCOLP_CP01_0 |
	ISIF_COLPTN_Gr_Cy << ISIF_CCOLP_CP03_2 |
	ISIF_COLPTN_Gb_G  << ISIF_CCOLP_CP05_4 |
	ISIF_COLPTN_B_Mg  << ISIF_CCOLP_CP07_6 |
	ISIF_COLPTN_R_Ye  << ISIF_CCOLP_CP11_0 |
	ISIF_COLPTN_Gr_Cy << ISIF_CCOLP_CP13_2 |
	ISIF_COLPTN_Gb_G  << ISIF_CCOLP_CP15_4 |
	ISIF_COLPTN_B_Mg  << ISIF_CCOLP_CP17_6;

static inline u32 isif_read(void __iomem *base_addr, u32 offset)
{
	return readl(base_addr + offset);
}

static inline void isif_write(void __iomem *base_addr, u32 val, u32 offset)
{
	writel(val, base_addr + offset);
}

static inline u32 isif_merge(void __iomem *base_addr, u32 mask, u32 val,
			     u32 offset)
{
	u32 new_val = (isif_read(base_addr, offset) & ~mask) | (val & mask);

	isif_write(base_addr, new_val, offset);

	return new_val;
}

static void isif_enable_output_to_sdram(struct vpfe_isif_device *isif, int en)
{
	isif_merge(isif->isif_cfg.base_addr, ISIF_SYNCEN_WEN_MASK,
		   en << ISIF_SYNCEN_WEN_SHIFT, SYNCEN);
}

static inline void
isif_regw_lin_tbl(struct vpfe_isif_device *isif, u32 val, u32 offset, int i)
{
	if (!i)
		writel(val, isif->isif_cfg.linear_tbl0_addr + offset);
	else
		writel(val, isif->isif_cfg.linear_tbl1_addr + offset);
}

static void isif_disable_all_modules(struct vpfe_isif_device *isif)
{
	/* disable BC */
	isif_write(isif->isif_cfg.base_addr, 0, CLAMPCFG);
	/* disable vdfc */
	isif_write(isif->isif_cfg.base_addr, 0, DFCCTL);
	/* disable CSC */
	isif_write(isif->isif_cfg.base_addr, 0, CSCCTL);
	/* disable linearization */
	isif_write(isif->isif_cfg.base_addr, 0, LINCFG0);
}

static void isif_enable(struct vpfe_isif_device *isif, int en)
{
	if (!en)
		/* Before disable isif, disable all ISIF modules */
		isif_disable_all_modules(isif);

	/*
	 * wait for next VD. Assume lowest scan rate is 12 Hz. So
	 * 100 msec delay is good enough
	 */
	msleep(100);
	isif_merge(isif->isif_cfg.base_addr, ISIF_SYNCEN_VDHDEN_MASK,
		   en, SYNCEN);
}

/*
 * ISIF helper functions
 */

#define DM365_ISIF_MDFS_OFFSET		15
#define DM365_ISIF_MDFS_MASK		0x1

/* get field id in isif hardware */
enum v4l2_field vpfe_isif_get_fid(struct vpfe_device *vpfe_dev)
{
	struct vpfe_isif_device *isif = &vpfe_dev->vpfe_isif;
	u32 field_status;

	field_status = isif_read(isif->isif_cfg.base_addr, MODESET);
	field_status = (field_status >> DM365_ISIF_MDFS_OFFSET) &
			DM365_ISIF_MDFS_MASK;
	return field_status;
}

static int
isif_set_pixel_format(struct vpfe_isif_device *isif, unsigned int pixfmt)
{
	if (isif->formats[ISIF_PAD_SINK].code == MEDIA_BUS_FMT_SGRBG12_1X12) {
		if (pixfmt == V4L2_PIX_FMT_SBGGR16)
			isif->isif_cfg.data_pack = ISIF_PACK_16BIT;
		else if ((pixfmt == V4L2_PIX_FMT_SGRBG10DPCM8) ||
				(pixfmt == V4L2_PIX_FMT_SGRBG10ALAW8))
			isif->isif_cfg.data_pack = ISIF_PACK_8BIT;
		else
			return -EINVAL;

		isif->isif_cfg.bayer.pix_fmt = ISIF_PIXFMT_RAW;
		isif->isif_cfg.bayer.v4l2_pix_fmt = pixfmt;
	} else {
		if (pixfmt == V4L2_PIX_FMT_YUYV)
			isif->isif_cfg.ycbcr.pix_order = ISIF_PIXORDER_YCBYCR;
		else if (pixfmt == V4L2_PIX_FMT_UYVY)
			isif->isif_cfg.ycbcr.pix_order = ISIF_PIXORDER_CBYCRY;
		else
			return -EINVAL;

		isif->isif_cfg.data_pack = ISIF_PACK_8BIT;
		isif->isif_cfg.ycbcr.v4l2_pix_fmt = pixfmt;
	}

	return 0;
}

static int
isif_set_frame_format(struct vpfe_isif_device *isif,
		      enum isif_frmfmt frm_fmt)
{
	if (isif->formats[ISIF_PAD_SINK].code == MEDIA_BUS_FMT_SGRBG12_1X12)
		isif->isif_cfg.bayer.frm_fmt = frm_fmt;
	else
		isif->isif_cfg.ycbcr.frm_fmt = frm_fmt;

	return 0;
}

static int isif_set_image_window(struct vpfe_isif_device *isif)
{
	struct v4l2_rect *win = &isif->crop;

	if (isif->formats[ISIF_PAD_SINK].code == MEDIA_BUS_FMT_SGRBG12_1X12) {
		isif->isif_cfg.bayer.win.top = win->top;
		isif->isif_cfg.bayer.win.left = win->left;
		isif->isif_cfg.bayer.win.width = win->width;
		isif->isif_cfg.bayer.win.height = win->height;
		return 0;
	}
	isif->isif_cfg.ycbcr.win.top = win->top;
	isif->isif_cfg.ycbcr.win.left = win->left;
	isif->isif_cfg.ycbcr.win.width = win->width;
	isif->isif_cfg.ycbcr.win.height = win->height;

	return 0;
}

static int
isif_set_buftype(struct vpfe_isif_device *isif, enum isif_buftype buf_type)
{
	if (isif->formats[ISIF_PAD_SINK].code == MEDIA_BUS_FMT_SGRBG12_1X12)
		isif->isif_cfg.bayer.buf_type = buf_type;
	else
		isif->isif_cfg.ycbcr.buf_type = buf_type;

	return 0;
}

/* configure format in isif hardware */
static int
isif_config_format(struct vpfe_device *vpfe_dev, unsigned int pad)
{
	struct vpfe_isif_device *vpfe_isif = &vpfe_dev->vpfe_isif;
	enum isif_frmfmt frm_fmt = ISIF_FRMFMT_INTERLACED;
	struct v4l2_pix_format format;
	int ret = 0;

	v4l2_fill_pix_format(&format, &vpfe_dev->vpfe_isif.formats[pad]);
	mbus_to_pix(&vpfe_dev->vpfe_isif.formats[pad], &format);

	if (isif_set_pixel_format(vpfe_isif, format.pixelformat) < 0) {
		v4l2_err(&vpfe_dev->v4l2_dev,
			 "Failed to set pixel format in isif\n");
		return -EINVAL;
	}

	/* call for s_crop will override these values */
	vpfe_isif->crop.left = 0;
	vpfe_isif->crop.top = 0;
	vpfe_isif->crop.width = format.width;
	vpfe_isif->crop.height = format.height;

	/* configure the image window */
	isif_set_image_window(vpfe_isif);

	switch (vpfe_dev->vpfe_isif.formats[pad].field) {
	case V4L2_FIELD_INTERLACED:
		/* do nothing, since it is default */
		ret = isif_set_buftype(vpfe_isif, ISIF_BUFTYPE_FLD_INTERLEAVED);
		break;

	case V4L2_FIELD_NONE:
		frm_fmt = ISIF_FRMFMT_PROGRESSIVE;
		/* buffer type only applicable for interlaced scan */
		break;

	case V4L2_FIELD_SEQ_TB:
		ret = isif_set_buftype(vpfe_isif, ISIF_BUFTYPE_FLD_SEPARATED);
		break;

	default:
		return -EINVAL;
	}

	/* set the frame format */
	if (!ret)
		ret = isif_set_frame_format(vpfe_isif, frm_fmt);

	return ret;
}

/*
 * isif_try_format() - Try video format on a pad
 * @isif: VPFE isif device
 * @cfg: V4L2 subdev pad config
 * @fmt: pointer to v4l2 subdev format structure
 */
static void
isif_try_format(struct vpfe_isif_device *isif, struct v4l2_subdev_pad_config *cfg,
		struct v4l2_subdev_format *fmt)
{
	unsigned int width = fmt->format.width;
	unsigned int height = fmt->format.height;
	unsigned int i;

	for (i = 0; i < ARRAY_SIZE(isif_fmts); i++) {
		if (fmt->format.code == isif_fmts[i])
			break;
	}

	/* If not found, use YUYV8_2x8 as default */
	if (i >= ARRAY_SIZE(isif_fmts))
		fmt->format.code = MEDIA_BUS_FMT_YUYV8_2X8;

	/* Clamp the size. */
	fmt->format.width = clamp_t(u32, width, 32, MAX_WIDTH);
	fmt->format.height = clamp_t(u32, height, 32, MAX_HEIGHT);

	/* The data formatter truncates the number of horizontal output
	 * pixels to a multiple of 16. To avoid clipping data, allow
	 * callers to request an output size bigger than the input size
	 * up to the nearest multiple of 16.
	 */
	if (fmt->pad == ISIF_PAD_SOURCE)
		fmt->format.width &= ~15;
}

/*
 * vpfe_isif_buffer_isr() - isif module non-progressive buffer scheduling isr
 * @isif: Pointer to isif subdevice.
 */
void vpfe_isif_buffer_isr(struct vpfe_isif_device *isif)
{
	struct vpfe_device *vpfe_dev = to_vpfe_device(isif);
	struct vpfe_video_device *video = &isif->video_out;
	enum v4l2_field field;
	int fid;

	if (!video->started)
		return;

	field = video->fmt.fmt.pix.field;

	if (field == V4L2_FIELD_NONE) {
		/* handle progressive frame capture */
		if (video->cur_frm != video->next_frm)
			vpfe_video_process_buffer_complete(video);
		return;
	}

	/* interlaced or TB capture check which field we
	 * are in hardware
	 */
	fid = vpfe_isif_get_fid(vpfe_dev);

	/* switch the software maintained field id */
	video->field_id ^= 1;
	if (fid == video->field_id) {
		/* we are in-sync here,continue */
		if (fid == 0) {
			/*
			 * One frame is just being captured. If the
			 * next frame is available, release the current
			 * frame and move on
			 */
			if (video->cur_frm != video->next_frm)
				vpfe_video_process_buffer_complete(video);
			/*
			 * based on whether the two fields are stored
			 * interleavely or separately in memory,
			 * reconfigure the ISIF memory address
			 */
			if (field == V4L2_FIELD_SEQ_TB)
				vpfe_video_schedule_bottom_field(video);
			return;
		}
		/*
		 * if one field is just being captured configure
		 * the next frame get the next frame from the
		 * empty queue if no frame is available hold on
		 * to the current buffer
		 */
		spin_lock(&video->dma_queue_lock);
		if (!list_empty(&video->dma_queue) &&
		video->cur_frm == video->next_frm)
			vpfe_video_schedule_next_buffer(video);
		spin_unlock(&video->dma_queue_lock);
	} else if (fid == 0) {
		/*
		 * out of sync. Recover from any hardware out-of-sync.
		 * May loose one frame
		 */
		video->field_id = fid;
	}
}

/*
 * vpfe_isif_vidint1_isr() - ISIF module progressive buffer scheduling isr
 * @isif: Pointer to isif subdevice.
 */
void vpfe_isif_vidint1_isr(struct vpfe_isif_device *isif)
{
	struct vpfe_video_device *video = &isif->video_out;

	if (!video->started)
		return;

	spin_lock(&video->dma_queue_lock);
	if (video->fmt.fmt.pix.field == V4L2_FIELD_NONE &&
	    !list_empty(&video->dma_queue) && video->cur_frm == video->next_frm)
		vpfe_video_schedule_next_buffer(video);

	spin_unlock(&video->dma_queue_lock);
}

/*
 * VPFE video operations
 */

static int isif_video_queue(struct vpfe_device *vpfe_dev, unsigned long addr)
{
	struct vpfe_isif_device *isif = &vpfe_dev->vpfe_isif;

	isif_write(isif->isif_cfg.base_addr, (addr >> 21) &
		ISIF_CADU_BITS, CADU);
	isif_write(isif->isif_cfg.base_addr, (addr >> 5) &
		ISIF_CADL_BITS, CADL);

	return 0;
}

static const struct vpfe_video_operations isif_video_ops = {
	.queue = isif_video_queue,
};

/*
 * V4L2 subdev operations
 */

/* Parameter operations */
static int isif_get_params(struct v4l2_subdev *sd, void *params)
{
	struct vpfe_isif_device *isif = v4l2_get_subdevdata(sd);

	/* only raw module parameters can be set through the IOCTL */
	if (isif->formats[ISIF_PAD_SINK].code != MEDIA_BUS_FMT_SGRBG12_1X12)
		return -EINVAL;
	memcpy(params, &isif->isif_cfg.bayer.config_params,
			sizeof(isif->isif_cfg.bayer.config_params));
	return 0;
}

static int isif_validate_df_csc_params(struct vpfe_isif_df_csc *df_csc)
{
	struct vpfe_isif_color_space_conv *csc;
	int err = -EINVAL;
	int i;

	if (!df_csc->df_or_csc) {
		/* csc configuration */
		csc = &df_csc->csc;
		if (csc->en) {
			for (i = 0; i < VPFE_ISIF_CSC_NUM_COEFF; i++)
				if (csc->coeff[i].integer >
				    ISIF_CSC_COEF_INTEG_MASK ||
				    csc->coeff[i].decimal >
				    ISIF_CSC_COEF_DECIMAL_MASK) {
					pr_err("Invalid CSC coefficients\n");
					return err;
				}
		}
	}
	if (df_csc->start_pix > ISIF_DF_CSC_SPH_MASK) {
		pr_err("Invalid df_csc start pix value\n");
		return err;
	}

	if (df_csc->num_pixels > ISIF_DF_NUMPIX) {
		pr_err("Invalid df_csc num pixels value\n");
		return err;
	}

	if (df_csc->start_line > ISIF_DF_CSC_LNH_MASK) {
		pr_err("Invalid df_csc start_line value\n");
		return err;
	}

	if (df_csc->num_lines > ISIF_DF_NUMLINES) {
		pr_err("Invalid df_csc num_lines value\n");
		return err;
	}

	return 0;
}

#define DM365_ISIF_MAX_VDFLSFT		4
#define DM365_ISIF_MAX_VDFSLV		4095
#define DM365_ISIF_MAX_DFCMEM0		0x1fff
#define DM365_ISIF_MAX_DFCMEM1		0x1fff

static int isif_validate_dfc_params(struct vpfe_isif_dfc *dfc)
{
	int err = -EINVAL;
	int i;

	if (!dfc->en)
		return 0;

	if (dfc->corr_whole_line > 1) {
		pr_err("Invalid corr_whole_line value\n");
		return err;
	}

	if (dfc->def_level_shift > DM365_ISIF_MAX_VDFLSFT) {
		pr_err("Invalid def_level_shift value\n");
		return err;
	}

	if (dfc->def_sat_level > DM365_ISIF_MAX_VDFSLV) {
		pr_err("Invalid def_sat_level value\n");
		return err;
	}

	if (!dfc->num_vdefects ||
	    dfc->num_vdefects > VPFE_ISIF_VDFC_TABLE_SIZE) {
		pr_err("Invalid num_vdefects value\n");
		return err;
	}

	for (i = 0; i < VPFE_ISIF_VDFC_TABLE_SIZE; i++) {
		if (dfc->table[i].pos_vert > DM365_ISIF_MAX_DFCMEM0) {
			pr_err("Invalid pos_vert value\n");
			return err;
		}
		if (dfc->table[i].pos_horz > DM365_ISIF_MAX_DFCMEM1) {
			pr_err("Invalid pos_horz value\n");
			return err;
		}
	}

	return 0;
}

#define DM365_ISIF_MAX_CLVRV			0xfff
#define DM365_ISIF_MAX_CLDC			0x1fff
#define DM365_ISIF_MAX_CLHSH			0x1fff
#define DM365_ISIF_MAX_CLHSV			0x1fff
#define DM365_ISIF_MAX_CLVSH			0x1fff
#define DM365_ISIF_MAX_CLVSV			0x1fff
#define DM365_ISIF_MAX_HEIGHT_BLACK_REGION	0x1fff

static int isif_validate_bclamp_params(struct vpfe_isif_black_clamp *bclamp)
{
	int err = -EINVAL;

	if (bclamp->dc_offset > DM365_ISIF_MAX_CLDC) {
		pr_err("Invalid bclamp dc_offset value\n");
		return err;
	}
	if (!bclamp->en)
		return 0;
	if (bclamp->horz.clamp_pix_limit > 1) {
		pr_err("Invalid bclamp horz clamp_pix_limit value\n");
		return err;
	}
	if (bclamp->horz.win_count_calc < 1 ||
			bclamp->horz.win_count_calc > 32) {
		pr_err("Invalid bclamp horz win_count_calc value\n");
		return err;
	}
	if (bclamp->horz.win_start_h_calc > DM365_ISIF_MAX_CLHSH) {
		pr_err("Invalid bclamp win_start_v_calc value\n");
		return err;
	}

	if (bclamp->horz.win_start_v_calc > DM365_ISIF_MAX_CLHSV) {
		pr_err("Invalid bclamp win_start_v_calc value\n");
		return err;
	}
	if (bclamp->vert.reset_clamp_val > DM365_ISIF_MAX_CLVRV) {
		pr_err("Invalid bclamp reset_clamp_val value\n");
		return err;
	}
	if (bclamp->vert.ob_v_sz_calc > DM365_ISIF_MAX_HEIGHT_BLACK_REGION) {
		pr_err("Invalid bclamp ob_v_sz_calc value\n");
		return err;
	}
	if (bclamp->vert.ob_start_h > DM365_ISIF_MAX_CLVSH) {
		pr_err("Invalid bclamp ob_start_h value\n");
		return err;
	}
	if (bclamp->vert.ob_start_v > DM365_ISIF_MAX_CLVSV) {
		pr_err("Invalid bclamp ob_start_h value\n");
		return err;
	}
	return 0;
}

static int
isif_validate_raw_params(struct vpfe_isif_raw_config *params)
{
	int ret;

	ret = isif_validate_df_csc_params(&params->df_csc);
	if (ret)
		return ret;
	ret = isif_validate_dfc_params(&params->dfc);
	if (ret)
		return ret;
	ret = isif_validate_bclamp_params(&params->bclamp);
	return ret;
}

static int isif_set_params(struct v4l2_subdev *sd, void *params)
{
	struct vpfe_isif_device *isif = v4l2_get_subdevdata(sd);
	struct vpfe_isif_raw_config isif_raw_params;
	int ret = -EINVAL;

	/* only raw module parameters can be set through the IOCTL */
	if (isif->formats[ISIF_PAD_SINK].code != MEDIA_BUS_FMT_SGRBG12_1X12)
		return ret;

	memcpy(&isif_raw_params, params, sizeof(isif_raw_params));
	if (!isif_validate_raw_params(&isif_raw_params)) {
		memcpy(&isif->isif_cfg.bayer.config_params, &isif_raw_params,
			sizeof(isif_raw_params));
		ret = 0;
	}
	return ret;
}
/*
 * isif_ioctl() - isif module private ioctl's
 * @sd: VPFE isif V4L2 subdevice
 * @cmd: ioctl command
 * @arg: ioctl argument
 *
 * Return 0 on success or a negative error code otherwise.
 */
static long isif_ioctl(struct v4l2_subdev *sd, unsigned int cmd, void *arg)
{
	int ret;

	switch (cmd) {
	case VIDIOC_VPFE_ISIF_S_RAW_PARAMS:
		ret = isif_set_params(sd, arg);
		break;

	case VIDIOC_VPFE_ISIF_G_RAW_PARAMS:
		ret = isif_get_params(sd, arg);
		break;

	default:
		ret = -ENOIOCTLCMD;
	}
	return ret;
}

static void isif_config_gain_offset(struct vpfe_isif_device *isif)
{
	struct vpfe_isif_gain_offsets_adj *gain_off_ptr =
		&isif->isif_cfg.bayer.config_params.gain_offset;
	void __iomem *base = isif->isif_cfg.base_addr;
	u32 val;

	val = ((gain_off_ptr->gain_sdram_en & 1) << GAIN_SDRAM_EN_SHIFT) |
	      ((gain_off_ptr->gain_ipipe_en & 1) << GAIN_IPIPE_EN_SHIFT) |
	      ((gain_off_ptr->gain_h3a_en & 1) << GAIN_H3A_EN_SHIFT) |
	      ((gain_off_ptr->offset_sdram_en & 1) << OFST_SDRAM_EN_SHIFT) |
	      ((gain_off_ptr->offset_ipipe_en & 1) << OFST_IPIPE_EN_SHIFT) |
	      ((gain_off_ptr->offset_h3a_en & 1) << OFST_H3A_EN_SHIFT);
	isif_merge(base, GAIN_OFFSET_EN_MASK, val, CGAMMAWD);

	isif_write(base, isif->isif_cfg.isif_gain_params.cr_gain, CRGAIN);
	isif_write(base, isif->isif_cfg.isif_gain_params.cgr_gain, CGRGAIN);
	isif_write(base, isif->isif_cfg.isif_gain_params.cgb_gain, CGBGAIN);
	isif_write(base, isif->isif_cfg.isif_gain_params.cb_gain, CBGAIN);
	isif_write(base, isif->isif_cfg.isif_gain_params.offset & OFFSET_MASK,
		   COFSTA);

}

static void isif_config_bclamp(struct vpfe_isif_device *isif,
		   struct vpfe_isif_black_clamp *bc)
{
	u32 val;

	/**
	 * DC Offset is always added to image data irrespective of bc enable
	 * status
	 */
	val = bc->dc_offset & ISIF_BC_DCOFFSET_MASK;
	isif_write(isif->isif_cfg.base_addr, val, CLDCOFST);

	if (!bc->en)
		return;

	val = (bc->bc_mode_color & ISIF_BC_MODE_COLOR_MASK) <<
		ISIF_BC_MODE_COLOR_SHIFT;

	/* Enable BC and horizontal clamp calculation paramaters */
	val = val | 1 | ((bc->horz.mode & ISIF_HORZ_BC_MODE_MASK) <<
	      ISIF_HORZ_BC_MODE_SHIFT);

	isif_write(isif->isif_cfg.base_addr, val, CLAMPCFG);

	if (bc->horz.mode != VPFE_ISIF_HORZ_BC_DISABLE) {
		/*
		 * Window count for calculation
		 * Base window selection
		 * pixel limit
		 * Horizontal size of window
		 * vertical size of the window
		 * Horizontal start position of the window
		 * Vertical start position of the window
		 */
		val = (bc->horz.win_count_calc & ISIF_HORZ_BC_WIN_COUNT_MASK) |
		      ((bc->horz.base_win_sel_calc & 1) <<
		      ISIF_HORZ_BC_WIN_SEL_SHIFT) |
		      ((bc->horz.clamp_pix_limit & 1) <<
		      ISIF_HORZ_BC_PIX_LIMIT_SHIFT) |
		      ((bc->horz.win_h_sz_calc &
		      ISIF_HORZ_BC_WIN_H_SIZE_MASK) <<
		      ISIF_HORZ_BC_WIN_H_SIZE_SHIFT) |
		      ((bc->horz.win_v_sz_calc &
		      ISIF_HORZ_BC_WIN_V_SIZE_MASK) <<
		      ISIF_HORZ_BC_WIN_V_SIZE_SHIFT);

		isif_write(isif->isif_cfg.base_addr, val, CLHWIN0);

		val = bc->horz.win_start_h_calc & ISIF_HORZ_BC_WIN_START_H_MASK;
		isif_write(isif->isif_cfg.base_addr, val, CLHWIN1);

		val = bc->horz.win_start_v_calc & ISIF_HORZ_BC_WIN_START_V_MASK;
		isif_write(isif->isif_cfg.base_addr, val, CLHWIN2);
	}

	/* vertical clamp calculation paramaters */
	/* OB H Valid */
	val = bc->vert.ob_h_sz_calc & ISIF_VERT_BC_OB_H_SZ_MASK;

	/* Reset clamp value sel for previous line */
	val |= (bc->vert.reset_val_sel & ISIF_VERT_BC_RST_VAL_SEL_MASK) <<
				ISIF_VERT_BC_RST_VAL_SEL_SHIFT;

	/* Line average coefficient */
	val |= bc->vert.line_ave_coef << ISIF_VERT_BC_LINE_AVE_COEF_SHIFT;
	isif_write(isif->isif_cfg.base_addr, val, CLVWIN0);

	/* Configured reset value */
	if (bc->vert.reset_val_sel == VPFE_ISIF_VERT_BC_USE_CONFIG_CLAMP_VAL) {
		val = bc->vert.reset_clamp_val & ISIF_VERT_BC_RST_VAL_MASK;
		isif_write(isif->isif_cfg.base_addr, val, CLVRV);
	}

	/* Optical Black horizontal start position */
	val = bc->vert.ob_start_h & ISIF_VERT_BC_OB_START_HORZ_MASK;
	isif_write(isif->isif_cfg.base_addr, val, CLVWIN1);

	/* Optical Black vertical start position */
	val = bc->vert.ob_start_v & ISIF_VERT_BC_OB_START_VERT_MASK;
	isif_write(isif->isif_cfg.base_addr, val, CLVWIN2);

	val = bc->vert.ob_v_sz_calc & ISIF_VERT_BC_OB_VERT_SZ_MASK;
	isif_write(isif->isif_cfg.base_addr, val, CLVWIN3);

	/* Vertical start position for BC subtraction */
	val = bc->vert_start_sub & ISIF_BC_VERT_START_SUB_V_MASK;
	isif_write(isif->isif_cfg.base_addr, val, CLSV);
}

/* This function will configure the window size to be capture in ISIF reg */
static void
isif_setwin(struct vpfe_isif_device *isif, struct v4l2_rect *image_win,
	    enum isif_frmfmt frm_fmt, int ppc, int mode)
{
	int horz_nr_pixels;
	int vert_nr_lines;
	int horz_start;
	int vert_start;
	int mid_img;

	/*
	 * ppc - per pixel count. indicates how many pixels per cell
	 * output to SDRAM. example, for ycbcr, it is one y and one c, so 2.
	 * raw capture this is 1
	 */
	horz_start = image_win->left << (ppc - 1);
	horz_nr_pixels = (image_win->width << (ppc - 1)) - 1;

	/* Writing the horizontal info into the registers */
	isif_write(isif->isif_cfg.base_addr,
		   horz_start & START_PX_HOR_MASK, SPH);
	isif_write(isif->isif_cfg.base_addr,
		   horz_nr_pixels & NUM_PX_HOR_MASK, LNH);
	vert_start = image_win->top;

	if (frm_fmt == ISIF_FRMFMT_INTERLACED) {
		vert_nr_lines = (image_win->height >> 1) - 1;
		vert_start >>= 1;
		/* To account for VD since line 0 doesn't have any data */
		vert_start += 1;
	} else {
		/* To account for VD since line 0 doesn't have any data */
		vert_start += 1;
		vert_nr_lines = image_win->height - 1;
		/* configure VDINT0 and VDINT1 */
		mid_img = vert_start + (image_win->height / 2);
		isif_write(isif->isif_cfg.base_addr, mid_img, VDINT1);
	}

	if (!mode)
		isif_write(isif->isif_cfg.base_addr, 0, VDINT0);
	else
		isif_write(isif->isif_cfg.base_addr, vert_nr_lines, VDINT0);
	isif_write(isif->isif_cfg.base_addr,
		   vert_start & START_VER_ONE_MASK, SLV0);
	isif_write(isif->isif_cfg.base_addr,
		   vert_start & START_VER_TWO_MASK, SLV1);
	isif_write(isif->isif_cfg.base_addr,
		   vert_nr_lines & NUM_LINES_VER, LNV);
}

#define DM365_ISIF_DFCMWR_MEMORY_WRITE		1
#define DM365_ISIF_DFCMRD_MEMORY_READ		0x2

static void
isif_config_dfc(struct vpfe_isif_device *isif, struct vpfe_isif_dfc *vdfc)
{
#define DFC_WRITE_WAIT_COUNT	1000
	u32 count = DFC_WRITE_WAIT_COUNT;
	u32 val;
	int i;

	if (!vdfc->en)
		return;

	/* Correction mode */
	val = (vdfc->corr_mode & ISIF_VDFC_CORR_MOD_MASK) <<
	       ISIF_VDFC_CORR_MOD_SHIFT;

	/* Correct whole line or partial */
	if (vdfc->corr_whole_line)
		val |= 1 << ISIF_VDFC_CORR_WHOLE_LN_SHIFT;

	/* level shift value */
	val |= (vdfc->def_level_shift & ISIF_VDFC_LEVEL_SHFT_MASK) <<
		ISIF_VDFC_LEVEL_SHFT_SHIFT;

	isif_write(isif->isif_cfg.base_addr, val, DFCCTL);

	/* Defect saturation level */
	val = vdfc->def_sat_level & ISIF_VDFC_SAT_LEVEL_MASK;
	isif_write(isif->isif_cfg.base_addr, val, VDFSATLV);

	isif_write(isif->isif_cfg.base_addr, vdfc->table[0].pos_vert &
		   ISIF_VDFC_POS_MASK, DFCMEM0);
	isif_write(isif->isif_cfg.base_addr, vdfc->table[0].pos_horz &
		   ISIF_VDFC_POS_MASK, DFCMEM1);
	if (vdfc->corr_mode == VPFE_ISIF_VDFC_NORMAL ||
	    vdfc->corr_mode == VPFE_ISIF_VDFC_HORZ_INTERPOL_IF_SAT) {
		isif_write(isif->isif_cfg.base_addr,
			   vdfc->table[0].level_at_pos, DFCMEM2);
		isif_write(isif->isif_cfg.base_addr,
			   vdfc->table[0].level_up_pixels, DFCMEM3);
		isif_write(isif->isif_cfg.base_addr,
			   vdfc->table[0].level_low_pixels, DFCMEM4);
	}

	val = isif_read(isif->isif_cfg.base_addr, DFCMEMCTL);
	/* set DFCMARST and set DFCMWR */
	val |= 1 << ISIF_DFCMEMCTL_DFCMARST_SHIFT;
	val |= 1;
	isif_write(isif->isif_cfg.base_addr, val, DFCMEMCTL);

	while (count && (isif_read(isif->isif_cfg.base_addr, DFCMEMCTL) & 0x01))
		count--;

	val = isif_read(isif->isif_cfg.base_addr, DFCMEMCTL);
	if (!count) {
		pr_debug("defect table write timeout !!\n");
		return;
	}

	for (i = 1; i < vdfc->num_vdefects; i++) {
		isif_write(isif->isif_cfg.base_addr, vdfc->table[i].pos_vert &
			ISIF_VDFC_POS_MASK, DFCMEM0);

		isif_write(isif->isif_cfg.base_addr, vdfc->table[i].pos_horz &
			ISIF_VDFC_POS_MASK, DFCMEM1);

		if (vdfc->corr_mode == VPFE_ISIF_VDFC_NORMAL ||
		    vdfc->corr_mode == VPFE_ISIF_VDFC_HORZ_INTERPOL_IF_SAT) {
			isif_write(isif->isif_cfg.base_addr,
				   vdfc->table[i].level_at_pos, DFCMEM2);
			isif_write(isif->isif_cfg.base_addr,
				   vdfc->table[i].level_up_pixels, DFCMEM3);
			isif_write(isif->isif_cfg.base_addr,
				   vdfc->table[i].level_low_pixels, DFCMEM4);
		}
		val = isif_read(isif->isif_cfg.base_addr, DFCMEMCTL);
		/* clear DFCMARST and set DFCMWR */
		val &= ~(1 << ISIF_DFCMEMCTL_DFCMARST_SHIFT);
		val |= 1;
		isif_write(isif->isif_cfg.base_addr, val, DFCMEMCTL);

		count = DFC_WRITE_WAIT_COUNT;
		while (count && (isif_read(isif->isif_cfg.base_addr,
			DFCMEMCTL) & 0x01))
			count--;

		val = isif_read(isif->isif_cfg.base_addr, DFCMEMCTL);
		if (!count) {
			pr_debug("defect table write timeout !!\n");
			return;
		}
	}
	if (vdfc->num_vdefects < VPFE_ISIF_VDFC_TABLE_SIZE) {
		/* Extra cycle needed */
		isif_write(isif->isif_cfg.base_addr, 0, DFCMEM0);
		isif_write(isif->isif_cfg.base_addr,
			   DM365_ISIF_MAX_DFCMEM1, DFCMEM1);
		isif_write(isif->isif_cfg.base_addr,
			   DM365_ISIF_DFCMWR_MEMORY_WRITE, DFCMEMCTL);
	}
	/* enable VDFC */
	isif_merge(isif->isif_cfg.base_addr, (1 << ISIF_VDFC_EN_SHIFT),
		   (1 << ISIF_VDFC_EN_SHIFT), DFCCTL);

	isif_merge(isif->isif_cfg.base_addr, (1 << ISIF_VDFC_EN_SHIFT),
		   (0 << ISIF_VDFC_EN_SHIFT), DFCCTL);

	isif_write(isif->isif_cfg.base_addr, 0x6, DFCMEMCTL);
	for (i = 0; i < vdfc->num_vdefects; i++) {
		count = DFC_WRITE_WAIT_COUNT;
		while (count &&
			(isif_read(isif->isif_cfg.base_addr, DFCMEMCTL) & 0x2))
			count--;
		val = isif_read(isif->isif_cfg.base_addr, DFCMEMCTL);
		if (!count) {
			pr_debug("defect table write timeout !!\n");
			return;
		}
		isif_write(isif->isif_cfg.base_addr,
			   DM365_ISIF_DFCMRD_MEMORY_READ, DFCMEMCTL);
	}
}

static void
isif_config_csc(struct vpfe_isif_device *isif, struct vpfe_isif_df_csc *df_csc)
{
	u32 val1;
	u32 val2;
	u32 i;

	if (!df_csc->csc.en) {
		isif_write(isif->isif_cfg.base_addr, 0, CSCCTL);
		return;
	}
	/* initialize all bits to 0 */
	val1 = 0;
	for (i = 0; i < VPFE_ISIF_CSC_NUM_COEFF; i++) {
		if ((i % 2) == 0) {
			/* CSCM - LSB */
			val1 = ((df_csc->csc.coeff[i].integer &
				ISIF_CSC_COEF_INTEG_MASK) <<
				ISIF_CSC_COEF_INTEG_SHIFT) |
				((df_csc->csc.coeff[i].decimal &
				ISIF_CSC_COEF_DECIMAL_MASK));
		} else {

			/* CSCM - MSB */
			val2 = ((df_csc->csc.coeff[i].integer &
				ISIF_CSC_COEF_INTEG_MASK) <<
				ISIF_CSC_COEF_INTEG_SHIFT) |
				((df_csc->csc.coeff[i].decimal &
				ISIF_CSC_COEF_DECIMAL_MASK));
			val2 <<= ISIF_CSCM_MSB_SHIFT;
			val2 |= val1;
			isif_write(isif->isif_cfg.base_addr, val2,
				   (CSCM0 + ((i-1) << 1)));
		}
	}
	/* program the active area */
	isif_write(isif->isif_cfg.base_addr, df_csc->start_pix &
		ISIF_DF_CSC_SPH_MASK, FMTSPH);
	/*
	 * one extra pixel as required for CSC. Actually number of
	 * pixel - 1 should be configured in this register. So we
	 * need to subtract 1 before writing to FMTSPH, but we will
	 * not do this since csc requires one extra pixel
	 */
	isif_write(isif->isif_cfg.base_addr, df_csc->num_pixels &
		ISIF_DF_CSC_SPH_MASK, FMTLNH);
	isif_write(isif->isif_cfg.base_addr, df_csc->start_line &
		ISIF_DF_CSC_SPH_MASK, FMTSLV);
	/*
	 * one extra line as required for CSC. See reason documented for
	 * num_pixels
	 */
	isif_write(isif->isif_cfg.base_addr, df_csc->num_lines &
		ISIF_DF_CSC_SPH_MASK, FMTLNV);
	/* Enable CSC */
	isif_write(isif->isif_cfg.base_addr, 1, CSCCTL);
}

static void
isif_config_linearization(struct vpfe_isif_device *isif,
			  struct vpfe_isif_linearize *linearize)
{
	u32 val;
	u32 i;

	if (!linearize->en) {
		isif_write(isif->isif_cfg.base_addr, 0, LINCFG0);
		return;
	}
	/* shift value for correction */
	val = (linearize->corr_shft & ISIF_LIN_CORRSFT_MASK) <<
	      ISIF_LIN_CORRSFT_SHIFT;
	/* enable */
	val |= 1;
	isif_write(isif->isif_cfg.base_addr, val, LINCFG0);
	/* Scale factor */
	val = (linearize->scale_fact.integer & 1) <<
	      ISIF_LIN_SCALE_FACT_INTEG_SHIFT;
	val |= linearize->scale_fact.decimal & ISIF_LIN_SCALE_FACT_DECIMAL_MASK;
	isif_write(isif->isif_cfg.base_addr, val, LINCFG1);

	for (i = 0; i < VPFE_ISIF_LINEAR_TAB_SIZE; i++) {
		val = linearize->table[i] & ISIF_LIN_ENTRY_MASK;
		if (i%2)
			isif_regw_lin_tbl(isif, val, ((i >> 1) << 2), 1);
		else
			isif_regw_lin_tbl(isif, val, ((i >> 1) << 2), 0);
	}
}

static void
isif_config_culling(struct vpfe_isif_device *isif, struct vpfe_isif_cul *cul)
{
	u32 val;

	/* Horizontal pattern */
	val = cul->hcpat_even << CULL_PAT_EVEN_LINE_SHIFT;
	val |= cul->hcpat_odd;
	isif_write(isif->isif_cfg.base_addr, val, CULH);
	/* vertical pattern */
	isif_write(isif->isif_cfg.base_addr, cul->vcpat, CULV);
	/* LPF */
	isif_merge(isif->isif_cfg.base_addr, ISIF_LPF_MASK << ISIF_LPF_SHIFT,
		   cul->en_lpf << ISIF_LPF_SHIFT, MODESET);
}

static int isif_get_pix_fmt(u32 mbus_code)
{
	switch (mbus_code) {
	case MEDIA_BUS_FMT_SGRBG10_ALAW8_1X8:
	case MEDIA_BUS_FMT_SGRBG10_DPCM8_1X8:
	case MEDIA_BUS_FMT_SGRBG12_1X12:
		return ISIF_PIXFMT_RAW;

	case MEDIA_BUS_FMT_YUYV8_2X8:
	case MEDIA_BUS_FMT_UYVY8_2X8:
	case MEDIA_BUS_FMT_YUYV10_2X10:
	case MEDIA_BUS_FMT_Y8_1X8:
		return ISIF_PIXFMT_YCBCR_8BIT;

	case MEDIA_BUS_FMT_YUYV8_1X16:
	case MEDIA_BUS_FMT_YUYV10_1X20:
		return ISIF_PIXFMT_YCBCR_16BIT;

	default:
		break;
	}
	return -EINVAL;
}

#define ISIF_INTERLACE_INVERSE_MODE		0x4b6d
#define ISIF_INTERLACE_NON_INVERSE_MODE		0x0b6d
#define ISIF_PROGRESSIVE_INVERSE_MODE		0x4000
#define ISIF_PROGRESSIVE_NON_INVERSE_MODE	0x0000

static int isif_config_raw(struct v4l2_subdev *sd, int mode)
{
	struct vpfe_isif_device *isif = v4l2_get_subdevdata(sd);
	struct isif_params_raw *params = &isif->isif_cfg.bayer;
	struct vpfe_isif_raw_config *module_params =
				&isif->isif_cfg.bayer.config_params;
	struct v4l2_mbus_framefmt *format;
	int pix_fmt;
	u32 val;

	format = &isif->formats[ISIF_PAD_SINK];

	/* In case of user has set BT656IF earlier, it should be reset
	 * when configuring for raw input.
	 */
	isif_write(isif->isif_cfg.base_addr, 0, REC656IF);
	/* Configure CCDCFG register
	 * Set CCD Not to swap input since input is RAW data
	 * Set FID detection function to Latch at V-Sync
	 * Set WENLOG - isif valid area
	 * Set TRGSEL
	 * Set EXTRG
	 * Packed to 8 or 16 bits
	 */
	val = ISIF_YCINSWP_RAW | ISIF_CCDCFG_FIDMD_LATCH_VSYNC |
	      ISIF_CCDCFG_WENLOG_AND | ISIF_CCDCFG_TRGSEL_WEN |
	      ISIF_CCDCFG_EXTRG_DISABLE | (isif->isif_cfg.data_pack &
	      ISIF_DATA_PACK_MASK);
	isif_write(isif->isif_cfg.base_addr, val, CCDCFG);

	pix_fmt = isif_get_pix_fmt(format->code);
	if (pix_fmt < 0) {
		pr_debug("Invalid pix_fmt(input mode)\n");
		return -EINVAL;
	}
	/*
	 * Configure the vertical sync polarity(MODESET.VDPOL)
	 * Configure the horizontal sync polarity (MODESET.HDPOL)
	 * Configure frame id polarity (MODESET.FLDPOL)
	 * Configure data polarity
	 * Configure External WEN Selection
	 * Configure frame format(progressive or interlace)
	 * Configure pixel format (Input mode)
	 * Configure the data shift
	 */
	val = ISIF_VDHDOUT_INPUT | ((params->vd_pol & ISIF_VD_POL_MASK) <<
	      ISIF_VD_POL_SHIFT) | ((params->hd_pol & ISIF_HD_POL_MASK) <<
	      ISIF_HD_POL_SHIFT) | ((params->fid_pol & ISIF_FID_POL_MASK) <<
	      ISIF_FID_POL_SHIFT) | ((ISIF_DATAPOL_NORMAL &
	      ISIF_DATAPOL_MASK) << ISIF_DATAPOL_SHIFT) | ((ISIF_EXWEN_DISABLE &
	      ISIF_EXWEN_MASK) << ISIF_EXWEN_SHIFT) | ((params->frm_fmt &
	      ISIF_FRM_FMT_MASK) << ISIF_FRM_FMT_SHIFT) | ((pix_fmt &
	      ISIF_INPUT_MASK) << ISIF_INPUT_SHIFT);

	/* currently only MEDIA_BUS_FMT_SGRBG12_1X12 is
	 * supported. shift appropriately depending on
	 * different MBUS fmt's added
	 */
	if (format->code == MEDIA_BUS_FMT_SGRBG12_1X12)
		val |= ((VPFE_ISIF_NO_SHIFT &
			ISIF_DATASFT_MASK) << ISIF_DATASFT_SHIFT);

	isif_write(isif->isif_cfg.base_addr, val, MODESET);
	/*
	 * Configure GAMMAWD register
	 * CFA pattern setting
	 */
	val = (params->cfa_pat & ISIF_GAMMAWD_CFA_MASK) <<
		ISIF_GAMMAWD_CFA_SHIFT;
	/* Gamma msb */
	if (params->v4l2_pix_fmt == V4L2_PIX_FMT_SGRBG10ALAW8)
		val = val | ISIF_ALAW_ENABLE;

	val = val | ((params->data_msb & ISIF_ALAW_GAMA_WD_MASK) <<
			ISIF_ALAW_GAMA_WD_SHIFT);

	isif_write(isif->isif_cfg.base_addr, val, CGAMMAWD);
	/* Configure DPCM compression settings */
	if (params->v4l2_pix_fmt == V4L2_PIX_FMT_SGRBG10DPCM8) {
		val =  1 << ISIF_DPCM_EN_SHIFT;
		val |= (params->dpcm_predictor &
			ISIF_DPCM_PREDICTOR_MASK) << ISIF_DPCM_PREDICTOR_SHIFT;
	}
	isif_write(isif->isif_cfg.base_addr, val, MISC);
	/* Configure Gain & Offset */
	isif_config_gain_offset(isif);
	/* Configure Color pattern */
	if (format->code == MEDIA_BUS_FMT_SGRBG12_1X12)
		val = isif_sgrbg_pattern;
	else
		/* default set to rggb */
		val = isif_srggb_pattern;

	isif_write(isif->isif_cfg.base_addr, val, CCOLP);

	/* Configure HSIZE register  */
	val = (params->horz_flip_en & ISIF_HSIZE_FLIP_MASK) <<
	      ISIF_HSIZE_FLIP_SHIFT;

	/* calculate line offset in 32 bytes based on pack value */
	if (isif->isif_cfg.data_pack == ISIF_PACK_8BIT)
		val |= ((params->win.width + 31) >> 5) & ISIF_LINEOFST_MASK;
	else if (isif->isif_cfg.data_pack == ISIF_PACK_12BIT)
		val |= ((((params->win.width + (params->win.width >> 2)) +
			31) >> 5) & ISIF_LINEOFST_MASK);
	else
		val |= (((params->win.width * 2) + 31) >> 5) &
			ISIF_LINEOFST_MASK;
	isif_write(isif->isif_cfg.base_addr, val, HSIZE);
	/* Configure SDOFST register  */
	if (params->frm_fmt == ISIF_FRMFMT_INTERLACED) {
		if (params->image_invert_en)
			/* For interlace inverse mode */
			isif_write(isif->isif_cfg.base_addr,
				   ISIF_INTERLACE_INVERSE_MODE, SDOFST);
		else
			/* For interlace non inverse mode */
			isif_write(isif->isif_cfg.base_addr,
				   ISIF_INTERLACE_NON_INVERSE_MODE, SDOFST);
	} else if (params->frm_fmt == ISIF_FRMFMT_PROGRESSIVE) {
		if (params->image_invert_en)
			isif_write(isif->isif_cfg.base_addr,
				   ISIF_PROGRESSIVE_INVERSE_MODE, SDOFST);
		else
			/* For progessive non inverse mode */
			isif_write(isif->isif_cfg.base_addr,
				   ISIF_PROGRESSIVE_NON_INVERSE_MODE, SDOFST);
	}
	/* Configure video window */
	isif_setwin(isif, &params->win, params->frm_fmt, 1, mode);
	/* Configure Black Clamp */
	isif_config_bclamp(isif, &module_params->bclamp);
	/* Configure Vertical Defection Pixel Correction */
	isif_config_dfc(isif, &module_params->dfc);
	if (!module_params->df_csc.df_or_csc)
		/* Configure Color Space Conversion */
		isif_config_csc(isif, &module_params->df_csc);

	isif_config_linearization(isif, &module_params->linearize);
	/* Configure Culling */
	isif_config_culling(isif, &module_params->culling);
	/* Configure Horizontal and vertical offsets(DFC,LSC,Gain) */
	val = module_params->horz_offset & ISIF_DATA_H_OFFSET_MASK;
	isif_write(isif->isif_cfg.base_addr, val, DATAHOFST);

	val = module_params->vert_offset & ISIF_DATA_V_OFFSET_MASK;
	isif_write(isif->isif_cfg.base_addr, val, DATAVOFST);

	return 0;
}

#define DM365_ISIF_HSIZE_MASK		0xffffffe0
#define DM365_ISIF_SDOFST_2_LINES	0x00000249

/* This function will configure ISIF for YCbCr parameters. */
static int isif_config_ycbcr(struct v4l2_subdev *sd, int mode)
{
	struct vpfe_isif_device *isif = v4l2_get_subdevdata(sd);
	struct isif_ycbcr_config *params = &isif->isif_cfg.ycbcr;
	struct v4l2_mbus_framefmt *format;
	int pix_fmt;
	u32 modeset;
	u32 ccdcfg;

	format = &isif->formats[ISIF_PAD_SINK];
	/*
	 * first reset the ISIF
	 * all registers have default values after reset
	 * This is important since we assume default values to be set in
	 * a lot of registers that we didn't touch
	 */
	/* start with all bits zero */
	ccdcfg = modeset = 0;
	pix_fmt = isif_get_pix_fmt(format->code);
	if (pix_fmt < 0) {
		pr_debug("Invalid pix_fmt(input mode)\n");
		return -EINVAL;
	}
	/* configure pixel format or input mode */
	modeset = modeset | ((pix_fmt & ISIF_INPUT_MASK) <<
		  ISIF_INPUT_SHIFT) | ((params->frm_fmt & ISIF_FRM_FMT_MASK) <<
		  ISIF_FRM_FMT_SHIFT) | (((params->fid_pol &
		  ISIF_FID_POL_MASK) << ISIF_FID_POL_SHIFT)) |
		  (((params->hd_pol & ISIF_HD_POL_MASK) << ISIF_HD_POL_SHIFT)) |
		  (((params->vd_pol & ISIF_VD_POL_MASK) << ISIF_VD_POL_SHIFT));
	/* pack the data to 8-bit CCDCCFG */
	switch (format->code) {
	case MEDIA_BUS_FMT_YUYV8_2X8:
	case MEDIA_BUS_FMT_UYVY8_2X8:
		if (pix_fmt != ISIF_PIXFMT_YCBCR_8BIT) {
			pr_debug("Invalid pix_fmt(input mode)\n");
			return -EINVAL;
		}
		modeset |= ((VPFE_PINPOL_NEGATIVE & ISIF_VD_POL_MASK) <<
				ISIF_VD_POL_SHIFT);
		isif_write(isif->isif_cfg.base_addr, 3, REC656IF);
		ccdcfg = ccdcfg | ISIF_PACK_8BIT | ISIF_YCINSWP_YCBCR;
		break;

	case MEDIA_BUS_FMT_YUYV10_2X10:
		if (pix_fmt != ISIF_PIXFMT_YCBCR_8BIT) {
			pr_debug("Invalid pix_fmt(input mode)\n");
			return -EINVAL;
		}
		/* setup BT.656, embedded sync  */
		isif_write(isif->isif_cfg.base_addr, 3, REC656IF);
		/* enable 10 bit mode in ccdcfg */
		ccdcfg = ccdcfg | ISIF_PACK_8BIT | ISIF_YCINSWP_YCBCR |
			ISIF_BW656_ENABLE;
		break;

	case MEDIA_BUS_FMT_YUYV10_1X20:
		if (pix_fmt != ISIF_PIXFMT_YCBCR_16BIT) {
			pr_debug("Invalid pix_fmt(input mode)\n");
			return -EINVAL;
		}
		isif_write(isif->isif_cfg.base_addr, 3, REC656IF);
		break;

	case MEDIA_BUS_FMT_Y8_1X8:
		ccdcfg |= ISIF_PACK_8BIT;
		ccdcfg |= ISIF_YCINSWP_YCBCR;
		if (pix_fmt != ISIF_PIXFMT_YCBCR_8BIT) {
			pr_debug("Invalid pix_fmt(input mode)\n");
			return -EINVAL;
		}
		break;

	case MEDIA_BUS_FMT_YUYV8_1X16:
		if (pix_fmt != ISIF_PIXFMT_YCBCR_16BIT) {
			pr_debug("Invalid pix_fmt(input mode)\n");
			return -EINVAL;
		}
		break;

	default:
		/* should never come here */
		pr_debug("Invalid interface type\n");
		return -EINVAL;
	}
	isif_write(isif->isif_cfg.base_addr, modeset, MODESET);
	/* Set up pix order */
	ccdcfg |= (params->pix_order & ISIF_PIX_ORDER_MASK) <<
		ISIF_PIX_ORDER_SHIFT;
	isif_write(isif->isif_cfg.base_addr, ccdcfg, CCDCFG);
	/* configure video window */
	if (format->code == MEDIA_BUS_FMT_YUYV10_1X20 ||
			format->code == MEDIA_BUS_FMT_YUYV8_1X16)
		isif_setwin(isif, &params->win, params->frm_fmt, 1, mode);
	else
		isif_setwin(isif, &params->win, params->frm_fmt, 2, mode);

	/*
	 * configure the horizontal line offset
	 * this is done by rounding up width to a multiple of 16 pixels
	 * and multiply by two to account for y:cb:cr 4:2:2 data
	 */
	isif_write(isif->isif_cfg.base_addr,
		   ((((params->win.width * 2) + 31) &
		   DM365_ISIF_HSIZE_MASK) >> 5), HSIZE);

	/* configure the memory line offset */
	if (params->frm_fmt == ISIF_FRMFMT_INTERLACED &&
	    params->buf_type == ISIF_BUFTYPE_FLD_INTERLEAVED)
		/* two fields are interleaved in memory */
		isif_write(isif->isif_cfg.base_addr,
			   DM365_ISIF_SDOFST_2_LINES, SDOFST);
	return 0;
}

static int isif_configure(struct v4l2_subdev *sd, int mode)
{
	struct vpfe_isif_device *isif = v4l2_get_subdevdata(sd);
	struct v4l2_mbus_framefmt *format;

	format = &isif->formats[ISIF_PAD_SINK];

	switch (format->code) {
	case MEDIA_BUS_FMT_SGRBG10_ALAW8_1X8:
	case MEDIA_BUS_FMT_SGRBG10_DPCM8_1X8:
	case MEDIA_BUS_FMT_SGRBG12_1X12:
		return isif_config_raw(sd, mode);

	case MEDIA_BUS_FMT_YUYV8_2X8:
	case MEDIA_BUS_FMT_UYVY8_2X8:
	case MEDIA_BUS_FMT_YUYV10_2X10:
	case MEDIA_BUS_FMT_Y8_1X8:
	case MEDIA_BUS_FMT_YUYV8_1X16:
	case MEDIA_BUS_FMT_YUYV10_1X20:
		return isif_config_ycbcr(sd, mode);

	default:
		break;
	}
	return -EINVAL;
}

/*
 * isif_set_stream() - Enable/Disable streaming on the ISIF module
 * @sd: VPFE ISIF V4L2 subdevice
 * @enable: Enable/disable stream
 */
static int isif_set_stream(struct v4l2_subdev *sd, int enable)
{
	struct vpfe_isif_device *isif = v4l2_get_subdevdata(sd);
	int ret;

	if (enable) {
		ret = isif_configure(sd,
			(isif->output == ISIF_OUTPUT_MEMORY) ? 0 : 1);
		if (ret)
			return ret;
		if (isif->output == ISIF_OUTPUT_MEMORY)
			isif_enable_output_to_sdram(isif, 1);
		isif_enable(isif, 1);
	} else {
		isif_enable(isif, 0);
		isif_enable_output_to_sdram(isif, 0);
	}

	return 0;
}

/*
 * __isif_get_format() - helper function for getting isif format
 * @isif: pointer to isif private structure.
 * @pad: pad number.
 * @cfg: V4L2 subdev pad config
 * @which: wanted subdev format.
 */
static struct v4l2_mbus_framefmt *
__isif_get_format(struct vpfe_isif_device *isif, struct v4l2_subdev_pad_config *cfg,
		  unsigned int pad, enum v4l2_subdev_format_whence which)
{
	if (which == V4L2_SUBDEV_FORMAT_TRY) {
		struct v4l2_subdev_format fmt;

		fmt.pad = pad;
		fmt.which = which;

		return v4l2_subdev_get_try_format(&isif->subdev, cfg, pad);
	}
	return &isif->formats[pad];
}

/*
 * isif_set_format() - set format on pad
 * @sd    : VPFE ISIF device
 * @cfg   : V4L2 subdev pad config
 * @fmt   : pointer to v4l2 subdev format structure
 *
 * Return 0 on success or -EINVAL if format or pad is invalid
 */
static int
isif_set_format(struct v4l2_subdev *sd, struct v4l2_subdev_pad_config *cfg,
		struct v4l2_subdev_format *fmt)
{
	struct vpfe_isif_device *isif = v4l2_get_subdevdata(sd);
	struct vpfe_device *vpfe_dev = to_vpfe_device(isif);
	struct v4l2_mbus_framefmt *format;

	format = __isif_get_format(isif, cfg, fmt->pad, fmt->which);
	if (format == NULL)
		return -EINVAL;

	isif_try_format(isif, cfg, fmt);
	memcpy(format, &fmt->format, sizeof(*format));

	if (fmt->which == V4L2_SUBDEV_FORMAT_TRY)
		return 0;

	if (fmt->pad == ISIF_PAD_SOURCE)
		return isif_config_format(vpfe_dev, fmt->pad);

	return 0;
}

/*
 * isif_get_format() - Retrieve the video format on a pad
 * @sd: VPFE ISIF V4L2 subdevice
 * @cfg: V4L2 subdev pad config
 * @fmt: pointer to v4l2 subdev format structure
 *
 * Return 0 on success or -EINVAL if the pad is invalid or doesn't correspond
 * to the format type.
 */
static int
isif_get_format(struct v4l2_subdev *sd, struct v4l2_subdev_pad_config *cfg,
		struct v4l2_subdev_format *fmt)
{
	struct vpfe_isif_device *vpfe_isif = v4l2_get_subdevdata(sd);
	struct v4l2_mbus_framefmt *format;

	format = __isif_get_format(vpfe_isif, cfg, fmt->pad, fmt->which);
	if (format == NULL)
		return -EINVAL;

	memcpy(&fmt->format, format, sizeof(fmt->format));

	return 0;
}

/*
 * isif_enum_frame_size() - enum frame sizes on pads
 * @sd: VPFE isif V4L2 subdevice
 * @cfg: V4L2 subdev pad config
 * @code: pointer to v4l2_subdev_frame_size_enum structure
 */
static int
isif_enum_frame_size(struct v4l2_subdev *sd, struct v4l2_subdev_pad_config *cfg,
		     struct v4l2_subdev_frame_size_enum *fse)
{
	struct vpfe_isif_device *isif = v4l2_get_subdevdata(sd);
	struct v4l2_subdev_format format;

	if (fse->index != 0)
		return -EINVAL;

	format.pad = fse->pad;
	format.format.code = fse->code;
	format.format.width = 1;
	format.format.height = 1;
	format.which = V4L2_SUBDEV_FORMAT_TRY;
	isif_try_format(isif, cfg, &format);
	fse->min_width = format.format.width;
	fse->min_height = format.format.height;

	if (format.format.code != fse->code)
		return -EINVAL;

	format.pad = fse->pad;
	format.format.code = fse->code;
	format.format.width = -1;
	format.format.height = -1;
	format.which = V4L2_SUBDEV_FORMAT_TRY;
	isif_try_format(isif, cfg, &format);
	fse->max_width = format.format.width;
	fse->max_height = format.format.height;

	return 0;
}

/*
 * isif_enum_mbus_code() - enum mbus codes for pads
 * @sd: VPFE isif V4L2 subdevice
 * @cfg: V4L2 subdev pad config
 * @code: pointer to v4l2_subdev_mbus_code_enum structure
 */
static int
isif_enum_mbus_code(struct v4l2_subdev *sd, struct v4l2_subdev_pad_config *cfg,
		    struct v4l2_subdev_mbus_code_enum *code)
{
	switch (code->pad) {
	case ISIF_PAD_SINK:
	case ISIF_PAD_SOURCE:
		if (code->index >= ARRAY_SIZE(isif_fmts))
			return -EINVAL;
		code->code = isif_fmts[code->index];
		break;

	default:
		return -EINVAL;
	}

	return 0;
}

/*
 * isif_pad_set_selection() - set crop rectangle on pad
 * @sd: VPFE isif V4L2 subdevice
 * @cfg: V4L2 subdev pad config
 * @code: pointer to v4l2_subdev_mbus_code_enum structure
 *
 * Return 0 on success, -EINVAL if pad is invalid
 */
static int
isif_pad_set_selection(struct v4l2_subdev *sd,
		       struct v4l2_subdev_pad_config *cfg,
		       struct v4l2_subdev_selection *sel)
{
	struct vpfe_isif_device *vpfe_isif = v4l2_get_subdevdata(sd);
	struct v4l2_mbus_framefmt *format;

	/* check whether it's a valid pad and target */
	if (sel->pad != ISIF_PAD_SINK || sel->target != V4L2_SEL_TGT_CROP)
		return -EINVAL;

	format = __isif_get_format(vpfe_isif, cfg, sel->pad, sel->which);
	if (format == NULL)
		return -EINVAL;

	/* check wether crop rect is within limits */
	if (sel->r.top < 0 || sel->r.left < 0 ||
		(sel->r.left + sel->r.width >
		vpfe_isif->formats[ISIF_PAD_SINK].width) ||
		(sel->r.top + sel->r.height >
			vpfe_isif->formats[ISIF_PAD_SINK].height)) {
		sel->r.left = 0;
		sel->r.top = 0;
		sel->r.width = format->width;
		sel->r.height = format->height;
	}
	/* adjust the width to 16 pixel boundary */
	sel->r.width = ((sel->r.width + 15) & ~0xf);
	vpfe_isif->crop = sel->r;
	if (sel->which == V4L2_SUBDEV_FORMAT_ACTIVE) {
		isif_set_image_window(vpfe_isif);
	} else {
		struct v4l2_rect *rect;

		rect = v4l2_subdev_get_try_crop(sd, cfg, ISIF_PAD_SINK);
		memcpy(rect, &vpfe_isif->crop, sizeof(*rect));
	}
	return 0;
}

/*
 * isif_pad_get_selection() - get crop rectangle on pad
 * @sd: VPFE isif V4L2 subdevice
 * @cfg: V4L2 subdev pad config
 * @code: pointer to v4l2_subdev_mbus_code_enum structure
 *
 * Return 0 on success, -EINVAL if pad is invalid
 */
static int
isif_pad_get_selection(struct v4l2_subdev *sd,
		       struct v4l2_subdev_pad_config *cfg,
		       struct v4l2_subdev_selection *sel)
{
	struct vpfe_isif_device *vpfe_isif = v4l2_get_subdevdata(sd);

	/* check whether it's a valid pad and target */
	if (sel->pad != ISIF_PAD_SINK || sel->target != V4L2_SEL_TGT_CROP)
		return -EINVAL;

	if (sel->which == V4L2_SUBDEV_FORMAT_TRY) {
		struct v4l2_rect *rect;

<<<<<<< HEAD
		rect = v4l2_subdev_get_try_crop(fh, ISIF_PAD_SINK);
		memcpy(&crop->rect, rect, sizeof(*rect));
=======
		rect = v4l2_subdev_get_try_crop(sd, cfg, ISIF_PAD_SINK);
		memcpy(&sel->r, rect, sizeof(*rect));
>>>>>>> 9d6f14a1
	} else {
		sel->r = vpfe_isif->crop;
	}

	return 0;
}

/*
 * isif_init_formats() - Initialize formats on all pads
 * @sd: VPFE isif V4L2 subdevice
 * @fh: V4L2 subdev file handle
 *
 * Initialize all pad formats with default values. Try formats are initialized
 * on the file handle.
 */
static int
isif_init_formats(struct v4l2_subdev *sd,
		  struct v4l2_subdev_fh *fh)
{
	struct v4l2_subdev_format format;
	struct v4l2_subdev_selection sel;

	memset(&format, 0, sizeof(format));
	format.pad = ISIF_PAD_SINK;
<<<<<<< HEAD
	format.which = fh ? V4L2_SUBDEV_FORMAT_TRY : V4L2_SUBDEV_FORMAT_ACTIVE;
=======
	format.which = V4L2_SUBDEV_FORMAT_TRY;
>>>>>>> 9d6f14a1
	format.format.code = MEDIA_BUS_FMT_SGRBG12_1X12;
	format.format.width = MAX_WIDTH;
	format.format.height = MAX_HEIGHT;
	isif_set_format(sd, fh->pad, &format);

	memset(&format, 0, sizeof(format));
	format.pad = ISIF_PAD_SOURCE;
<<<<<<< HEAD
	format.which = fh ? V4L2_SUBDEV_FORMAT_TRY : V4L2_SUBDEV_FORMAT_ACTIVE;
=======
	format.which = V4L2_SUBDEV_FORMAT_TRY;
>>>>>>> 9d6f14a1
	format.format.code = MEDIA_BUS_FMT_SGRBG12_1X12;
	format.format.width = MAX_WIDTH;
	format.format.height = MAX_HEIGHT;
	isif_set_format(sd, fh->pad, &format);

	memset(&sel, 0, sizeof(sel));
	sel.pad = ISIF_PAD_SINK;
	sel.which = V4L2_SUBDEV_FORMAT_TRY;
	sel.target = V4L2_SEL_TGT_CROP;
	sel.r.width = MAX_WIDTH;
	sel.r.height = MAX_HEIGHT;
	isif_pad_set_selection(sd, fh->pad, &sel);

	return 0;
}

/* subdev core operations */
static const struct v4l2_subdev_core_ops isif_v4l2_core_ops = {
	.ioctl = isif_ioctl,
};

/* subdev file operations */
static const struct v4l2_subdev_internal_ops isif_v4l2_internal_ops = {
	.open = isif_init_formats,
};

/* subdev video operations */
static const struct v4l2_subdev_video_ops isif_v4l2_video_ops = {
	.s_stream = isif_set_stream,
};

/* subdev pad operations */
static const struct v4l2_subdev_pad_ops isif_v4l2_pad_ops = {
	.enum_mbus_code = isif_enum_mbus_code,
	.enum_frame_size = isif_enum_frame_size,
	.get_fmt = isif_get_format,
	.set_fmt = isif_set_format,
	.set_selection = isif_pad_set_selection,
	.get_selection = isif_pad_get_selection,
};

/* subdev operations */
static const struct v4l2_subdev_ops isif_v4l2_ops = {
	.core = &isif_v4l2_core_ops,
	.video = &isif_v4l2_video_ops,
	.pad = &isif_v4l2_pad_ops,
};

/*
 * Media entity operations
 */

/*
 * isif_link_setup() - Setup isif connections
 * @entity: isif media entity
 * @local: Pad at the local end of the link
 * @remote: Pad at the remote end of the link
 * @flags: Link flags
 *
 * return -EINVAL or zero on success
 */
static int
isif_link_setup(struct media_entity *entity, const struct media_pad *local,
		const struct media_pad *remote, u32 flags)
{
	struct v4l2_subdev *sd = media_entity_to_v4l2_subdev(entity);
	struct vpfe_isif_device *isif = v4l2_get_subdevdata(sd);

	switch (local->index | media_entity_type(remote->entity)) {
	case ISIF_PAD_SINK | MEDIA_ENT_T_V4L2_SUBDEV:
		/* read from decoder/sensor */
		if (!(flags & MEDIA_LNK_FL_ENABLED)) {
			isif->input = ISIF_INPUT_NONE;
			break;
		}
		if (isif->input != ISIF_INPUT_NONE)
			return -EBUSY;
		isif->input = ISIF_INPUT_PARALLEL;
		break;

	case ISIF_PAD_SOURCE | MEDIA_ENT_T_DEVNODE:
		/* write to memory */
		if (flags & MEDIA_LNK_FL_ENABLED)
			isif->output = ISIF_OUTPUT_MEMORY;
		else
			isif->output = ISIF_OUTPUT_NONE;
		break;

	case ISIF_PAD_SOURCE | MEDIA_ENT_T_V4L2_SUBDEV:
		if (flags & MEDIA_LNK_FL_ENABLED)
			isif->output = ISIF_OUTPUT_IPIPEIF;
		else
			isif->output = ISIF_OUTPUT_NONE;
		break;

	default:
		return -EINVAL;
	}

	return 0;
}
static const struct media_entity_operations isif_media_ops = {
	.link_setup = isif_link_setup,
};

/*
 * vpfe_isif_unregister_entities() - isif unregister entity
 * @isif - pointer to isif subdevice structure.
 */
void vpfe_isif_unregister_entities(struct vpfe_isif_device *isif)
{
	vpfe_video_unregister(&isif->video_out);
	/* unregister subdev */
	v4l2_device_unregister_subdev(&isif->subdev);
	/* cleanup entity */
	media_entity_cleanup(&isif->subdev.entity);
}

static void isif_restore_defaults(struct vpfe_isif_device *isif)
{
	enum vpss_ccdc_source_sel source = VPSS_CCDCIN;
	int i;

	memset(&isif->isif_cfg.bayer.config_params, 0,
	       sizeof(struct vpfe_isif_raw_config));

	isif->isif_cfg.bayer.config_params.linearize.corr_shft =
					VPFE_ISIF_NO_SHIFT;
	isif->isif_cfg.bayer.config_params.linearize.scale_fact.integer = 1;
	isif->isif_cfg.bayer.config_params.culling.hcpat_odd =
			ISIF_CULLING_HCAPT_ODD;
	isif->isif_cfg.bayer.config_params.culling.hcpat_even =
			ISIF_CULLING_HCAPT_EVEN;
	isif->isif_cfg.bayer.config_params.culling.vcpat = ISIF_CULLING_VCAPT;
	/* Enable clock to ISIF, IPIPEIF and BL */
	vpss_enable_clock(VPSS_CCDC_CLOCK, 1);
	vpss_enable_clock(VPSS_IPIPEIF_CLOCK, 1);
	vpss_enable_clock(VPSS_BL_CLOCK, 1);

	/* set all registers to default value */
	for (i = 0; i <= 0x1f8; i += 4)
		isif_write(isif->isif_cfg.base_addr, 0, i);
	/* no culling support */
	isif_write(isif->isif_cfg.base_addr, 0xffff, CULH);
	isif_write(isif->isif_cfg.base_addr, 0xff, CULV);

	/* Set default offset and gain */
	isif_config_gain_offset(isif);
	vpss_select_ccdc_source(source);
}

/*
 * vpfe_isif_register_entities() - isif register entity
 * @isif - pointer to isif subdevice structure.
 * @vdev: pointer to v4l2 device structure.
 */
int vpfe_isif_register_entities(struct vpfe_isif_device *isif,
			    struct v4l2_device *vdev)
{
	struct vpfe_device *vpfe_dev = to_vpfe_device(isif);
	unsigned int flags;
	int ret;

	/* Register the subdev */
	ret = v4l2_device_register_subdev(vdev, &isif->subdev);
	if (ret < 0)
		return ret;

	isif_restore_defaults(isif);
	ret = vpfe_video_register(&isif->video_out, vdev);
	if (ret) {
		pr_err("Failed to register isif video out device\n");
		goto out_video_register;
	}
	isif->video_out.vpfe_dev = vpfe_dev;
	flags = 0;
	/* connect isif to video node */
	ret = media_entity_create_link(&isif->subdev.entity, 1,
				       &isif->video_out.video_dev.entity,
				       0, flags);
	if (ret < 0)
		goto out_create_link;
	return 0;
out_create_link:
	vpfe_video_unregister(&isif->video_out);
out_video_register:
	v4l2_device_unregister_subdev(&isif->subdev);
	return ret;
}

/* -------------------------------------------------------------------
 * V4L2 subdev control operations
 */

static int vpfe_isif_s_ctrl(struct v4l2_ctrl *ctrl)
{
	struct vpfe_isif_device *isif =
	     container_of(ctrl->handler, struct vpfe_isif_device, ctrls);
	struct isif_oper_config *config = &isif->isif_cfg;

	switch (ctrl->id) {
	case VPFE_CID_DPCM_PREDICTOR:
		config->bayer.dpcm_predictor = ctrl->val;
		break;

	case VPFE_ISIF_CID_CRGAIN:
		config->isif_gain_params.cr_gain = ctrl->val;
		break;

	case VPFE_ISIF_CID_CGRGAIN:
		config->isif_gain_params.cgr_gain = ctrl->val;
		break;

	case VPFE_ISIF_CID_CGBGAIN:
		config->isif_gain_params.cgb_gain = ctrl->val;
		break;

	case VPFE_ISIF_CID_CBGAIN:
		config->isif_gain_params.cb_gain = ctrl->val;
		break;

	case VPFE_ISIF_CID_GAIN_OFFSET:
		config->isif_gain_params.offset = ctrl->val;
		break;

	default:
		return -EINVAL;
	}
	return 0;
}

static const struct v4l2_ctrl_ops vpfe_isif_ctrl_ops = {
	.s_ctrl = vpfe_isif_s_ctrl,
};

static const struct v4l2_ctrl_config vpfe_isif_dpcm_pred = {
	.ops = &vpfe_isif_ctrl_ops,
	.id = VPFE_CID_DPCM_PREDICTOR,
	.name = "DPCM Predictor",
	.type = V4L2_CTRL_TYPE_INTEGER,
	.min = 0,
	.max = 1,
	.step = 1,
	.def = 0,
};

static const struct v4l2_ctrl_config vpfe_isif_crgain = {
	.ops = &vpfe_isif_ctrl_ops,
	.id = VPFE_ISIF_CID_CRGAIN,
	.name = "CRGAIN",
	.type = V4L2_CTRL_TYPE_INTEGER,
	.min = 0,
	.max = (1 << 12) - 1,
	.step = 1,
	.def = 0,
};

static const struct v4l2_ctrl_config vpfe_isif_cgrgain = {
	.ops = &vpfe_isif_ctrl_ops,
	.id = VPFE_ISIF_CID_CGRGAIN,
	.name = "CGRGAIN",
	.type = V4L2_CTRL_TYPE_INTEGER,
	.min = 0,
	.max = (1 << 12) - 1,
	.step = 1,
	.def = 0,
};

static const struct v4l2_ctrl_config vpfe_isif_cgbgain = {
	.ops = &vpfe_isif_ctrl_ops,
	.id = VPFE_ISIF_CID_CGBGAIN,
	.name = "CGBGAIN",
	.type = V4L2_CTRL_TYPE_INTEGER,
	.min = 0,
	.max = (1 << 12) - 1,
	.step = 1,
	.def = 0,
};

static const struct v4l2_ctrl_config vpfe_isif_cbgain = {
	.ops = &vpfe_isif_ctrl_ops,
	.id = VPFE_ISIF_CID_CBGAIN,
	.name = "CBGAIN",
	.type = V4L2_CTRL_TYPE_INTEGER,
	.min = 0,
	.max = (1 << 12) - 1,
	.step = 1,
	.def = 0,
};

static const struct v4l2_ctrl_config vpfe_isif_gain_offset = {
	.ops = &vpfe_isif_ctrl_ops,
	.id = VPFE_ISIF_CID_GAIN_OFFSET,
	.name = "Gain Offset",
	.type = V4L2_CTRL_TYPE_INTEGER,
	.min = 0,
	.max = (1 << 12) - 1,
	.step = 1,
	.def = 0,
};

static void isif_remove(struct vpfe_isif_device *isif,
			struct platform_device *pdev)
{
	struct resource *res;
	int i = 0;

	iounmap(isif->isif_cfg.base_addr);
	iounmap(isif->isif_cfg.linear_tbl0_addr);
	iounmap(isif->isif_cfg.linear_tbl1_addr);

	while (i < 3) {
		res = platform_get_resource(pdev, IORESOURCE_MEM, i);
		if (res)
			release_mem_region(res->start,
					   resource_size(res));
		i++;
	}
}

static void isif_config_defaults(struct vpfe_isif_device *isif)
{
	isif->isif_cfg.ycbcr.v4l2_pix_fmt = V4L2_PIX_FMT_UYVY;
	isif->isif_cfg.ycbcr.pix_fmt = ISIF_PIXFMT_YCBCR_8BIT;
	isif->isif_cfg.ycbcr.frm_fmt = ISIF_FRMFMT_INTERLACED;
	isif->isif_cfg.ycbcr.fid_pol = VPFE_PINPOL_POSITIVE;
	isif->isif_cfg.ycbcr.vd_pol = VPFE_PINPOL_POSITIVE;
	isif->isif_cfg.ycbcr.hd_pol = VPFE_PINPOL_POSITIVE;
	isif->isif_cfg.ycbcr.pix_order = ISIF_PIXORDER_CBYCRY;
	isif->isif_cfg.ycbcr.buf_type = ISIF_BUFTYPE_FLD_INTERLEAVED;

	isif->isif_cfg.bayer.v4l2_pix_fmt = V4L2_PIX_FMT_SGRBG10ALAW8;
	isif->isif_cfg.bayer.pix_fmt = ISIF_PIXFMT_RAW;
	isif->isif_cfg.bayer.frm_fmt = ISIF_FRMFMT_PROGRESSIVE;
	isif->isif_cfg.bayer.fid_pol = VPFE_PINPOL_POSITIVE;
	isif->isif_cfg.bayer.vd_pol = VPFE_PINPOL_POSITIVE;
	isif->isif_cfg.bayer.hd_pol = VPFE_PINPOL_POSITIVE;
	isif->isif_cfg.bayer.cfa_pat = ISIF_CFA_PAT_MOSAIC;
	isif->isif_cfg.bayer.data_msb = ISIF_BIT_MSB_11;
	isif->isif_cfg.data_pack = ISIF_PACK_8BIT;
}
/*
 * vpfe_isif_init() - Initialize V4L2 subdev and media entity
 * @isif: VPFE isif module
 * @pdev: Pointer to platform device structure.
 * Return 0 on success and a negative error code on failure.
 */
int vpfe_isif_init(struct vpfe_isif_device *isif, struct platform_device *pdev)
{
	struct v4l2_subdev *sd = &isif->subdev;
	struct media_pad *pads = &isif->pads[0];
	struct media_entity *me = &sd->entity;
	static resource_size_t res_len;
	struct resource *res;
	void __iomem *addr;
	int status;
	int i = 0;

	/* Get the ISIF base address, linearization table0 and table1 addr. */
	while (i < 3) {
		res = platform_get_resource(pdev, IORESOURCE_MEM, i);
		if (!res) {
			status = -ENOENT;
			goto fail_nobase_res;
		}
		res_len = resource_size(res);
		res = request_mem_region(res->start, res_len, res->name);
		if (!res) {
			status = -EBUSY;
			goto fail_nobase_res;
		}
		addr = ioremap_nocache(res->start, res_len);
		if (!addr) {
			status = -EBUSY;
			goto fail_base_iomap;
		}
		switch (i) {
		case 0:
			/* ISIF base address */
			isif->isif_cfg.base_addr = addr;
			break;
		case 1:
			/* ISIF linear tbl0 address */
			isif->isif_cfg.linear_tbl0_addr = addr;
			break;
		default:
			/* ISIF linear tbl0 address */
			isif->isif_cfg.linear_tbl1_addr = addr;
			break;
		}
		i++;
	}
	davinci_cfg_reg(DM365_VIN_CAM_WEN);
	davinci_cfg_reg(DM365_VIN_CAM_VD);
	davinci_cfg_reg(DM365_VIN_CAM_HD);
	davinci_cfg_reg(DM365_VIN_YIN4_7_EN);
	davinci_cfg_reg(DM365_VIN_YIN0_3_EN);

	/* queue ops */
	isif->video_out.ops = &isif_video_ops;
	v4l2_subdev_init(sd, &isif_v4l2_ops);
	sd->internal_ops = &isif_v4l2_internal_ops;
	strlcpy(sd->name, "DAVINCI ISIF", sizeof(sd->name));
	sd->grp_id = 1 << 16;	/* group ID for davinci subdevs */
	v4l2_set_subdevdata(sd, isif);
	sd->flags |= V4L2_SUBDEV_FL_HAS_EVENTS | V4L2_SUBDEV_FL_HAS_DEVNODE;
	pads[ISIF_PAD_SINK].flags = MEDIA_PAD_FL_SINK;
	pads[ISIF_PAD_SOURCE].flags = MEDIA_PAD_FL_SOURCE;

	isif->input = ISIF_INPUT_NONE;
	isif->output = ISIF_OUTPUT_NONE;
	me->ops = &isif_media_ops;
	status = media_entity_init(me, ISIF_PADS_NUM, pads, 0);
	if (status)
		goto isif_fail;
	isif->video_out.type = V4L2_BUF_TYPE_VIDEO_CAPTURE;
	status = vpfe_video_init(&isif->video_out, "ISIF");
	if (status) {
		pr_err("Failed to init isif-out video device\n");
		goto isif_fail;
	}
	v4l2_ctrl_handler_init(&isif->ctrls, 6);
	v4l2_ctrl_new_custom(&isif->ctrls, &vpfe_isif_crgain, NULL);
	v4l2_ctrl_new_custom(&isif->ctrls, &vpfe_isif_cgrgain, NULL);
	v4l2_ctrl_new_custom(&isif->ctrls, &vpfe_isif_cgbgain, NULL);
	v4l2_ctrl_new_custom(&isif->ctrls, &vpfe_isif_cbgain, NULL);
	v4l2_ctrl_new_custom(&isif->ctrls, &vpfe_isif_gain_offset, NULL);
	v4l2_ctrl_new_custom(&isif->ctrls, &vpfe_isif_dpcm_pred, NULL);

	v4l2_ctrl_handler_setup(&isif->ctrls);
	sd->ctrl_handler = &isif->ctrls;
	isif_config_defaults(isif);
	return 0;
fail_base_iomap:
	release_mem_region(res->start, res_len);
	i--;
fail_nobase_res:
	if (isif->isif_cfg.base_addr)
		iounmap(isif->isif_cfg.base_addr);
	if (isif->isif_cfg.linear_tbl0_addr)
		iounmap(isif->isif_cfg.linear_tbl0_addr);

	while (i >= 0) {
		res = platform_get_resource(pdev, IORESOURCE_MEM, i);
		release_mem_region(res->start, res_len);
		i--;
	}
	return status;
isif_fail:
	v4l2_ctrl_handler_free(&isif->ctrls);
	isif_remove(isif, pdev);
	return status;
}

/*
 * vpfe_isif_cleanup - isif module cleanup
 * @isif: pointer to isif subdevice
 * @dev: pointer to platform device structure
 */
void
vpfe_isif_cleanup(struct vpfe_isif_device *isif, struct platform_device *pdev)
{
	isif_remove(isif, pdev);
}<|MERGE_RESOLUTION|>--- conflicted
+++ resolved
@@ -1605,13 +1605,8 @@
 	if (sel->which == V4L2_SUBDEV_FORMAT_TRY) {
 		struct v4l2_rect *rect;
 
-<<<<<<< HEAD
-		rect = v4l2_subdev_get_try_crop(fh, ISIF_PAD_SINK);
-		memcpy(&crop->rect, rect, sizeof(*rect));
-=======
 		rect = v4l2_subdev_get_try_crop(sd, cfg, ISIF_PAD_SINK);
 		memcpy(&sel->r, rect, sizeof(*rect));
->>>>>>> 9d6f14a1
 	} else {
 		sel->r = vpfe_isif->crop;
 	}
@@ -1636,11 +1631,7 @@
 
 	memset(&format, 0, sizeof(format));
 	format.pad = ISIF_PAD_SINK;
-<<<<<<< HEAD
-	format.which = fh ? V4L2_SUBDEV_FORMAT_TRY : V4L2_SUBDEV_FORMAT_ACTIVE;
-=======
 	format.which = V4L2_SUBDEV_FORMAT_TRY;
->>>>>>> 9d6f14a1
 	format.format.code = MEDIA_BUS_FMT_SGRBG12_1X12;
 	format.format.width = MAX_WIDTH;
 	format.format.height = MAX_HEIGHT;
@@ -1648,11 +1639,7 @@
 
 	memset(&format, 0, sizeof(format));
 	format.pad = ISIF_PAD_SOURCE;
-<<<<<<< HEAD
-	format.which = fh ? V4L2_SUBDEV_FORMAT_TRY : V4L2_SUBDEV_FORMAT_ACTIVE;
-=======
 	format.which = V4L2_SUBDEV_FORMAT_TRY;
->>>>>>> 9d6f14a1
 	format.format.code = MEDIA_BUS_FMT_SGRBG12_1X12;
 	format.format.width = MAX_WIDTH;
 	format.format.height = MAX_HEIGHT;
