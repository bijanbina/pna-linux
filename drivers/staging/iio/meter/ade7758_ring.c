/*
 * ADE7758 Poly Phase Multifunction Energy Metering IC driver
 *
 * Copyright 2010-2011 Analog Devices Inc.
 *
 * Licensed under the GPL-2.
 */
#include <linux/export.h>
#include <linux/interrupt.h>
#include <linux/kernel.h>
#include <linux/spi/spi.h>
#include <linux/slab.h>
#include <asm/unaligned.h>

#include <linux/iio/iio.h>
#include <linux/iio/kfifo_buf.h>
#include <linux/iio/trigger_consumer.h>
#include "ade7758.h"

/**
 * ade7758_spi_read_burst() - read data registers
 * @indio_dev: the IIO device
 **/
static int ade7758_spi_read_burst(struct iio_dev *indio_dev)
{
	struct ade7758_state *st = iio_priv(indio_dev);
	int ret;

	ret = spi_sync(st->us, &st->ring_msg);
	if (ret)
		dev_err(&st->us->dev, "problem when reading WFORM value\n");

	return ret;
}

static int ade7758_write_waveform_type(struct device *dev, unsigned type)
{
	int ret;
	u8 reg;

	ret = ade7758_spi_read_reg_8(dev,
			ADE7758_WAVMODE,
			&reg);
	if (ret)
		goto out;

	reg &= ~0x1F;
	reg |= type & 0x1F;

	ret = ade7758_spi_write_reg_8(dev,
			ADE7758_WAVMODE,
			reg);
out:
	return ret;
}

/* Whilst this makes a lot of calls to iio_sw_ring functions - it is too device
 * specific to be rolled into the core.
 */
static irqreturn_t ade7758_trigger_handler(int irq, void *p)
{
	struct iio_poll_func *pf = p;
	struct iio_dev *indio_dev = pf->indio_dev;
	struct ade7758_state *st = iio_priv(indio_dev);
	s64 dat64[2];
	u32 *dat32 = (u32 *)dat64;

	if (!bitmap_empty(indio_dev->active_scan_mask, indio_dev->masklength))
		if (ade7758_spi_read_burst(indio_dev) >= 0)
			*dat32 = get_unaligned_be32(&st->rx_buf[5]) & 0xFFFFFF;

<<<<<<< HEAD
	/* Guaranteed to be aligned with 8 byte boundary */
	if (indio_dev->scan_timestamp)
		dat64[1] = pf->timestamp;

	iio_push_to_buffers(indio_dev, dat64);
=======
	iio_push_to_buffers_with_timestamp(indio_dev, dat64, pf->timestamp);
>>>>>>> 91a9ab14

	iio_trigger_notify_done(indio_dev->trig);

	return IRQ_HANDLED;
}

/**
 * ade7758_ring_preenable() setup the parameters of the ring before enabling
 *
 * The complex nature of the setting of the number of bytes per datum is due
 * to this driver currently ensuring that the timestamp is stored at an 8
 * byte boundary.
 **/
static int ade7758_ring_preenable(struct iio_dev *indio_dev)
{
	struct ade7758_state *st = iio_priv(indio_dev);
	unsigned channel;

	if (!bitmap_empty(indio_dev->active_scan_mask, indio_dev->masklength))
		return -EINVAL;

	channel = find_first_bit(indio_dev->active_scan_mask,
				 indio_dev->masklength);

	ade7758_write_waveform_type(&indio_dev->dev,
		st->ade7758_ring_channels[channel].address);

	return 0;
}

static const struct iio_buffer_setup_ops ade7758_ring_setup_ops = {
	.preenable = &ade7758_ring_preenable,
	.postenable = &iio_triggered_buffer_postenable,
	.predisable = &iio_triggered_buffer_predisable,
	.validate_scan_mask = &iio_validate_scan_mask_onehot,
};

void ade7758_unconfigure_ring(struct iio_dev *indio_dev)
{
	iio_dealloc_pollfunc(indio_dev->pollfunc);
	iio_kfifo_free(indio_dev->buffer);
}

int ade7758_configure_ring(struct iio_dev *indio_dev)
{
	struct ade7758_state *st = iio_priv(indio_dev);
	struct iio_buffer *buffer;
	int ret = 0;

	buffer = iio_kfifo_allocate(indio_dev);
	if (!buffer) {
		ret = -ENOMEM;
		return ret;
	}

	iio_device_attach_buffer(indio_dev, buffer);

	indio_dev->setup_ops = &ade7758_ring_setup_ops;

	indio_dev->pollfunc = iio_alloc_pollfunc(&iio_pollfunc_store_time,
						 &ade7758_trigger_handler,
						 0,
						 indio_dev,
						 "ade7759_consumer%d",
						 indio_dev->id);
	if (indio_dev->pollfunc == NULL) {
		ret = -ENOMEM;
		goto error_iio_kfifo_free;
	}

	indio_dev->modes |= INDIO_BUFFER_TRIGGERED;

	st->tx_buf[0] = ADE7758_READ_REG(ADE7758_RSTATUS);
	st->tx_buf[1] = 0;
	st->tx_buf[2] = 0;
	st->tx_buf[3] = 0;
	st->tx_buf[4] = ADE7758_READ_REG(ADE7758_WFORM);
	st->tx_buf[5] = 0;
	st->tx_buf[6] = 0;
	st->tx_buf[7] = 0;

	/* build spi ring message */
	st->ring_xfer[0].tx_buf = &st->tx_buf[0];
	st->ring_xfer[0].len = 1;
	st->ring_xfer[0].bits_per_word = 8;
	st->ring_xfer[0].delay_usecs = 4;
	st->ring_xfer[1].rx_buf = &st->rx_buf[1];
	st->ring_xfer[1].len = 3;
	st->ring_xfer[1].bits_per_word = 8;
	st->ring_xfer[1].cs_change = 1;

	st->ring_xfer[2].tx_buf = &st->tx_buf[4];
	st->ring_xfer[2].len = 1;
	st->ring_xfer[2].bits_per_word = 8;
	st->ring_xfer[2].delay_usecs = 1;
	st->ring_xfer[3].rx_buf = &st->rx_buf[5];
	st->ring_xfer[3].len = 3;
	st->ring_xfer[3].bits_per_word = 8;

	spi_message_init(&st->ring_msg);
	spi_message_add_tail(&st->ring_xfer[0], &st->ring_msg);
	spi_message_add_tail(&st->ring_xfer[1], &st->ring_msg);
	spi_message_add_tail(&st->ring_xfer[2], &st->ring_msg);
	spi_message_add_tail(&st->ring_xfer[3], &st->ring_msg);

	return 0;

error_iio_kfifo_free:
	iio_kfifo_free(indio_dev->buffer);
	return ret;
}

void ade7758_uninitialize_ring(struct iio_dev *indio_dev)
{
	iio_buffer_unregister(indio_dev);
}<|MERGE_RESOLUTION|>--- conflicted
+++ resolved
@@ -69,15 +69,7 @@
 		if (ade7758_spi_read_burst(indio_dev) >= 0)
 			*dat32 = get_unaligned_be32(&st->rx_buf[5]) & 0xFFFFFF;
 
-<<<<<<< HEAD
-	/* Guaranteed to be aligned with 8 byte boundary */
-	if (indio_dev->scan_timestamp)
-		dat64[1] = pf->timestamp;
-
-	iio_push_to_buffers(indio_dev, dat64);
-=======
 	iio_push_to_buffers_with_timestamp(indio_dev, dat64, pf->timestamp);
->>>>>>> 91a9ab14
 
 	iio_trigger_notify_done(indio_dev->trig);
 
