/*
 * Analog Devices ADV7511 HDMI Transmitter Device Driver
 *
 * Copyright 2013 Cisco Systems, Inc. and/or its affiliates. All rights reserved.
 *
 * This program is free software; you may redistribute it and/or modify
 * it under the terms of the GNU General Public License as published by
 * the Free Software Foundation; version 2 of the License.
 *
 * THE SOFTWARE IS PROVIDED "AS IS", WITHOUT WARRANTY OF ANY KIND,
 * EXPRESS OR IMPLIED, INCLUDING BUT NOT LIMITED TO THE WARRANTIES OF
 * MERCHANTABILITY, FITNESS FOR A PARTICULAR PURPOSE AND
 * NONINFRINGEMENT. IN NO EVENT SHALL THE AUTHORS OR COPYRIGHT HOLDERS
 * BE LIABLE FOR ANY CLAIM, DAMAGES OR OTHER LIABILITY, WHETHER IN AN
 * ACTION OF CONTRACT, TORT OR OTHERWISE, ARISING FROM, OUT OF OR IN
 * CONNECTION WITH THE SOFTWARE OR THE USE OR OTHER DEALINGS IN THE
 * SOFTWARE.
 */


#include <linux/kernel.h>
#include <linux/module.h>
#include <linux/slab.h>
#include <linux/i2c.h>
#include <linux/delay.h>
#include <linux/videodev2.h>
#include <linux/gpio.h>
#include <linux/workqueue.h>
#include <linux/hdmi.h>
#include <linux/v4l2-dv-timings.h>
#include <media/v4l2-device.h>
#include <media/v4l2-common.h>
#include <media/v4l2-ctrls.h>
#include <media/v4l2-dv-timings.h>
#include <media/i2c/adv7511.h>
#include <media/cec.h>

static int debug;
module_param(debug, int, 0644);
MODULE_PARM_DESC(debug, "debug level (0-2)");

MODULE_DESCRIPTION("Analog Devices ADV7511 HDMI Transmitter Device Driver");
MODULE_AUTHOR("Hans Verkuil");
MODULE_LICENSE("GPL v2");

#define MASK_ADV7511_EDID_RDY_INT   0x04
#define MASK_ADV7511_MSEN_INT       0x40
#define MASK_ADV7511_HPD_INT        0x80

#define MASK_ADV7511_HPD_DETECT     0x40
#define MASK_ADV7511_MSEN_DETECT    0x20
#define MASK_ADV7511_EDID_RDY       0x10

#define EDID_MAX_RETRIES (8)
#define EDID_DELAY 250
#define EDID_MAX_SEGM 8

#define ADV7511_MAX_WIDTH 1920
#define ADV7511_MAX_HEIGHT 1200
#define ADV7511_MIN_PIXELCLOCK 20000000
#define ADV7511_MAX_PIXELCLOCK 225000000
#define XYLON_LOGICVC_INTG

#define ADV7511_MAX_ADDRS (3)

/*
**********************************************************************
*
*  Arrays with configuration parameters for the ADV7511
*
**********************************************************************
*/

struct i2c_reg_value {
	unsigned char reg;
	unsigned char value;
};

struct adv7511_state_edid {
	/* total number of blocks */
	u32 blocks;
	/* Number of segments read */
	u32 segments;
	u8 data[EDID_MAX_SEGM * 256];
	/* Number of EDID read retries left */
	unsigned read_retries;
	bool complete;
};

struct adv7511_in_params {
	uint8_t input_id;
	uint8_t input_style;
	uint8_t input_color_depth;
	uint8_t bit_justification;
	uint8_t hsync_polarity;
	uint8_t vsync_polarity;
	uint8_t clock_delay;
};

struct adv7511_csc_coeff {
	uint16_t a1;
	uint16_t a2;
	uint16_t a3;
	uint16_t a4;
	uint16_t b1;
	uint16_t b2;
	uint16_t b3;
	uint16_t b4;
	uint16_t c1;
	uint16_t c2;
	uint16_t c3;
	uint16_t c4;
};

struct adv7511_out_params {
	bool hdmi_mode;
	uint8_t output_format;
	uint8_t output_color_space;
	uint8_t up_conversion;
	uint8_t csc_enable;
	uint8_t csc_scaling_factor;
	struct adv7511_csc_coeff csc_coeff;
};

struct adv7511_config {
	struct adv7511_in_params in_params;
	struct adv7511_out_params out_params;
	bool embedded_sync;
	bool loaded;
};

struct adv7511_state {
	struct adv7511_config cfg;
	struct adv7511_platform_data pdata;
	struct v4l2_subdev sd;
	struct media_pad pad;
	struct v4l2_ctrl_handler hdl;
	int chip_revision;
	u8 i2c_edid_addr;
	u8 i2c_pktmem_addr;
	u8 i2c_cec_addr;

	struct i2c_client *i2c_cec;
	struct cec_adapter *cec_adap;
	u8   cec_addr[ADV7511_MAX_ADDRS];
	u8   cec_valid_addrs;
	bool cec_enabled_adap;

	/* Is the adv7511 powered on? */
	bool power_on;
	/* Did we receive hotplug and rx-sense signals? */
	bool have_monitor;
	bool enabled_irq;
	/* timings from s_dv_timings */
	struct v4l2_dv_timings dv_timings;
	u32 fmt_code;
	u32 colorspace;
	u32 ycbcr_enc;
	u32 quantization;
	u32 xfer_func;
	u32 content_type;
	/* controls */
	struct v4l2_ctrl *hdmi_mode_ctrl;
	struct v4l2_ctrl *hotplug_ctrl;
	struct v4l2_ctrl *rx_sense_ctrl;
	struct v4l2_ctrl *have_edid0_ctrl;
	struct v4l2_ctrl *rgb_quantization_range_ctrl;
	struct v4l2_ctrl *content_type_ctrl;
	struct i2c_client *i2c_edid;
	struct i2c_client *i2c_pktmem;
	struct adv7511_state_edid edid;
	/* Running counter of the number of detected EDIDs (for debugging) */
	unsigned edid_detect_counter;
	struct workqueue_struct *work_queue;
	struct delayed_work edid_handler; /* work entry */
};

static void adv7511_check_monitor_present_status(struct v4l2_subdev *sd);
static bool adv7511_check_edid_status(struct v4l2_subdev *sd);
static void adv7511_setup(struct v4l2_subdev *sd);
static int adv7511_s_i2s_clock_freq(struct v4l2_subdev *sd, u32 freq);
static int adv7511_s_clock_freq(struct v4l2_subdev *sd, u32 freq);


static const struct v4l2_dv_timings_cap adv7511_timings_cap = {
	.type = V4L2_DV_BT_656_1120,
	/* keep this initialization for compatibility with GCC < 4.4.6 */
	.reserved = { 0 },
	V4L2_INIT_BT_TIMINGS(0, ADV7511_MAX_WIDTH, 0, ADV7511_MAX_HEIGHT,
		ADV7511_MIN_PIXELCLOCK, ADV7511_MAX_PIXELCLOCK,
		V4L2_DV_BT_STD_CEA861 | V4L2_DV_BT_STD_DMT |
			V4L2_DV_BT_STD_GTF | V4L2_DV_BT_STD_CVT,
		V4L2_DV_BT_CAP_PROGRESSIVE | V4L2_DV_BT_CAP_REDUCED_BLANKING |
			V4L2_DV_BT_CAP_CUSTOM)
};

static inline struct adv7511_state *get_adv7511_state(struct v4l2_subdev *sd)
{
	return container_of(sd, struct adv7511_state, sd);
}

static inline struct v4l2_subdev *to_sd(struct v4l2_ctrl *ctrl)
{
	return &container_of(ctrl->handler, struct adv7511_state, hdl)->sd;
}

/* ------------------------ I2C ----------------------------------------------- */

static s32 adv_smbus_read_byte_data_check(struct i2c_client *client,
					  u8 command, bool check)
{
	union i2c_smbus_data data;

	if (!i2c_smbus_xfer(client->adapter, client->addr, client->flags,
			    I2C_SMBUS_READ, command,
			    I2C_SMBUS_BYTE_DATA, &data))
		return data.byte;
	if (check)
		v4l_err(client, "error reading %02x, %02x\n",
			client->addr, command);
	return -1;
}

static s32 adv_smbus_read_byte_data(struct i2c_client *client, u8 command)
{
	int i;
	for (i = 0; i < 3; i++) {
		int ret = adv_smbus_read_byte_data_check(client, command, true);
		if (ret >= 0) {
			if (i)
				v4l_err(client, "read ok after %d retries\n", i);
			return ret;
		}
	}
	v4l_err(client, "read failed\n");
	return -1;
}

static int adv7511_rd(struct v4l2_subdev *sd, u8 reg)
{
	struct i2c_client *client = v4l2_get_subdevdata(sd);

	return adv_smbus_read_byte_data(client, reg);
}

static int adv7511_wr(struct v4l2_subdev *sd, u8 reg, u8 val)
{
	struct i2c_client *client = v4l2_get_subdevdata(sd);
	int ret;
	int i;

	for (i = 0; i < 3; i++) {
		ret = i2c_smbus_write_byte_data(client, reg, val);
		if (ret == 0)
			return 0;
	}
	v4l2_err(sd, "%s: i2c write error\n", __func__);
	return ret;
}

/* To set specific bits in the register, a clear-mask is given (to be AND-ed),
   and then the value-mask (to be OR-ed). */
static inline void adv7511_wr_and_or(struct v4l2_subdev *sd, u8 reg, u8 clr_mask, u8 val_mask)
{
	adv7511_wr(sd, reg, (adv7511_rd(sd, reg) & clr_mask) | val_mask);
}

static int adv_smbus_read_i2c_block_data(struct i2c_client *client,
					 u8 command, unsigned length, u8 *values)
{
	union i2c_smbus_data data;
	int ret;

	if (length > I2C_SMBUS_BLOCK_MAX)
		length = I2C_SMBUS_BLOCK_MAX;
	data.block[0] = length;

	ret = i2c_smbus_xfer(client->adapter, client->addr, client->flags,
			     I2C_SMBUS_READ, command,
			     I2C_SMBUS_I2C_BLOCK_DATA, &data);
	memcpy(values, data.block + 1, length);
	return ret;
}

static void adv7511_edid_rd(struct v4l2_subdev *sd, uint16_t len, uint8_t *buf)
{
	struct adv7511_state *state = get_adv7511_state(sd);
	int i;
	int err = 0;

	v4l2_dbg(1, debug, sd, "%s:\n", __func__);

	for (i = 0; !err && i < len; i += I2C_SMBUS_BLOCK_MAX)
		err = adv_smbus_read_i2c_block_data(state->i2c_edid, i,
						    I2C_SMBUS_BLOCK_MAX, buf + i);
	if (err)
		v4l2_err(sd, "%s: i2c read error\n", __func__);
}

static inline int adv7511_cec_read(struct v4l2_subdev *sd, u8 reg)
{
	struct adv7511_state *state = get_adv7511_state(sd);

	return i2c_smbus_read_byte_data(state->i2c_cec, reg);
}

static int adv7511_cec_write(struct v4l2_subdev *sd, u8 reg, u8 val)
{
	struct adv7511_state *state = get_adv7511_state(sd);
	int ret;
	int i;

	for (i = 0; i < 3; i++) {
		ret = i2c_smbus_write_byte_data(state->i2c_cec, reg, val);
		if (ret == 0)
			return 0;
	}
	v4l2_err(sd, "%s: I2C Write Problem\n", __func__);
	return ret;
}

static inline int adv7511_cec_write_and_or(struct v4l2_subdev *sd, u8 reg, u8 mask,
				   u8 val)
{
	return adv7511_cec_write(sd, reg, (adv7511_cec_read(sd, reg) & mask) | val);
}

static int adv7511_pktmem_rd(struct v4l2_subdev *sd, u8 reg)
{
	struct adv7511_state *state = get_adv7511_state(sd);

	return adv_smbus_read_byte_data(state->i2c_pktmem, reg);
}

static int adv7511_pktmem_wr(struct v4l2_subdev *sd, u8 reg, u8 val)
{
	struct adv7511_state *state = get_adv7511_state(sd);
	int ret;
	int i;

	for (i = 0; i < 3; i++) {
		ret = i2c_smbus_write_byte_data(state->i2c_pktmem, reg, val);
		if (ret == 0)
			return 0;
	}
	v4l2_err(sd, "%s: i2c write error\n", __func__);
	return ret;
}

/* To set specific bits in the register, a clear-mask is given (to be AND-ed),
   and then the value-mask (to be OR-ed). */
static inline void adv7511_pktmem_wr_and_or(struct v4l2_subdev *sd, u8 reg, u8 clr_mask, u8 val_mask)
{
	adv7511_pktmem_wr(sd, reg, (adv7511_pktmem_rd(sd, reg) & clr_mask) | val_mask);
}

static inline bool adv7511_have_hotplug(struct v4l2_subdev *sd)
{
	return adv7511_rd(sd, 0x42) & MASK_ADV7511_HPD_DETECT;
}

static inline bool adv7511_have_rx_sense(struct v4l2_subdev *sd)
{
	return adv7511_rd(sd, 0x42) & MASK_ADV7511_MSEN_DETECT;
}

static void adv7511_csc_conversion_mode(struct v4l2_subdev *sd, u8 mode)
{
	adv7511_wr_and_or(sd, 0x18, 0x9f, (mode & 0x3)<<5);
}

static void adv7511_csc_coeff(struct v4l2_subdev *sd,
			      u16 A1, u16 A2, u16 A3, u16 A4,
			      u16 B1, u16 B2, u16 B3, u16 B4,
			      u16 C1, u16 C2, u16 C3, u16 C4)
{
	/* A */
	adv7511_wr_and_or(sd, 0x18, 0xe0, A1>>8);
	adv7511_wr(sd, 0x19, A1);
	adv7511_wr_and_or(sd, 0x1A, 0xe0, A2>>8);
	adv7511_wr(sd, 0x1B, A2);
	adv7511_wr_and_or(sd, 0x1c, 0xe0, A3>>8);
	adv7511_wr(sd, 0x1d, A3);
	adv7511_wr_and_or(sd, 0x1e, 0xe0, A4>>8);
	adv7511_wr(sd, 0x1f, A4);

	/* B */
	adv7511_wr_and_or(sd, 0x20, 0xe0, B1>>8);
	adv7511_wr(sd, 0x21, B1);
	adv7511_wr_and_or(sd, 0x22, 0xe0, B2>>8);
	adv7511_wr(sd, 0x23, B2);
	adv7511_wr_and_or(sd, 0x24, 0xe0, B3>>8);
	adv7511_wr(sd, 0x25, B3);
	adv7511_wr_and_or(sd, 0x26, 0xe0, B4>>8);
	adv7511_wr(sd, 0x27, B4);

	/* C */
	adv7511_wr_and_or(sd, 0x28, 0xe0, C1>>8);
	adv7511_wr(sd, 0x29, C1);
	adv7511_wr_and_or(sd, 0x2A, 0xe0, C2>>8);
	adv7511_wr(sd, 0x2B, C2);
	adv7511_wr_and_or(sd, 0x2C, 0xe0, C3>>8);
	adv7511_wr(sd, 0x2D, C3);
	adv7511_wr_and_or(sd, 0x2E, 0xe0, C4>>8);
	adv7511_wr(sd, 0x2F, C4);
}

static void adv7511_csc_rgb_full2limit(struct v4l2_subdev *sd, bool enable)
{
	if (enable) {
		u8 csc_mode = 0;
		adv7511_csc_conversion_mode(sd, csc_mode);
		adv7511_csc_coeff(sd,
				  4096-564, 0, 0, 256,
				  0, 4096-564, 0, 256,
				  0, 0, 4096-564, 256);
		/* enable CSC */
		adv7511_wr_and_or(sd, 0x18, 0x7f, 0x80);
		/* AVI infoframe: Limited range RGB (16-235) */
		adv7511_wr_and_or(sd, 0x57, 0xf3, 0x04);
	} else {
		/* disable CSC */
		adv7511_wr_and_or(sd, 0x18, 0x7f, 0x0);
		/* AVI infoframe: Full range RGB (0-255) */
		adv7511_wr_and_or(sd, 0x57, 0xf3, 0x08);
	}
}

static void adv7511_set_rgb_quantization_mode(struct v4l2_subdev *sd, struct v4l2_ctrl *ctrl)
{
	struct adv7511_state *state = get_adv7511_state(sd);

	/* Only makes sense for RGB formats */
	if (state->fmt_code != MEDIA_BUS_FMT_RGB888_1X24) {
		/* so just keep quantization */
		adv7511_csc_rgb_full2limit(sd, false);
		return;
	}

<<<<<<< HEAD
static int adv7511_set_rgb_quantization_mode(struct v4l2_subdev *sd, struct v4l2_ctrl *ctrl)
{
#ifdef XYLON_LOGICVC_INTG
	return 0;
#endif
=======
>>>>>>> c8d2bc9b
	switch (ctrl->val) {
	case V4L2_DV_RGB_RANGE_AUTO:
		/* automatic */
		if (state->dv_timings.bt.flags & V4L2_DV_FL_IS_CE_VIDEO) {
			/* CE format, RGB limited range (16-235) */
			adv7511_csc_rgb_full2limit(sd, true);
		} else {
			/* not CE format, RGB full range (0-255) */
			adv7511_csc_rgb_full2limit(sd, false);
		}
		break;
	case V4L2_DV_RGB_RANGE_LIMITED:
		/* RGB limited range (16-235) */
		adv7511_csc_rgb_full2limit(sd, true);
		break;
	case V4L2_DV_RGB_RANGE_FULL:
		/* RGB full range (0-255) */
		adv7511_csc_rgb_full2limit(sd, false);
		break;
	}
}

/* ------------------------------ CTRL OPS ------------------------------ */

static int adv7511_s_ctrl(struct v4l2_ctrl *ctrl)
{
	struct v4l2_subdev *sd = to_sd(ctrl);
	struct adv7511_state *state = get_adv7511_state(sd);

	v4l2_dbg(1, debug, sd, "%s: ctrl id: %d, ctrl->val %d\n", __func__, ctrl->id, ctrl->val);

	if (state->hdmi_mode_ctrl == ctrl) {
		/* Set HDMI or DVI-D */
		adv7511_wr_and_or(sd, 0xaf, 0xfd, ctrl->val == V4L2_DV_TX_MODE_HDMI ? 0x02 : 0x00);
		return 0;
	}
	if (state->rgb_quantization_range_ctrl == ctrl) {
		adv7511_set_rgb_quantization_mode(sd, ctrl);
		return 0;
	}
	if (state->content_type_ctrl == ctrl) {
		u8 itc, cn;

		state->content_type = ctrl->val;
		itc = state->content_type != V4L2_DV_IT_CONTENT_TYPE_NO_ITC;
		cn = itc ? state->content_type : V4L2_DV_IT_CONTENT_TYPE_GRAPHICS;
		adv7511_wr_and_or(sd, 0x57, 0x7f, itc << 7);
		adv7511_wr_and_or(sd, 0x59, 0xcf, cn << 4);
		return 0;
	}

	return -EINVAL;
}

static const struct v4l2_ctrl_ops adv7511_ctrl_ops = {
	.s_ctrl = adv7511_s_ctrl,
};

/* ---------------------------- CORE OPS ------------------------------------------- */

#ifdef CONFIG_VIDEO_ADV_DEBUG
static void adv7511_inv_register(struct v4l2_subdev *sd)
{
	struct adv7511_state *state = get_adv7511_state(sd);

	v4l2_info(sd, "0x000-0x0ff: Main Map\n");
	if (state->i2c_cec)
		v4l2_info(sd, "0x100-0x1ff: CEC Map\n");
}

static int adv7511_g_register(struct v4l2_subdev *sd, struct v4l2_dbg_register *reg)
{
	struct adv7511_state *state = get_adv7511_state(sd);

	reg->size = 1;
	switch (reg->reg >> 8) {
	case 0:
		reg->val = adv7511_rd(sd, reg->reg & 0xff);
		break;
	case 1:
		if (state->i2c_cec) {
			reg->val = adv7511_cec_read(sd, reg->reg & 0xff);
			break;
		}
		/* fall through */
	default:
		v4l2_info(sd, "Register %03llx not supported\n", reg->reg);
		adv7511_inv_register(sd);
		break;
	}
	return 0;
}

static int adv7511_s_register(struct v4l2_subdev *sd, const struct v4l2_dbg_register *reg)
{
	struct adv7511_state *state = get_adv7511_state(sd);

	switch (reg->reg >> 8) {
	case 0:
		adv7511_wr(sd, reg->reg & 0xff, reg->val & 0xff);
		break;
	case 1:
		if (state->i2c_cec) {
			adv7511_cec_write(sd, reg->reg & 0xff, reg->val & 0xff);
			break;
		}
		/* fall through */
	default:
		v4l2_info(sd, "Register %03llx not supported\n", reg->reg);
		adv7511_inv_register(sd);
		break;
	}
	return 0;
}
#endif

struct adv7511_cfg_read_infoframe {
	const char *desc;
	u8 present_reg;
	u8 present_mask;
	u8 header[3];
	u16 payload_addr;
};

static u8 hdmi_infoframe_checksum(u8 *ptr, size_t size)
{
	u8 csum = 0;
	size_t i;

	/* compute checksum */
	for (i = 0; i < size; i++)
		csum += ptr[i];

	return 256 - csum;
}

static void log_infoframe(struct v4l2_subdev *sd, const struct adv7511_cfg_read_infoframe *cri)
{
	struct i2c_client *client = v4l2_get_subdevdata(sd);
	struct device *dev = &client->dev;
	union hdmi_infoframe frame;
	u8 buffer[32];
	u8 len;
	int i;

	if (!(adv7511_rd(sd, cri->present_reg) & cri->present_mask)) {
		v4l2_info(sd, "%s infoframe not transmitted\n", cri->desc);
		return;
	}

	memcpy(buffer, cri->header, sizeof(cri->header));

	len = buffer[2];

	if (len + 4 > sizeof(buffer)) {
		v4l2_err(sd, "%s: invalid %s infoframe length %d\n", __func__, cri->desc, len);
		return;
	}

	if (cri->payload_addr >= 0x100) {
		for (i = 0; i < len; i++)
			buffer[i + 4] = adv7511_pktmem_rd(sd, cri->payload_addr + i - 0x100);
	} else {
		for (i = 0; i < len; i++)
			buffer[i + 4] = adv7511_rd(sd, cri->payload_addr + i);
	}
	buffer[3] = 0;
	buffer[3] = hdmi_infoframe_checksum(buffer, len + 4);

	if (hdmi_infoframe_unpack(&frame, buffer) < 0) {
		v4l2_err(sd, "%s: unpack of %s infoframe failed\n", __func__, cri->desc);
		return;
	}

	hdmi_infoframe_log(KERN_INFO, dev, &frame);
}

static void adv7511_log_infoframes(struct v4l2_subdev *sd)
{
	static const struct adv7511_cfg_read_infoframe cri[] = {
		{ "AVI", 0x44, 0x10, { 0x82, 2, 13 }, 0x55 },
		{ "Audio", 0x44, 0x08, { 0x84, 1, 10 }, 0x73 },
		{ "SDP", 0x40, 0x40, { 0x83, 1, 25 }, 0x103 },
	};
	int i;

	for (i = 0; i < ARRAY_SIZE(cri); i++)
		log_infoframe(sd, &cri[i]);
}

static int adv7511_log_status(struct v4l2_subdev *sd)
{
	struct adv7511_state *state = get_adv7511_state(sd);
	struct adv7511_state_edid *edid = &state->edid;
	int i;

	static const char * const states[] = {
		"in reset",
		"reading EDID",
		"idle",
		"initializing HDCP",
		"HDCP enabled",
		"initializing HDCP repeater",
		"6", "7", "8", "9", "A", "B", "C", "D", "E", "F"
	};
	static const char * const errors[] = {
		"no error",
		"bad receiver BKSV",
		"Ri mismatch",
		"Pj mismatch",
		"i2c error",
		"timed out",
		"max repeater cascade exceeded",
		"hash check failed",
		"too many devices",
		"9", "A", "B", "C", "D", "E", "F"
	};

	v4l2_info(sd, "power %s\n", state->power_on ? "on" : "off");
	v4l2_info(sd, "%s hotplug, %s Rx Sense, %s EDID (%d block(s))\n",
		  (adv7511_rd(sd, 0x42) & MASK_ADV7511_HPD_DETECT) ? "detected" : "no",
		  (adv7511_rd(sd, 0x42) & MASK_ADV7511_MSEN_DETECT) ? "detected" : "no",
		  edid->segments ? "found" : "no",
		  edid->blocks);
	v4l2_info(sd, "%s output %s\n",
		  (adv7511_rd(sd, 0xaf) & 0x02) ?
		  "HDMI" : "DVI-D",
		  (adv7511_rd(sd, 0xa1) & 0x3c) ?
		  "disabled" : "enabled");
	v4l2_info(sd, "state: %s, error: %s, detect count: %u, msk/irq: %02x/%02x\n",
			  states[adv7511_rd(sd, 0xc8) & 0xf],
			  errors[adv7511_rd(sd, 0xc8) >> 4], state->edid_detect_counter,
			  adv7511_rd(sd, 0x94), adv7511_rd(sd, 0x96));
	v4l2_info(sd, "RGB quantization: %s range\n", adv7511_rd(sd, 0x18) & 0x80 ? "limited" : "full");
	if (adv7511_rd(sd, 0xaf) & 0x02) {
		/* HDMI only */
		u8 manual_cts = adv7511_rd(sd, 0x0a) & 0x80;
		u32 N = (adv7511_rd(sd, 0x01) & 0xf) << 16 |
			adv7511_rd(sd, 0x02) << 8 |
			adv7511_rd(sd, 0x03);
		u8 vic_detect = adv7511_rd(sd, 0x3e) >> 2;
		u8 vic_sent = adv7511_rd(sd, 0x3d) & 0x3f;
		u32 CTS;

		if (manual_cts)
			CTS = (adv7511_rd(sd, 0x07) & 0xf) << 16 |
			      adv7511_rd(sd, 0x08) << 8 |
			      adv7511_rd(sd, 0x09);
		else
			CTS = (adv7511_rd(sd, 0x04) & 0xf) << 16 |
			      adv7511_rd(sd, 0x05) << 8 |
			      adv7511_rd(sd, 0x06);
		v4l2_info(sd, "CTS %s mode: N %d, CTS %d\n",
			  manual_cts ? "manual" : "automatic", N, CTS);
		v4l2_info(sd, "VIC: detected %d, sent %d\n",
			  vic_detect, vic_sent);
		adv7511_log_infoframes(sd);
	}
	if (state->dv_timings.type == V4L2_DV_BT_656_1120)
		v4l2_print_dv_timings(sd->name, "timings: ",
				&state->dv_timings, false);
	else
		v4l2_info(sd, "no timings set\n");
	v4l2_info(sd, "i2c edid addr: 0x%x\n", state->i2c_edid_addr);

	if (state->i2c_cec == NULL)
		return 0;

	v4l2_info(sd, "i2c cec addr: 0x%x\n", state->i2c_cec_addr);

	v4l2_info(sd, "CEC: %s\n", state->cec_enabled_adap ?
			"enabled" : "disabled");
	if (state->cec_enabled_adap) {
		for (i = 0; i < ADV7511_MAX_ADDRS; i++) {
			bool is_valid = state->cec_valid_addrs & (1 << i);

			if (is_valid)
				v4l2_info(sd, "CEC Logical Address: 0x%x\n",
					  state->cec_addr[i]);
		}
	}
	v4l2_info(sd, "i2c pktmem addr: 0x%x\n", state->i2c_pktmem_addr);
	return 0;
}

/* Power up/down adv7511 */
static int adv7511_s_power(struct v4l2_subdev *sd, int on)
{
	struct adv7511_state *state = get_adv7511_state(sd);
	const int retries = 20;
	int i;

	v4l2_dbg(1, debug, sd, "%s: power %s\n", __func__, on ? "on" : "off");

	state->power_on = on;

	if (!on) {
		/* Power down */
		adv7511_wr_and_or(sd, 0x41, 0xbf, 0x40);
		return true;
	}

	/* Power up */
	/* The adv7511 does not always come up immediately.
	   Retry multiple times. */
	for (i = 0; i < retries; i++) {
		adv7511_wr_and_or(sd, 0x41, 0xbf, 0x0);
		if ((adv7511_rd(sd, 0x41) & 0x40) == 0)
			break;
		adv7511_wr_and_or(sd, 0x41, 0xbf, 0x40);
		msleep(10);
	}
	if (i == retries) {
		v4l2_dbg(1, debug, sd, "%s: failed to powerup the adv7511!\n", __func__);
		adv7511_s_power(sd, 0);
		return false;
	}
	if (i > 1)
		v4l2_dbg(1, debug, sd, "%s: needed %d retries to powerup the adv7511\n", __func__, i);

	/* Reserved registers that must be set */
	adv7511_wr(sd, 0x98, 0x03);
	adv7511_wr_and_or(sd, 0x9a, 0xfe, 0x70);
	adv7511_wr(sd, 0x9c, 0x30);
	adv7511_wr_and_or(sd, 0x9d, 0xfc, 0x01);
	adv7511_wr(sd, 0xa2, 0xa4);
	adv7511_wr(sd, 0xa3, 0xa4);
	adv7511_wr(sd, 0xe0, 0xd0);
	adv7511_wr(sd, 0xf9, 0x00);

	adv7511_wr(sd, 0x43, state->i2c_edid_addr);
	adv7511_wr(sd, 0x45, state->i2c_pktmem_addr);

	/* Set number of attempts to read the EDID */
	adv7511_wr(sd, 0xc9, 0xf);
	return true;
}

#if IS_ENABLED(CONFIG_VIDEO_ADV7511_CEC)
static int adv7511_cec_adap_enable(struct cec_adapter *adap, bool enable)
{
	struct adv7511_state *state = adap->priv;
	struct v4l2_subdev *sd = &state->sd;

	if (state->i2c_cec == NULL)
		return -EIO;

	if (!state->cec_enabled_adap && enable) {
		/* power up cec section */
		adv7511_cec_write_and_or(sd, 0x4e, 0xfc, 0x01);
		/* legacy mode and clear all rx buffers */
		adv7511_cec_write(sd, 0x4a, 0x07);
		adv7511_cec_write(sd, 0x4a, 0);
		adv7511_cec_write_and_or(sd, 0x11, 0xfe, 0); /* initially disable tx */
		/* enabled irqs: */
		/* tx: ready */
		/* tx: arbitration lost */
		/* tx: retry timeout */
		/* rx: ready 1 */
		if (state->enabled_irq)
			adv7511_wr_and_or(sd, 0x95, 0xc0, 0x39);
	} else if (state->cec_enabled_adap && !enable) {
		if (state->enabled_irq)
			adv7511_wr_and_or(sd, 0x95, 0xc0, 0x00);
		/* disable address mask 1-3 */
		adv7511_cec_write_and_or(sd, 0x4b, 0x8f, 0x00);
		/* power down cec section */
		adv7511_cec_write_and_or(sd, 0x4e, 0xfc, 0x00);
		state->cec_valid_addrs = 0;
	}
	state->cec_enabled_adap = enable;
	return 0;
}

static int adv7511_cec_adap_log_addr(struct cec_adapter *adap, u8 addr)
{
	struct adv7511_state *state = adap->priv;
	struct v4l2_subdev *sd = &state->sd;
	unsigned int i, free_idx = ADV7511_MAX_ADDRS;

	if (!state->cec_enabled_adap)
		return addr == CEC_LOG_ADDR_INVALID ? 0 : -EIO;

	if (addr == CEC_LOG_ADDR_INVALID) {
		adv7511_cec_write_and_or(sd, 0x4b, 0x8f, 0);
		state->cec_valid_addrs = 0;
		return 0;
	}

	for (i = 0; i < ADV7511_MAX_ADDRS; i++) {
		bool is_valid = state->cec_valid_addrs & (1 << i);

		if (free_idx == ADV7511_MAX_ADDRS && !is_valid)
			free_idx = i;
		if (is_valid && state->cec_addr[i] == addr)
			return 0;
	}
	if (i == ADV7511_MAX_ADDRS) {
		i = free_idx;
		if (i == ADV7511_MAX_ADDRS)
			return -ENXIO;
	}
	state->cec_addr[i] = addr;
	state->cec_valid_addrs |= 1 << i;

	switch (i) {
	case 0:
		/* enable address mask 0 */
		adv7511_cec_write_and_or(sd, 0x4b, 0xef, 0x10);
		/* set address for mask 0 */
		adv7511_cec_write_and_or(sd, 0x4c, 0xf0, addr);
		break;
	case 1:
		/* enable address mask 1 */
		adv7511_cec_write_and_or(sd, 0x4b, 0xdf, 0x20);
		/* set address for mask 1 */
		adv7511_cec_write_and_or(sd, 0x4c, 0x0f, addr << 4);
		break;
	case 2:
		/* enable address mask 2 */
		adv7511_cec_write_and_or(sd, 0x4b, 0xbf, 0x40);
		/* set address for mask 1 */
		adv7511_cec_write_and_or(sd, 0x4d, 0xf0, addr);
		break;
	}
	return 0;
}

static int adv7511_cec_adap_transmit(struct cec_adapter *adap, u8 attempts,
				     u32 signal_free_time, struct cec_msg *msg)
{
	struct adv7511_state *state = adap->priv;
	struct v4l2_subdev *sd = &state->sd;
	u8 len = msg->len;
	unsigned int i;

	v4l2_dbg(1, debug, sd, "%s: len %d\n", __func__, len);

	if (len > 16) {
		v4l2_err(sd, "%s: len exceeded 16 (%d)\n", __func__, len);
		return -EINVAL;
	}

	/*
	 * The number of retries is the number of attempts - 1, but retry
	 * at least once. It's not clear if a value of 0 is allowed, so
	 * let's do at least one retry.
	 */
	adv7511_cec_write_and_or(sd, 0x12, ~0x70, max(1, attempts - 1) << 4);

	/* blocking, clear cec tx irq status */
	adv7511_wr_and_or(sd, 0x97, 0xc7, 0x38);

	/* write data */
	for (i = 0; i < len; i++)
		adv7511_cec_write(sd, i, msg->msg[i]);

	/* set length (data + header) */
	adv7511_cec_write(sd, 0x10, len);
	/* start transmit, enable tx */
	adv7511_cec_write(sd, 0x11, 0x01);
	return 0;
}

static void adv_cec_tx_raw_status(struct v4l2_subdev *sd, u8 tx_raw_status)
{
	struct adv7511_state *state = get_adv7511_state(sd);

	if ((adv7511_cec_read(sd, 0x11) & 0x01) == 0) {
		v4l2_dbg(1, debug, sd, "%s: tx raw: tx disabled\n", __func__);
		return;
	}

	if (tx_raw_status & 0x10) {
		v4l2_dbg(1, debug, sd,
			 "%s: tx raw: arbitration lost\n", __func__);
		cec_transmit_done(state->cec_adap, CEC_TX_STATUS_ARB_LOST,
				  1, 0, 0, 0);
		return;
	}
	if (tx_raw_status & 0x08) {
		u8 status;
		u8 nack_cnt;
		u8 low_drive_cnt;

		v4l2_dbg(1, debug, sd, "%s: tx raw: retry failed\n", __func__);
		/*
		 * We set this status bit since this hardware performs
		 * retransmissions.
		 */
		status = CEC_TX_STATUS_MAX_RETRIES;
		nack_cnt = adv7511_cec_read(sd, 0x14) & 0xf;
		if (nack_cnt)
			status |= CEC_TX_STATUS_NACK;
		low_drive_cnt = adv7511_cec_read(sd, 0x14) >> 4;
		if (low_drive_cnt)
			status |= CEC_TX_STATUS_LOW_DRIVE;
		cec_transmit_done(state->cec_adap, status,
				  0, nack_cnt, low_drive_cnt, 0);
		return;
	}
	if (tx_raw_status & 0x20) {
		v4l2_dbg(1, debug, sd, "%s: tx raw: ready ok\n", __func__);
		cec_transmit_done(state->cec_adap, CEC_TX_STATUS_OK, 0, 0, 0, 0);
		return;
	}
}

static const struct cec_adap_ops adv7511_cec_adap_ops = {
	.adap_enable = adv7511_cec_adap_enable,
	.adap_log_addr = adv7511_cec_adap_log_addr,
	.adap_transmit = adv7511_cec_adap_transmit,
};
#endif

/* Enable interrupts */
static void adv7511_set_isr(struct v4l2_subdev *sd, bool enable)
{
	struct adv7511_state *state = get_adv7511_state(sd);
	u8 irqs = MASK_ADV7511_HPD_INT | MASK_ADV7511_MSEN_INT;
	u8 irqs_rd;
	int retries = 100;

	v4l2_dbg(2, debug, sd, "%s: %s\n", __func__, enable ? "enable" : "disable");

	if (state->enabled_irq == enable)
		return;
	state->enabled_irq = enable;

	/* The datasheet says that the EDID ready interrupt should be
	   disabled if there is no hotplug. */
	if (!enable)
		irqs = 0;
	else if (adv7511_have_hotplug(sd))
		irqs |= MASK_ADV7511_EDID_RDY_INT;

	adv7511_wr_and_or(sd, 0x95, 0xc0,
			  (state->cec_enabled_adap && enable) ? 0x39 : 0x00);

	/*
	 * This i2c write can fail (approx. 1 in 1000 writes). But it
	 * is essential that this register is correct, so retry it
	 * multiple times.
	 *
	 * Note that the i2c write does not report an error, but the readback
	 * clearly shows the wrong value.
	 */
	do {
		adv7511_wr(sd, 0x94, irqs);
		irqs_rd = adv7511_rd(sd, 0x94);
	} while (retries-- && irqs_rd != irqs);

	if (irqs_rd == irqs)
		return;
	v4l2_err(sd, "Could not set interrupts: hw failure?\n");
}

/* Interrupt handler */
static int adv7511_isr(struct v4l2_subdev *sd, u32 status, bool *handled)
{
	u8 irq_status;
	u8 cec_irq;

	/* disable interrupts to prevent a race condition */
	adv7511_set_isr(sd, false);
	irq_status = adv7511_rd(sd, 0x96);
	cec_irq = adv7511_rd(sd, 0x97);
	/* clear detected interrupts */
	adv7511_wr(sd, 0x96, irq_status);
	adv7511_wr(sd, 0x97, cec_irq);

	v4l2_dbg(1, debug, sd, "%s: irq 0x%x, cec-irq 0x%x\n", __func__,
		 irq_status, cec_irq);

	if (irq_status & (MASK_ADV7511_HPD_INT | MASK_ADV7511_MSEN_INT))
		adv7511_check_monitor_present_status(sd);
	if (irq_status & MASK_ADV7511_EDID_RDY_INT)
		adv7511_check_edid_status(sd);

#if IS_ENABLED(CONFIG_VIDEO_ADV7511_CEC)
	if (cec_irq & 0x38)
		adv_cec_tx_raw_status(sd, cec_irq);

	if (cec_irq & 1) {
		struct adv7511_state *state = get_adv7511_state(sd);
		struct cec_msg msg;

		msg.len = adv7511_cec_read(sd, 0x25) & 0x1f;

		v4l2_dbg(1, debug, sd, "%s: cec msg len %d\n", __func__,
			 msg.len);

		if (msg.len > 16)
			msg.len = 16;

		if (msg.len) {
			u8 i;

			for (i = 0; i < msg.len; i++)
				msg.msg[i] = adv7511_cec_read(sd, i + 0x15);

			adv7511_cec_write(sd, 0x4a, 1); /* toggle to re-enable rx 1 */
			adv7511_cec_write(sd, 0x4a, 0);
			cec_received_msg(state->cec_adap, &msg);
		}
	}
#endif

	/* enable interrupts */
	adv7511_set_isr(sd, true);

	if (handled)
		*handled = true;
	return 0;
}

static const struct v4l2_subdev_core_ops adv7511_core_ops = {
	.log_status = adv7511_log_status,
#ifdef CONFIG_VIDEO_ADV_DEBUG
	.g_register = adv7511_g_register,
	.s_register = adv7511_s_register,
#endif
	.s_power = adv7511_s_power,
	.interrupt_service_routine = adv7511_isr,
};

/* ------------------------------ VIDEO OPS ------------------------------ */

/* Enable/disable adv7511 output */
static int adv7511_s_stream(struct v4l2_subdev *sd, int enable)
{
	struct adv7511_state *state = get_adv7511_state(sd);

	v4l2_dbg(1, debug, sd, "%s: %sable\n", __func__, (enable ? "en" : "dis"));
	adv7511_wr_and_or(sd, 0xa1, ~0x3c, (enable ? 0 : 0x3c));
	if (enable) {
		adv7511_check_monitor_present_status(sd);
	} else {
		adv7511_s_power(sd, 0);
		state->have_monitor = false;
	}
	return 0;
}

static int adv7511_s_dv_timings(struct v4l2_subdev *sd,
			       struct v4l2_dv_timings *timings)
{
	struct adv7511_state *state = get_adv7511_state(sd);
	struct v4l2_bt_timings *bt = &timings->bt;
	u32 fps;

	v4l2_dbg(1, debug, sd, "%s:\n", __func__);

	/* quick sanity check */
	if (!v4l2_valid_dv_timings(timings, &adv7511_timings_cap, NULL, NULL))
		return -EINVAL;

	/* Fill the optional fields .standards and .flags in struct v4l2_dv_timings
	   if the format is one of the CEA or DMT timings. */
	v4l2_find_dv_timings_cap(timings, &adv7511_timings_cap, 0, NULL, NULL);

	/* save timings */
	state->dv_timings = *timings;

	/* set h/vsync polarities */
	adv7511_wr_and_or(sd, 0x17, 0x9f,
		((bt->polarities & V4L2_DV_VSYNC_POS_POL) ? 0 : 0x40) |
		((bt->polarities & V4L2_DV_HSYNC_POS_POL) ? 0 : 0x20));

	fps = (u32)bt->pixelclock / (V4L2_DV_BT_FRAME_WIDTH(bt) * V4L2_DV_BT_FRAME_HEIGHT(bt));
	switch (fps) {
	case 24:
		adv7511_wr_and_or(sd, 0xfb, 0xf9, 1 << 1);
		break;
	case 25:
		adv7511_wr_and_or(sd, 0xfb, 0xf9, 2 << 1);
		break;
	case 30:
		adv7511_wr_and_or(sd, 0xfb, 0xf9, 3 << 1);
		break;
	default:
		adv7511_wr_and_or(sd, 0xfb, 0xf9, 0);
		break;
	}

	/* update quantization range based on new dv_timings */
	adv7511_set_rgb_quantization_mode(sd, state->rgb_quantization_range_ctrl);

	return 0;
}

static int adv7511_g_dv_timings(struct v4l2_subdev *sd,
				struct v4l2_dv_timings *timings)
{
	struct adv7511_state *state = get_adv7511_state(sd);

	v4l2_dbg(1, debug, sd, "%s:\n", __func__);

	if (!timings)
		return -EINVAL;

	*timings = state->dv_timings;

	return 0;
}

static int adv7511_enum_dv_timings(struct v4l2_subdev *sd,
				   struct v4l2_enum_dv_timings *timings)
{
	if (timings->pad != 0)
		return -EINVAL;

	return v4l2_enum_dv_timings_cap(timings, &adv7511_timings_cap, NULL, NULL);
}

static int adv7511_dv_timings_cap(struct v4l2_subdev *sd,
				  struct v4l2_dv_timings_cap *cap)
{
	if (cap->pad != 0)
		return -EINVAL;

	*cap = adv7511_timings_cap;
	return 0;
}

static const struct v4l2_subdev_video_ops adv7511_video_ops = {
	.s_stream = adv7511_s_stream,
	.s_dv_timings = adv7511_s_dv_timings,
	.g_dv_timings = adv7511_g_dv_timings,
};

/* ------------------------------ AUDIO OPS ------------------------------ */
static int adv7511_s_audio_stream(struct v4l2_subdev *sd, int enable)
{
	v4l2_dbg(1, debug, sd, "%s: %sable\n", __func__, (enable ? "en" : "dis"));

	if (enable)
		adv7511_wr_and_or(sd, 0x4b, 0x3f, 0x80);
	else
		adv7511_wr_and_or(sd, 0x4b, 0x3f, 0x40);

	return 0;
}

static int adv7511_s_clock_freq(struct v4l2_subdev *sd, u32 freq)
{
	u32 N;

	switch (freq) {
	case 32000:  N = 4096;  break;
	case 44100:  N = 6272;  break;
	case 48000:  N = 6144;  break;
	case 88200:  N = 12544; break;
	case 96000:  N = 12288; break;
	case 176400: N = 25088; break;
	case 192000: N = 24576; break;
	default:
		return -EINVAL;
	}

	/* Set N (used with CTS to regenerate the audio clock) */
	adv7511_wr(sd, 0x01, (N >> 16) & 0xf);
	adv7511_wr(sd, 0x02, (N >> 8) & 0xff);
	adv7511_wr(sd, 0x03, N & 0xff);

	return 0;
}

static int adv7511_s_i2s_clock_freq(struct v4l2_subdev *sd, u32 freq)
{
	u32 i2s_sf;

	switch (freq) {
	case 32000:  i2s_sf = 0x30; break;
	case 44100:  i2s_sf = 0x00; break;
	case 48000:  i2s_sf = 0x20; break;
	case 88200:  i2s_sf = 0x80; break;
	case 96000:  i2s_sf = 0xa0; break;
	case 176400: i2s_sf = 0xc0; break;
	case 192000: i2s_sf = 0xe0; break;
	default:
		return -EINVAL;
	}

	/* Set sampling frequency for I2S audio to 48 kHz */
	adv7511_wr_and_or(sd, 0x15, 0xf, i2s_sf);

	return 0;
}

static int adv7511_s_routing(struct v4l2_subdev *sd, u32 input, u32 output, u32 config)
{
	/* Only 2 channels in use for application */
	adv7511_wr_and_or(sd, 0x73, 0xf8, 0x1);
	/* Speaker mapping */
	adv7511_wr(sd, 0x76, 0x00);

	/* 16 bit audio word length */
	adv7511_wr_and_or(sd, 0x14, 0xf0, 0x02);

	return 0;
}

static const struct v4l2_subdev_audio_ops adv7511_audio_ops = {
	.s_stream = adv7511_s_audio_stream,
	.s_clock_freq = adv7511_s_clock_freq,
	.s_i2s_clock_freq = adv7511_s_i2s_clock_freq,
	.s_routing = adv7511_s_routing,
};

/* ---------------------------- PAD OPS ------------------------------------- */

static int adv7511_get_edid(struct v4l2_subdev *sd, struct v4l2_edid *edid)
{
	struct adv7511_state *state = get_adv7511_state(sd);

	memset(edid->reserved, 0, sizeof(edid->reserved));

	if (edid->pad != 0)
		return -EINVAL;

	if (edid->start_block == 0 && edid->blocks == 0) {
		edid->blocks = state->edid.segments * 2;
		return 0;
	}

	if (state->edid.segments == 0)
		return -ENODATA;

	if (edid->start_block >= state->edid.segments * 2)
		return -EINVAL;

	if (edid->start_block + edid->blocks > state->edid.segments * 2)
		edid->blocks = state->edid.segments * 2 - edid->start_block;

	memcpy(edid->edid, &state->edid.data[edid->start_block * 128],
			128 * edid->blocks);

	return 0;
}

static int adv7511_enum_mbus_code(struct v4l2_subdev *sd,
				  struct v4l2_subdev_pad_config *cfg,
				  struct v4l2_subdev_mbus_code_enum *code)
{
	if (code->pad != 0)
		return -EINVAL;

	switch (code->index) {
	case 0:
		code->code = MEDIA_BUS_FMT_RGB888_1X24;
		break;
	case 1:
		code->code = MEDIA_BUS_FMT_YUYV8_1X16;
		break;
	case 2:
		code->code = MEDIA_BUS_FMT_UYVY8_1X16;
		break;
	default:
		return -EINVAL;
	}
	return 0;
}

static void adv7511_fill_format(struct adv7511_state *state,
				struct v4l2_mbus_framefmt *format)
{
	format->width = state->dv_timings.bt.width;
	format->height = state->dv_timings.bt.height;
	format->field = V4L2_FIELD_NONE;
}

static int adv7511_get_fmt(struct v4l2_subdev *sd,
			   struct v4l2_subdev_pad_config *cfg,
			   struct v4l2_subdev_format *format)
{
	struct adv7511_state *state = get_adv7511_state(sd);

	if (format->pad != 0)
		return -EINVAL;

	memset(&format->format, 0, sizeof(format->format));
	adv7511_fill_format(state, &format->format);

	if (format->which == V4L2_SUBDEV_FORMAT_TRY) {
		struct v4l2_mbus_framefmt *fmt;

		fmt = v4l2_subdev_get_try_format(sd, cfg, format->pad);
		format->format.code = fmt->code;
		format->format.colorspace = fmt->colorspace;
		format->format.ycbcr_enc = fmt->ycbcr_enc;
		format->format.quantization = fmt->quantization;
		format->format.xfer_func = fmt->xfer_func;
	} else {
		format->format.code = state->fmt_code;
		format->format.colorspace = state->colorspace;
		format->format.ycbcr_enc = state->ycbcr_enc;
		format->format.quantization = state->quantization;
		format->format.xfer_func = state->xfer_func;
	}

	return 0;
}

static int adv7511_set_fmt(struct v4l2_subdev *sd,
			   struct v4l2_subdev_pad_config *cfg,
			   struct v4l2_subdev_format *format)
{
	struct adv7511_state *state = get_adv7511_state(sd);
	/*
	 * Bitfield namings come the CEA-861-F standard, table 8 "Auxiliary
	 * Video Information (AVI) InfoFrame Format"
	 *
	 * c = Colorimetry
	 * ec = Extended Colorimetry
	 * y = RGB or YCbCr
	 * q = RGB Quantization Range
	 * yq = YCC Quantization Range
	 */
	u8 c = HDMI_COLORIMETRY_NONE;
	u8 ec = HDMI_EXTENDED_COLORIMETRY_XV_YCC_601;
	u8 y = HDMI_COLORSPACE_RGB;
	u8 q = HDMI_QUANTIZATION_RANGE_DEFAULT;
	u8 yq = HDMI_YCC_QUANTIZATION_RANGE_LIMITED;
	u8 itc = state->content_type != V4L2_DV_IT_CONTENT_TYPE_NO_ITC;
	u8 cn = itc ? state->content_type : V4L2_DV_IT_CONTENT_TYPE_GRAPHICS;

	if (format->pad != 0)
		return -EINVAL;
	switch (format->format.code) {
	case MEDIA_BUS_FMT_UYVY8_1X16:
	case MEDIA_BUS_FMT_YUYV8_1X16:
	case MEDIA_BUS_FMT_RGB888_1X24:
		break;
	default:
		return -EINVAL;
	}

	adv7511_fill_format(state, &format->format);
	if (format->which == V4L2_SUBDEV_FORMAT_TRY) {
		struct v4l2_mbus_framefmt *fmt;

		fmt = v4l2_subdev_get_try_format(sd, cfg, format->pad);
		fmt->code = format->format.code;
		fmt->colorspace = format->format.colorspace;
		fmt->ycbcr_enc = format->format.ycbcr_enc;
		fmt->quantization = format->format.quantization;
		fmt->xfer_func = format->format.xfer_func;
		return 0;
	}

	switch (format->format.code) {
	case MEDIA_BUS_FMT_UYVY8_1X16:
		adv7511_wr_and_or(sd, 0x15, 0xf0, 0x01);
		adv7511_wr_and_or(sd, 0x16, 0x03, 0xb8);
		y = HDMI_COLORSPACE_YUV422;
		break;
	case MEDIA_BUS_FMT_YUYV8_1X16:
		adv7511_wr_and_or(sd, 0x15, 0xf0, 0x01);
		adv7511_wr_and_or(sd, 0x16, 0x03, 0xbc);
		y = HDMI_COLORSPACE_YUV422;
		break;
	case MEDIA_BUS_FMT_RGB888_1X24:
	default:
		adv7511_wr_and_or(sd, 0x15, 0xf0, 0x00);
		adv7511_wr_and_or(sd, 0x16, 0x03, 0x00);
		break;
	}
	state->fmt_code = format->format.code;
	state->colorspace = format->format.colorspace;
	state->ycbcr_enc = format->format.ycbcr_enc;
	state->quantization = format->format.quantization;
	state->xfer_func = format->format.xfer_func;

	switch (format->format.colorspace) {
	case V4L2_COLORSPACE_ADOBERGB:
		c = HDMI_COLORIMETRY_EXTENDED;
		ec = y ? HDMI_EXTENDED_COLORIMETRY_ADOBE_YCC_601 :
			 HDMI_EXTENDED_COLORIMETRY_ADOBE_RGB;
		break;
	case V4L2_COLORSPACE_SMPTE170M:
		c = y ? HDMI_COLORIMETRY_ITU_601 : HDMI_COLORIMETRY_NONE;
		if (y && format->format.ycbcr_enc == V4L2_YCBCR_ENC_XV601) {
			c = HDMI_COLORIMETRY_EXTENDED;
			ec = HDMI_EXTENDED_COLORIMETRY_XV_YCC_601;
		}
		break;
	case V4L2_COLORSPACE_REC709:
		c = y ? HDMI_COLORIMETRY_ITU_709 : HDMI_COLORIMETRY_NONE;
		if (y && format->format.ycbcr_enc == V4L2_YCBCR_ENC_XV709) {
			c = HDMI_COLORIMETRY_EXTENDED;
			ec = HDMI_EXTENDED_COLORIMETRY_XV_YCC_709;
		}
		break;
	case V4L2_COLORSPACE_SRGB:
		c = y ? HDMI_COLORIMETRY_EXTENDED : HDMI_COLORIMETRY_NONE;
		ec = y ? HDMI_EXTENDED_COLORIMETRY_S_YCC_601 :
			 HDMI_EXTENDED_COLORIMETRY_XV_YCC_601;
		break;
	case V4L2_COLORSPACE_BT2020:
		c = HDMI_COLORIMETRY_EXTENDED;
		if (y && format->format.ycbcr_enc == V4L2_YCBCR_ENC_BT2020_CONST_LUM)
			ec = 5; /* Not yet available in hdmi.h */
		else
			ec = 6; /* Not yet available in hdmi.h */
		break;
	default:
		break;
	}

	/*
	 * CEA-861-F says that for RGB formats the YCC range must match the
	 * RGB range, although sources should ignore the YCC range.
	 *
	 * The RGB quantization range shouldn't be non-zero if the EDID doesn't
	 * have the Q bit set in the Video Capabilities Data Block, however this
	 * isn't checked at the moment. The assumption is that the application
	 * knows the EDID and can detect this.
	 *
	 * The same is true for the YCC quantization range: non-standard YCC
	 * quantization ranges should only be sent if the EDID has the YQ bit
	 * set in the Video Capabilities Data Block.
	 */
	switch (format->format.quantization) {
	case V4L2_QUANTIZATION_FULL_RANGE:
		q = y ? HDMI_QUANTIZATION_RANGE_DEFAULT :
			HDMI_QUANTIZATION_RANGE_FULL;
		yq = q ? q - 1 : HDMI_YCC_QUANTIZATION_RANGE_FULL;
		break;
	case V4L2_QUANTIZATION_LIM_RANGE:
		q = y ? HDMI_QUANTIZATION_RANGE_DEFAULT :
			HDMI_QUANTIZATION_RANGE_LIMITED;
		yq = q ? q - 1 : HDMI_YCC_QUANTIZATION_RANGE_LIMITED;
		break;
	}

	adv7511_wr_and_or(sd, 0x4a, 0xbf, 0);
	adv7511_wr_and_or(sd, 0x55, 0x9f, y << 5);
	adv7511_wr_and_or(sd, 0x56, 0x3f, c << 6);
	adv7511_wr_and_or(sd, 0x57, 0x83, (ec << 4) | (q << 2) | (itc << 7));
	adv7511_wr_and_or(sd, 0x59, 0x0f, (yq << 6) | (cn << 4));
	adv7511_wr_and_or(sd, 0x4a, 0xff, 1);
	adv7511_set_rgb_quantization_mode(sd, state->rgb_quantization_range_ctrl);

	return 0;
}

static const struct v4l2_subdev_pad_ops adv7511_pad_ops = {
	.get_edid = adv7511_get_edid,
	.enum_mbus_code = adv7511_enum_mbus_code,
	.get_fmt = adv7511_get_fmt,
	.set_fmt = adv7511_set_fmt,
	.enum_dv_timings = adv7511_enum_dv_timings,
	.dv_timings_cap = adv7511_dv_timings_cap,
};

/* --------------------- SUBDEV OPS --------------------------------------- */

static const struct v4l2_subdev_ops adv7511_ops = {
	.core  = &adv7511_core_ops,
	.pad  = &adv7511_pad_ops,
	.video = &adv7511_video_ops,
	.audio = &adv7511_audio_ops,
};

/* ----------------------------------------------------------------------- */
static void adv7511_dbg_dump_edid(int lvl, int debug, struct v4l2_subdev *sd, int segment, u8 *buf)
{
	if (debug >= lvl) {
		int i, j;
		v4l2_dbg(lvl, debug, sd, "edid segment %d\n", segment);
		for (i = 0; i < 256; i += 16) {
			u8 b[128];
			u8 *bp = b;
			if (i == 128)
				v4l2_dbg(lvl, debug, sd, "\n");
			for (j = i; j < i + 16; j++) {
				sprintf(bp, "0x%02x, ", buf[j]);
				bp += 6;
			}
			bp[0] = '\0';
			v4l2_dbg(lvl, debug, sd, "%s\n", b);
		}
	}
}

static void adv7511_notify_no_edid(struct v4l2_subdev *sd)
{
	struct adv7511_state *state = get_adv7511_state(sd);
	struct adv7511_edid_detect ed;

	/* We failed to read the EDID, so send an event for this. */
	ed.present = false;
	ed.segment = adv7511_rd(sd, 0xc4);
	ed.phys_addr = CEC_PHYS_ADDR_INVALID;
	cec_s_phys_addr(state->cec_adap, ed.phys_addr, false);
	v4l2_subdev_notify(sd, ADV7511_EDID_DETECT, (void *)&ed);
	v4l2_ctrl_s_ctrl(state->have_edid0_ctrl, 0x0);
}

static void adv7511_edid_handler(struct work_struct *work)
{
	struct delayed_work *dwork = to_delayed_work(work);
	struct adv7511_state *state = container_of(dwork, struct adv7511_state, edid_handler);
	struct v4l2_subdev *sd = &state->sd;

	v4l2_dbg(1, debug, sd, "%s:\n", __func__);

	if (adv7511_check_edid_status(sd)) {
		/* Return if we received the EDID. */
		return;
	}

	if (adv7511_have_hotplug(sd)) {
		/* We must retry reading the EDID several times, it is possible
		 * that initially the EDID couldn't be read due to i2c errors
		 * (DVI connectors are particularly prone to this problem). */
		if (state->edid.read_retries) {
			state->edid.read_retries--;
			v4l2_dbg(1, debug, sd, "%s: edid read failed\n", __func__);
			state->have_monitor = false;
			adv7511_s_power(sd, false);
			adv7511_s_power(sd, true);
			queue_delayed_work(state->work_queue, &state->edid_handler, EDID_DELAY);
			return;
		}
	}

	/* We failed to read the EDID, so send an event for this. */
	adv7511_notify_no_edid(sd);
	v4l2_dbg(1, debug, sd, "%s: no edid found\n", __func__);
}

static void adv7511_audio_setup(struct v4l2_subdev *sd)
{
	v4l2_dbg(1, debug, sd, "%s\n", __func__);

	adv7511_s_i2s_clock_freq(sd, 48000);
	adv7511_s_clock_freq(sd, 48000);
	adv7511_s_routing(sd, 0, 0, 0);
}

static void adv7511_set_ofdt_config(struct v4l2_subdev *sd)
{
	struct adv7511_state *state = get_adv7511_state(sd);
	struct adv7511_config *config = &state->cfg;
	uint8_t val_mask, val;
	v4l2_dbg(1, debug, sd, "%s\n", __func__);

	/* Input format */
	val_mask = 0;
	switch (config->in_params.input_id) {
	default:
	case 0:
		val = 0x00;
		break;
	case 1:
		val = 0x01;
		break;
	case 2:
		val = 0x02;
		config->embedded_sync = true;
		break;
	case 3:
		val = 0x03;
		break;
	case 4:
		val = 0x04;
		config->embedded_sync = true;
		break;
	case 5:
		val = 0x05;
		break;
	case 6:
		val = 0x06;
		break;
	case 7:
		val = 0x07;
		break;
	case 8:
		val = 0x08;
		config->embedded_sync = true;
		break;
	}
	val_mask |= val;
	adv7511_wr(sd, 0x15, val_mask);

	/* Output format */
	val_mask = 0;
	switch (config->out_params.output_color_space) {
	default:
	case 0:
		val = 0x00;
		break;
	case 1:
		val = 0x01;
		break;
	}
	val_mask |= (val << 0);
	switch (config->in_params.input_style) {
	case 1:
		val = 0x02;
		break;
	case 2:
		val = 0x01;
		break;
	case 3:
		val = 0x03;
		break;
	default:
		val = 0x00;
		break;
	}
	val_mask |= (val << 2);
	switch (config->in_params.input_color_depth) {
	case 8:
		val = 0x03;
		break;
	case 10:
		val = 0x01;
		break;
	case 12:
		val = 0x02;
		break;
	default:
		val = 0x00;
		break;
	}
	val_mask |= (val << 4);
	switch (config->out_params.output_format) {
	default:
	case 0:
		val = 0x00;
		break;
	case 1:
		val = 0x01;
		break;
	}
	val_mask |= (val << 7);
	adv7511_wr(sd, 0x16, val_mask);

	/* H, V sync polarity, interpolation style */
	val_mask = 0;
	switch (config->out_params.up_conversion) {
	default:
	case 0:
		val = 0x00;
		break;
	case 1:
		val = 0x01;
		break;
	}
	val_mask |= (val << 2);
	switch (config->in_params.hsync_polarity) {
	default:
	case 0:
		val = 0x00;
		break;
	case 1:
		val = 0x01;
		break;
	}
	val_mask |= (val << 5);
	switch (config->in_params.vsync_polarity) {
	default:
	case 0:
		val = 0x00;
		break;
	case 1:
		val = 0x01;
		break;
	}
	val_mask |= (val << 6);
	adv7511_wr(sd, 0x17, val_mask);

	/* CSC mode, CSC coefficients */
	if (config->out_params.csc_enable) {
		switch (config->out_params.csc_scaling_factor) {
		case 1:
			val = 0x00;
			break;
		case 2:
			val = 0x01;
			break;
		case 4:
		default:
			val = 0x02;
			break;
		}
		adv7511_csc_conversion_mode(sd, val);
		adv7511_csc_coeff(sd,
				  config->out_params.csc_coeff.a1,
				  config->out_params.csc_coeff.a2,
				  config->out_params.csc_coeff.a3,
				  config->out_params.csc_coeff.a4,
				  config->out_params.csc_coeff.b1,
				  config->out_params.csc_coeff.b2,
				  config->out_params.csc_coeff.b3,
				  config->out_params.csc_coeff.b4,
				  config->out_params.csc_coeff.c1,
				  config->out_params.csc_coeff.c2,
				  config->out_params.csc_coeff.c3,
				  config->out_params.csc_coeff.c4);
		/* enable CSC */
		adv7511_wr_and_or(sd, 0x18, 0x7f, 0x80);
		/* AVI infoframe: Limited range RGB (16-235) */
		adv7511_wr_and_or(sd, 0x57, 0xf3, 0x04);
	}

	/* AVI Info, Audio Info */
	adv7511_wr_and_or(sd, 0x44, 0xe7, 0x10);

	/* Video input justification */
	val_mask = 0;
	switch (config->in_params.bit_justification) {
	default:
	case 0:
		val = 0x00;
		break;
	case 1:
		val = 0x01;
		break;
	case 2:
		val = 0x02;
		break;
	}
	val_mask |= (val << 3);
	adv7511_wr(sd, 0x48, val_mask);

	/* Output format */
	val_mask = 0x00;
	if (config->out_params.output_format == 1) {
		if (config->out_params.output_color_space == 0)
			val_mask = 0x02;
		else if (config->out_params.output_format == 1)
			val_mask = 0x01;
	}
	val_mask <<= 5;
	adv7511_wr(sd, 0x55, val_mask);

	/* Picture format aspect ratio */
	adv7511_wr(sd, 0x56, 0x28);

	/* HDCP, Frame encryption, HDMI/DVI */
	val_mask = 0x04;
	if (config->out_params.hdmi_mode)
		val_mask |= 0x02;
	adv7511_wr(sd, 0xaf, val_mask);

	/* Capture for input video clock */
	val_mask = 0;
	switch (config->in_params.clock_delay) {
	default:
	case 0:
		val = 0x00;
		break;
	case 1:
		val = 0x01;
		break;
	case 2:
		val = 0x02;
		break;
	case 3:
		val = 0x03;
		break;
	case 4:
		val = 0x04;
		break;
	case 5:
		val = 0x05;
		break;
	case 6:
		val = 0x06;
		break;
	case 7:
		val = 0x07;
		break;
	}
	val_mask |= (val << 5);
	adv7511_wr_and_or(sd, 0xba, 0x1f, val_mask);
}

/* Configure hdmi transmitter. */
static void adv7511_setup(struct v4l2_subdev *sd)
{
	struct adv7511_state *state = get_adv7511_state(sd);
	v4l2_dbg(1, debug, sd, "%s\n", __func__);

	if (!state->cfg.loaded) {
		/* Input format: RGB 4:4:4 */
		adv7511_wr_and_or(sd, 0x15, 0xf0, 0x0);
		/* Output format: RGB 4:4:4 */
		adv7511_wr_and_or(sd, 0x16, 0x7f, 0x0);
		/* 1st order interpolation 4:2:2 -> 4:4:4 up conversion, Aspect ratio: 16:9 */
		adv7511_wr_and_or(sd, 0x17, 0xf9, 0x06);
		/* Disable pixel repetition */
		adv7511_wr_and_or(sd, 0x3b, 0x9f, 0x0);
		/* Disable CSC */
		adv7511_wr_and_or(sd, 0x18, 0x7f, 0x0);
		/* Output format: RGB 4:4:4, Active Format Information is valid,
		* underscanned */
		adv7511_wr_and_or(sd, 0x55, 0x9c, 0x12);
		/* AVI Info frame packet enable, Audio Info frame disable */
		adv7511_wr_and_or(sd, 0x44, 0xe7, 0x10);
		/* Colorimetry, Active format aspect ratio: same as picure. */
		adv7511_wr(sd, 0x56, 0xa8);
		/* No encryption */
		adv7511_wr_and_or(sd, 0xaf, 0xed, 0x0);

		/* Positive clk edge capture for input video clock */
		adv7511_wr_and_or(sd, 0xba, 0x1f, 0x60);
	} else {
		adv7511_set_ofdt_config(sd);
	}

	adv7511_audio_setup(sd);

	v4l2_ctrl_handler_setup(&state->hdl);
}

static void adv7511_notify_monitor_detect(struct v4l2_subdev *sd)
{
	struct adv7511_monitor_detect mdt;
	struct adv7511_state *state = get_adv7511_state(sd);

	mdt.present = state->have_monitor;
	v4l2_subdev_notify(sd, ADV7511_MONITOR_DETECT, (void *)&mdt);
}

static void adv7511_check_monitor_present_status(struct v4l2_subdev *sd)
{
	struct adv7511_state *state = get_adv7511_state(sd);
	/* read hotplug and rx-sense state */
	u8 status = adv7511_rd(sd, 0x42);

	v4l2_dbg(1, debug, sd, "%s: status: 0x%x%s%s\n",
			 __func__,
			 status,
			 status & MASK_ADV7511_HPD_DETECT ? ", hotplug" : "",
			 status & MASK_ADV7511_MSEN_DETECT ? ", rx-sense" : "");

	/* update read only ctrls */
	v4l2_ctrl_s_ctrl(state->hotplug_ctrl, adv7511_have_hotplug(sd) ? 0x1 : 0x0);
	v4l2_ctrl_s_ctrl(state->rx_sense_ctrl, adv7511_have_rx_sense(sd) ? 0x1 : 0x0);

	if ((status & MASK_ADV7511_HPD_DETECT) && ((status & MASK_ADV7511_MSEN_DETECT) || state->edid.segments)) {
		v4l2_dbg(1, debug, sd, "%s: hotplug and (rx-sense or edid)\n", __func__);
		if (!state->have_monitor) {
			v4l2_dbg(1, debug, sd, "%s: monitor detected\n", __func__);
			state->have_monitor = true;
			adv7511_set_isr(sd, true);
			if (!adv7511_s_power(sd, true)) {
				v4l2_dbg(1, debug, sd, "%s: monitor detected, powerup failed\n", __func__);
				return;
			}
			adv7511_setup(sd);
			adv7511_notify_monitor_detect(sd);
			state->edid.read_retries = EDID_MAX_RETRIES;
			queue_delayed_work(state->work_queue, &state->edid_handler, EDID_DELAY);
		}
	} else if (status & MASK_ADV7511_HPD_DETECT) {
		v4l2_dbg(1, debug, sd, "%s: hotplug detected\n", __func__);
		state->edid.read_retries = EDID_MAX_RETRIES;
		queue_delayed_work(state->work_queue, &state->edid_handler, EDID_DELAY);
	} else if (!(status & MASK_ADV7511_HPD_DETECT)) {
		v4l2_dbg(1, debug, sd, "%s: hotplug not detected\n", __func__);
		if (state->have_monitor) {
			v4l2_dbg(1, debug, sd, "%s: monitor not detected\n", __func__);
			state->have_monitor = false;
			adv7511_notify_monitor_detect(sd);
		}
		adv7511_s_power(sd, false);
		memset(&state->edid, 0, sizeof(struct adv7511_state_edid));
		adv7511_notify_no_edid(sd);
	}
}

static bool edid_block_verify_crc(u8 *edid_block)
{
	u8 sum = 0;
	int i;

	for (i = 0; i < 128; i++)
		sum += edid_block[i];
	return sum == 0;
}

static bool edid_verify_crc(struct v4l2_subdev *sd, u32 segment)
{
	struct adv7511_state *state = get_adv7511_state(sd);
	u32 blocks = state->edid.blocks;
	u8 *data = state->edid.data;

	if (!edid_block_verify_crc(&data[segment * 256]))
		return false;
	if ((segment + 1) * 2 <= blocks)
		return edid_block_verify_crc(&data[segment * 256 + 128]);
	return true;
}

static bool edid_verify_header(struct v4l2_subdev *sd, u32 segment)
{
	static const u8 hdmi_header[] = {
		0x00, 0xff, 0xff, 0xff, 0xff, 0xff, 0xff, 0x00
	};
	struct adv7511_state *state = get_adv7511_state(sd);
	u8 *data = state->edid.data;

	if (segment != 0)
		return true;
	return !memcmp(data, hdmi_header, sizeof(hdmi_header));
}

static bool adv7511_check_edid_status(struct v4l2_subdev *sd)
{
	struct adv7511_state *state = get_adv7511_state(sd);
	u8 edidRdy = adv7511_rd(sd, 0xc5);

	v4l2_dbg(1, debug, sd, "%s: edid ready (retries: %d)\n",
			 __func__, EDID_MAX_RETRIES - state->edid.read_retries);

	if (state->edid.complete)
		return true;

	if (edidRdy & MASK_ADV7511_EDID_RDY) {
		int segment = adv7511_rd(sd, 0xc4);
		struct adv7511_edid_detect ed;

		if (segment >= EDID_MAX_SEGM) {
			v4l2_err(sd, "edid segment number too big\n");
			return false;
		}
		v4l2_dbg(1, debug, sd, "%s: got segment %d\n", __func__, segment);
		adv7511_edid_rd(sd, 256, &state->edid.data[segment * 256]);
		adv7511_dbg_dump_edid(2, debug, sd, segment, &state->edid.data[segment * 256]);
		if (segment == 0) {
			state->edid.blocks = state->edid.data[0x7e] + 1;
			v4l2_dbg(1, debug, sd, "%s: %d blocks in total\n", __func__, state->edid.blocks);
		}
		if (!edid_verify_crc(sd, segment) ||
		    !edid_verify_header(sd, segment)) {
			/* edid crc error, force reread of edid segment */
			v4l2_err(sd, "%s: edid crc or header error\n", __func__);
			state->have_monitor = false;
			adv7511_s_power(sd, false);
			adv7511_s_power(sd, true);
			return false;
		}
		/* one more segment read ok */
		state->edid.segments = segment + 1;
		v4l2_ctrl_s_ctrl(state->have_edid0_ctrl, 0x1);
		if (((state->edid.data[0x7e] >> 1) + 1) > state->edid.segments) {
			/* Request next EDID segment */
			v4l2_dbg(1, debug, sd, "%s: request segment %d\n", __func__, state->edid.segments);
			adv7511_wr(sd, 0xc9, 0xf);
			adv7511_wr(sd, 0xc4, state->edid.segments);
			state->edid.read_retries = EDID_MAX_RETRIES;
			queue_delayed_work(state->work_queue, &state->edid_handler, EDID_DELAY);
			return false;
		}

		v4l2_dbg(1, debug, sd, "%s: edid complete with %d segment(s)\n", __func__, state->edid.segments);
		state->edid.complete = true;
		ed.phys_addr = cec_get_edid_phys_addr(state->edid.data,
						      state->edid.segments * 256,
						      NULL);
		/* report when we have all segments
		   but report only for segment 0
		 */
		ed.present = true;
		ed.segment = 0;
		state->edid_detect_counter++;
		cec_s_phys_addr(state->cec_adap, ed.phys_addr, false);
		v4l2_subdev_notify(sd, ADV7511_EDID_DETECT, (void *)&ed);
		return ed.present;
	}

	return false;
}

static int adv7511_registered(struct v4l2_subdev *sd)
{
	struct adv7511_state *state = get_adv7511_state(sd);
	int err;

	err = cec_register_adapter(state->cec_adap);
	if (err)
		cec_delete_adapter(state->cec_adap);
	return err;
}

static void adv7511_unregistered(struct v4l2_subdev *sd)
{
	struct adv7511_state *state = get_adv7511_state(sd);

	cec_unregister_adapter(state->cec_adap);
}

static const struct v4l2_subdev_internal_ops adv7511_int_ops = {
	.registered = adv7511_registered,
	.unregistered = adv7511_unregistered,
};

/* ----------------------------------------------------------------------- */
/* Setup ADV7511 */
static void adv7511_init_setup(struct v4l2_subdev *sd)
{
	struct adv7511_state *state = get_adv7511_state(sd);
	struct adv7511_state_edid *edid = &state->edid;
	u32 cec_clk = state->pdata.cec_clk;
	u8 ratio;

	v4l2_dbg(1, debug, sd, "%s\n", __func__);

	/* clear all interrupts */
	adv7511_wr(sd, 0x96, 0xff);
	adv7511_wr(sd, 0x97, 0xff);
	/*
	 * Stop HPD from resetting a lot of registers.
	 * It might leave the chip in a partly un-initialized state,
	 * in particular with regards to hotplug bounces.
	 */
	adv7511_wr_and_or(sd, 0xd6, 0x3f, 0xc0);
	memset(edid, 0, sizeof(struct adv7511_state_edid));
	state->have_monitor = false;
	adv7511_set_isr(sd, false);
	adv7511_s_stream(sd, false);
	adv7511_s_audio_stream(sd, false);

	if (state->i2c_cec == NULL)
		return;

	v4l2_dbg(1, debug, sd, "%s: cec_clk %d\n", __func__, cec_clk);

	/* cec soft reset */
	adv7511_cec_write(sd, 0x50, 0x01);
	adv7511_cec_write(sd, 0x50, 0x00);

	/* legacy mode */
	adv7511_cec_write(sd, 0x4a, 0x00);

	if (cec_clk % 750000 != 0)
		v4l2_err(sd, "%s: cec_clk %d, not multiple of 750 Khz\n",
			 __func__, cec_clk);

	ratio = (cec_clk / 750000) - 1;
	adv7511_cec_write(sd, 0x4e, ratio << 2);
}


static void adv7511_get_ofdt_config(struct i2c_client *client,
	struct adv7511_state *state)
{
	struct device_node *dn = client->dev.of_node;
	struct device_node *np;
	struct adv7511_config *config = &state->cfg;
	u32 const *prop;
	int size;
	bool vin_loaded, vout_loaded;

	vin_loaded = vout_loaded = false;

	prop = of_get_property(dn, "edid-addr", &size);
	if (prop)
		state->pdata.i2c_edid = (uint8_t)be32_to_cpup(prop);

	prop = of_get_property(dn, "pktmem-addr", &size);
	if (prop)
		state->pdata.i2c_pktmem = (uint8_t)be32_to_cpup(prop);

	prop = of_get_property(dn, "cec-addr", &size);
	if (prop)
		state->pdata.i2c_cec = (uint8_t)be32_to_cpup(prop);

	np = of_find_node_by_name(dn, "video-input");
	if (np) {
		prop = of_get_property(np, "input-id", &size);
		if (prop)
			config->in_params.input_id =
				(uint8_t)be32_to_cpup(prop);
		prop = of_get_property(np, "input-style", &size);
		if (prop)
			config->in_params.input_style =
				(uint8_t)be32_to_cpup(prop);
		prop = of_get_property(np, "input-color-depth", &size);
		if (prop)
			config->in_params.input_color_depth =
				(uint8_t)be32_to_cpup(prop);
		prop = of_get_property(np, "bit-justification", &size);
		if (prop)
			config->in_params.bit_justification =
				(uint8_t)be32_to_cpup(prop);
		prop = of_get_property(np, "hsync-polarity", &size);
		if (prop)
			config->in_params.hsync_polarity =
				(uint8_t)be32_to_cpup(prop);
		prop = of_get_property(np, "vsync-polarity", &size);
		if (prop)
			config->in_params.vsync_polarity =
				(uint8_t)be32_to_cpup(prop);
		prop = of_get_property(np, "clock-delay", &size);
		if (prop)
			config->in_params.clock_delay =
				(uint8_t)be32_to_cpup(prop);
		vin_loaded = true;
	} else {
		pr_info("No video input configuration, using device default\n");
	}

	np = of_find_node_by_name(dn, "video-output");
	if (np) {
		prop = of_get_property(np, "hdmi-mode", &size);
		if (prop) {
			if (be32_to_cpup(prop) == 1)
				config->out_params.hdmi_mode = true;
		}
		prop = of_get_property(np, "output-format", &size);
		if (prop)
			config->out_params.output_format =
				(uint8_t)be32_to_cpup(prop);
		prop = of_get_property(np, "output-color-space", &size);
		if (prop)
			config->out_params.output_color_space =
				(uint8_t)be32_to_cpup(prop);
		prop = of_get_property(np, "up-conversion", &size);
		if (prop)
			config->out_params.up_conversion =
				(uint8_t)be32_to_cpup(prop);
		prop = of_get_property(np, "csc-enable", &size);
		if (prop)
			config->out_params.csc_enable =
				(uint8_t)be32_to_cpup(prop);
		if (config->out_params.csc_enable) {
			prop = of_get_property(np, "csc-scaling-factor", &size);
			if (prop) {
				config->out_params.csc_scaling_factor =
					(uint8_t)be32_to_cpup(prop);
			}
			np = of_find_node_by_name(dn, "csc-coefficients");
			if (np) {
				prop = of_get_property(np, "a1", &size);
				if (prop) {
					config->out_params.csc_coeff.a1 =
						(uint16_t)be32_to_cpup(prop);
				}
				prop = of_get_property(np, "a2", &size);
				if (prop) {
					config->out_params.csc_coeff.a2 =
						(uint16_t)be32_to_cpup(prop);
				}
				prop = of_get_property(np, "a3", &size);
				if (prop) {
					config->out_params.csc_coeff.a3 =
						(uint16_t)be32_to_cpup(prop);
				}
				prop = of_get_property(np, "a4", &size);
				if (prop) {
					config->out_params.csc_coeff.a4 =
						(uint16_t)be32_to_cpup(prop);
				}
				prop = of_get_property(np, "b1", &size);
				if (prop) {
					config->out_params.csc_coeff.b1 =
						(uint16_t)be32_to_cpup(prop);
				}
				prop = of_get_property(np, "b2", &size);
				if (prop) {
					config->out_params.csc_coeff.b2 =
						(uint16_t)be32_to_cpup(prop);
				}
				prop = of_get_property(np, "b3", &size);
				if (prop) {
					config->out_params.csc_coeff.b3 =
						(uint16_t)be32_to_cpup(prop);
				}
				prop = of_get_property(np, "b4", &size);
				if (prop) {
					config->out_params.csc_coeff.b4 =
						(uint16_t)be32_to_cpup(prop);
				}
				prop = of_get_property(np, "c1", &size);
				if (prop) {
					config->out_params.csc_coeff.c1 =
						(uint16_t)be32_to_cpup(prop);
				}
				prop = of_get_property(np, "c2", &size);
				if (prop) {
					config->out_params.csc_coeff.c2 =
						(uint16_t)be32_to_cpup(prop);
				}
				prop = of_get_property(np, "c3", &size);
				if (prop) {
					config->out_params.csc_coeff.c3 =
						(uint16_t)be32_to_cpup(prop);
				}
				prop = of_get_property(np, "c4", &size);
				if (prop) {
					config->out_params.csc_coeff.c4 =
						(uint16_t)be32_to_cpup(prop);
				}
			} else {
				pr_info("No CSC coefficients, using default\n");
			}
		}
		vout_loaded = true;
	} else {
		pr_info("No video output configuration, using device default\n");
	}

	if (vin_loaded && vout_loaded)
		config->loaded = true;
}

struct v4l2_subdev *adv7511_subdev(struct v4l2_subdev *sd)
{
	static struct v4l2_subdev *subdev;

	if (sd)
		subdev = sd;

	return subdev;
}
EXPORT_SYMBOL(adv7511_subdev);

static int adv7511_probe(struct i2c_client *client, const struct i2c_device_id *id)
{
	struct adv7511_state *state;
	struct adv7511_platform_data *pdata = client->dev.platform_data;
	struct v4l2_ctrl_handler *hdl;
	struct v4l2_subdev *sd;
	u8 chip_id[2];
	int err = -EIO;

	/* Check if the adapter supports the needed features */
	if (!i2c_check_functionality(client->adapter, I2C_FUNC_SMBUS_BYTE_DATA))
		return -EIO;

	state = devm_kzalloc(&client->dev, sizeof(struct adv7511_state), GFP_KERNEL);
	if (!state)
		return -ENOMEM;

	if (client->dev.of_node) {
		adv7511_get_ofdt_config(client, state);
	} else {
		/* Platform data */
		if (!pdata) {
			v4l_err(client, "No platform data!\n");
			return -ENODEV;
		}
		memcpy(&state->pdata, pdata, sizeof(state->pdata));
	}

	memcpy(&state->pdata, pdata, sizeof(state->pdata));
	state->fmt_code = MEDIA_BUS_FMT_RGB888_1X24;
	state->colorspace = V4L2_COLORSPACE_SRGB;

	sd = &state->sd;

	v4l2_dbg(1, debug, sd, "detecting adv7511 client on address 0x%x\n",
			 client->addr << 1);

	v4l2_i2c_subdev_init(sd, client, &adv7511_ops);
<<<<<<< HEAD
	adv7511_subdev(sd);
=======
	sd->internal_ops = &adv7511_int_ops;

>>>>>>> c8d2bc9b
	hdl = &state->hdl;
	v4l2_ctrl_handler_init(hdl, 10);
	/* add in ascending ID order */
	state->hdmi_mode_ctrl = v4l2_ctrl_new_std_menu(hdl, &adv7511_ctrl_ops,
			V4L2_CID_DV_TX_MODE, V4L2_DV_TX_MODE_HDMI,
			0, V4L2_DV_TX_MODE_DVI_D);
	state->hotplug_ctrl = v4l2_ctrl_new_std(hdl, NULL,
			V4L2_CID_DV_TX_HOTPLUG, 0, 1, 0, 0);
	state->rx_sense_ctrl = v4l2_ctrl_new_std(hdl, NULL,
			V4L2_CID_DV_TX_RXSENSE, 0, 1, 0, 0);
	state->have_edid0_ctrl = v4l2_ctrl_new_std(hdl, NULL,
			V4L2_CID_DV_TX_EDID_PRESENT, 0, 1, 0, 0);
	state->rgb_quantization_range_ctrl =
		v4l2_ctrl_new_std_menu(hdl, &adv7511_ctrl_ops,
			V4L2_CID_DV_TX_RGB_RANGE, V4L2_DV_RGB_RANGE_FULL,
			0, V4L2_DV_RGB_RANGE_AUTO);
	state->content_type_ctrl =
		v4l2_ctrl_new_std_menu(hdl, &adv7511_ctrl_ops,
			V4L2_CID_DV_TX_IT_CONTENT_TYPE, V4L2_DV_IT_CONTENT_TYPE_NO_ITC,
			0, V4L2_DV_IT_CONTENT_TYPE_NO_ITC);
	sd->ctrl_handler = hdl;
	if (hdl->error) {
		err = hdl->error;
		goto err_hdl;
	}
	state->pad.flags = MEDIA_PAD_FL_SINK;
	err = media_entity_pads_init(&sd->entity, 1, &state->pad);
	if (err)
		goto err_hdl;

	/* EDID and CEC i2c addr */
	state->i2c_edid_addr = state->pdata.i2c_edid << 1;
	state->i2c_cec_addr = state->pdata.i2c_cec << 1;
	state->i2c_pktmem_addr = state->pdata.i2c_pktmem << 1;

	state->chip_revision = adv7511_rd(sd, 0x0);
	chip_id[0] = adv7511_rd(sd, 0xf5);
	chip_id[1] = adv7511_rd(sd, 0xf6);
	if (chip_id[0] != 0x75 || chip_id[1] != 0x11) {
		v4l2_err(sd, "chip_id != 0x7511, read 0x%02x%02x\n", chip_id[0],
			 chip_id[1]);
		err = -EIO;
		goto err_entity;
	}

	state->i2c_edid = i2c_new_dummy(client->adapter,
					state->i2c_edid_addr >> 1);
	if (state->i2c_edid == NULL) {
		v4l2_err(sd, "failed to register edid i2c client\n");
		err = -ENOMEM;
		goto err_entity;
	}

	adv7511_wr(sd, 0xe1, state->i2c_cec_addr);
	if (state->pdata.cec_clk < 3000000 ||
	    state->pdata.cec_clk > 100000000) {
		v4l2_err(sd, "%s: cec_clk %u outside range, disabling cec\n",
				__func__, state->pdata.cec_clk);
		state->pdata.cec_clk = 0;
	}

	if (state->pdata.cec_clk) {
		state->i2c_cec = i2c_new_dummy(client->adapter,
					       state->i2c_cec_addr >> 1);
		if (state->i2c_cec == NULL) {
			v4l2_err(sd, "failed to register cec i2c client\n");
			goto err_unreg_edid;
		}
		adv7511_wr(sd, 0xe2, 0x00); /* power up cec section */
	} else {
		adv7511_wr(sd, 0xe2, 0x01); /* power down cec section */
	}

	state->i2c_pktmem = i2c_new_dummy(client->adapter, state->i2c_pktmem_addr >> 1);
	if (state->i2c_pktmem == NULL) {
		v4l2_err(sd, "failed to register pktmem i2c client\n");
		err = -ENOMEM;
		goto err_unreg_cec;
	}

	state->work_queue = create_singlethread_workqueue(sd->name);
	if (state->work_queue == NULL) {
		v4l2_err(sd, "could not create workqueue\n");
		err = -ENOMEM;
		goto err_unreg_pktmem;
	}

	INIT_DELAYED_WORK(&state->edid_handler, adv7511_edid_handler);

#ifndef XYLON_LOGICVC_INTG
	adv7511_init_setup(sd);
<<<<<<< HEAD
#endif
=======

#if IS_ENABLED(CONFIG_VIDEO_ADV7511_CEC)
	state->cec_adap = cec_allocate_adapter(&adv7511_cec_adap_ops,
		state, dev_name(&client->dev), CEC_CAP_TRANSMIT |
		CEC_CAP_LOG_ADDRS | CEC_CAP_PASSTHROUGH | CEC_CAP_RC,
		ADV7511_MAX_ADDRS, &client->dev);
	err = PTR_ERR_OR_ZERO(state->cec_adap);
	if (err) {
		destroy_workqueue(state->work_queue);
		goto err_unreg_pktmem;
	}
#endif

>>>>>>> c8d2bc9b
	adv7511_set_isr(sd, true);
#ifndef XYLON_LOGICVC_INTG
	adv7511_check_monitor_present_status(sd);
#endif
	v4l2_info(sd, "%s found @ 0x%x (%s)\n", client->name,
			  client->addr << 1, client->adapter->name);
	return 0;

err_unreg_pktmem:
	i2c_unregister_device(state->i2c_pktmem);
err_unreg_cec:
	if (state->i2c_cec)
		i2c_unregister_device(state->i2c_cec);
err_unreg_edid:
	i2c_unregister_device(state->i2c_edid);
err_entity:
	media_entity_cleanup(&sd->entity);
err_hdl:
	v4l2_ctrl_handler_free(&state->hdl);
	return err;
}

/* ----------------------------------------------------------------------- */

static int adv7511_remove(struct i2c_client *client)
{
	struct v4l2_subdev *sd = i2c_get_clientdata(client);
	struct adv7511_state *state = get_adv7511_state(sd);

	state->chip_revision = -1;

	v4l2_dbg(1, debug, sd, "%s removed @ 0x%x (%s)\n", client->name,
		 client->addr << 1, client->adapter->name);

	adv7511_set_isr(sd, false);
	adv7511_init_setup(sd);
	cancel_delayed_work(&state->edid_handler);
	i2c_unregister_device(state->i2c_edid);
	if (state->i2c_cec)
		i2c_unregister_device(state->i2c_cec);
	i2c_unregister_device(state->i2c_pktmem);
	destroy_workqueue(state->work_queue);
	v4l2_device_unregister_subdev(sd);
	media_entity_cleanup(&sd->entity);
	v4l2_ctrl_handler_free(sd->ctrl_handler);
	return 0;
}

/* ----------------------------------------------------------------------- */

static struct i2c_device_id adv7511_id[] = {
	{ "adv7511", 0 },
	{ }
};
MODULE_DEVICE_TABLE(i2c, adv7511_id);

static struct i2c_driver adv7511_driver = {
	.driver = {
		.name = "adv7511",
	},
	.probe = adv7511_probe,
	.remove = adv7511_remove,
	.id_table = adv7511_id,
};

module_i2c_driver(adv7511_driver);<|MERGE_RESOLUTION|>--- conflicted
+++ resolved
@@ -430,6 +430,10 @@
 {
 	struct adv7511_state *state = get_adv7511_state(sd);
 
+#ifdef XYLON_LOGICVC_INTG
+	return 0;
+#endif
+
 	/* Only makes sense for RGB formats */
 	if (state->fmt_code != MEDIA_BUS_FMT_RGB888_1X24) {
 		/* so just keep quantization */
@@ -437,14 +441,6 @@
 		return;
 	}
 
-<<<<<<< HEAD
-static int adv7511_set_rgb_quantization_mode(struct v4l2_subdev *sd, struct v4l2_ctrl *ctrl)
-{
-#ifdef XYLON_LOGICVC_INTG
-	return 0;
-#endif
-=======
->>>>>>> c8d2bc9b
 	switch (ctrl->val) {
 	case V4L2_DV_RGB_RANGE_AUTO:
 		/* automatic */
@@ -2307,12 +2303,9 @@
 			 client->addr << 1);
 
 	v4l2_i2c_subdev_init(sd, client, &adv7511_ops);
-<<<<<<< HEAD
 	adv7511_subdev(sd);
-=======
 	sd->internal_ops = &adv7511_int_ops;
 
->>>>>>> c8d2bc9b
 	hdl = &state->hdl;
 	v4l2_ctrl_handler_init(hdl, 10);
 	/* add in ascending ID order */
@@ -2404,9 +2397,7 @@
 
 #ifndef XYLON_LOGICVC_INTG
 	adv7511_init_setup(sd);
-<<<<<<< HEAD
 #endif
-=======
 
 #if IS_ENABLED(CONFIG_VIDEO_ADV7511_CEC)
 	state->cec_adap = cec_allocate_adapter(&adv7511_cec_adap_ops,
@@ -2420,7 +2411,6 @@
 	}
 #endif
 
->>>>>>> c8d2bc9b
 	adv7511_set_isr(sd, true);
 #ifndef XYLON_LOGICVC_INTG
 	adv7511_check_monitor_present_status(sd);
