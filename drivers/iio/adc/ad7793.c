--- conflicted
+++ resolved
@@ -280,12 +280,7 @@
 		return ret;
 
 	/* reset the serial interface */
-<<<<<<< HEAD
-	ret = -1;
-	ret = spi_write(st->sd.spi, (u8 *)&ret, sizeof(ret));
-=======
 	ret = ad_sd_reset(&st->sd, 32);
->>>>>>> 125f1b10
 	if (ret < 0)
 		goto out;
 	usleep_range(500, 2000); /* Wait for at least 500us */
