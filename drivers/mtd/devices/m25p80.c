--- conflicted
+++ resolved
@@ -310,16 +310,13 @@
 	{"w25x64"},	{"w25q64"},	{"w25q80"},	{"w25q80bl"},
 	{"w25q128"},	{"w25q256"},	{"cat25c11"},
 	{"cat25c03"},	{"cat25c09"},	{"cat25c17"},	{"cat25128"},
-<<<<<<< HEAD
 	{"is25lp032"},	{"is25lp064"},	{"is25lp128"},
-=======
 
 	/*
 	 * Generic support for SPI NOR that can be identified by the JEDEC READ
 	 * ID opcode (0x9F). Use this, if possible.
 	 */
 	{"spi-nor"},
->>>>>>> b953c0d2
 	{ },
 };
 MODULE_DEVICE_TABLE(spi, m25p_ids);
