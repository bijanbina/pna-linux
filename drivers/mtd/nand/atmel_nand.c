--- conflicted
+++ resolved
@@ -184,37 +184,6 @@
 	__raw_writesw(nand_chip->IO_ADDR_W, buf, len / 2);
 }
 
-/*
- * Minimal-overhead PIO for data access.
- */
-static void atmel_read_buf8(struct mtd_info *mtd, u8 *buf, int len)
-{
-	struct nand_chip	*nand_chip = mtd->priv;
-
-	__raw_readsb(nand_chip->IO_ADDR_R, buf, len);
-}
-
-static void atmel_read_buf16(struct mtd_info *mtd, u8 *buf, int len)
-{
-	struct nand_chip	*nand_chip = mtd->priv;
-
-	__raw_readsw(nand_chip->IO_ADDR_R, buf, len / 2);
-}
-
-static void atmel_write_buf8(struct mtd_info *mtd, const u8 *buf, int len)
-{
-	struct nand_chip	*nand_chip = mtd->priv;
-
-	__raw_writesb(nand_chip->IO_ADDR_W, buf, len);
-}
-
-static void atmel_write_buf16(struct mtd_info *mtd, const u8 *buf, int len)
-{
-	struct nand_chip	*nand_chip = mtd->priv;
-
-	__raw_writesw(nand_chip->IO_ADDR_W, buf, len / 2);
-}
-
 static void dma_complete_func(void *completion)
 {
 	complete(completion);
@@ -296,11 +265,7 @@
 		if (atmel_nand_dma_op(mtd, buf, len, 1) == 0)
 			return;
 
-<<<<<<< HEAD
-	if (host->board->bus_width_16)
-=======
 	if (host->board.bus_width_16)
->>>>>>> e9676695
 		atmel_read_buf16(mtd, buf, len);
 	else
 		atmel_read_buf8(mtd, buf, len);
@@ -316,11 +281,7 @@
 		if (atmel_nand_dma_op(mtd, (void *)buf, len, 0) == 0)
 			return;
 
-<<<<<<< HEAD
-	if (host->board->bus_width_16)
-=======
 	if (host->board.bus_width_16)
->>>>>>> e9676695
 		atmel_write_buf16(mtd, buf, len);
 	else
 		atmel_write_buf8(mtd, buf, len);
