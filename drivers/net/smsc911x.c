/***************************************************************************
 *
 * Copyright (C) 2004-2008 SMSC
 * Copyright (C) 2005-2008 ARM
 *
 * This program is free software; you can redistribute it and/or
 * modify it under the terms of the GNU General Public License
 * as published by the Free Software Foundation; either version 2
 * of the License, or (at your option) any later version.
 *
 * This program is distributed in the hope that it will be useful,
 * but WITHOUT ANY WARRANTY; without even the implied warranty of
 * MERCHANTABILITY or FITNESS FOR A PARTICULAR PURPOSE.  See the
 * GNU General Public License for more details.
 *
 * You should have received a copy of the GNU General Public License
 * along with this program; if not, write to the Free Software
 * Foundation, Inc., 59 Temple Place - Suite 330, Boston, MA  02111-1307, USA.
 *
 ***************************************************************************
 * Rewritten, heavily based on smsc911x simple driver by SMSC.
 * Partly uses io macros from smc91x.c by Nicolas Pitre
 *
 * Supported devices:
 *   LAN9115, LAN9116, LAN9117, LAN9118
 *   LAN9215, LAN9216, LAN9217, LAN9218
 *   LAN9210, LAN9211
 *   LAN9220, LAN9221
 *
 */

#include <linux/crc32.h>
#include <linux/delay.h>
#include <linux/errno.h>
#include <linux/etherdevice.h>
#include <linux/ethtool.h>
#include <linux/init.h>
#include <linux/ioport.h>
#include <linux/kernel.h>
#include <linux/module.h>
#include <linux/netdevice.h>
#include <linux/platform_device.h>
#include <linux/sched.h>
#include <linux/slab.h>
#include <linux/timer.h>
#include <linux/bug.h>
#include <linux/bitops.h>
#include <linux/irq.h>
#include <linux/io.h>
#include <linux/swab.h>
#include <linux/phy.h>
#include <linux/smsc911x.h>
#include "smsc911x.h"

#define SMSC_CHIPNAME		"smsc911x"
#define SMSC_MDIONAME		"smsc911x-mdio"
#define SMSC_DRV_VERSION	"2008-10-21"

MODULE_LICENSE("GPL");
MODULE_VERSION(SMSC_DRV_VERSION);

#if USE_DEBUG > 0
static int debug = 16;
#else
static int debug = 3;
#endif

module_param(debug, int, 0);
MODULE_PARM_DESC(debug, "Debug level (0=none,...,16=all)");

struct smsc911x_data {
	void __iomem *ioaddr;

	unsigned int idrev;

	/* used to decide which workarounds apply */
	unsigned int generation;

	/* device configuration (copied from platform_data during probe) */
	struct smsc911x_platform_config config;

	/* This needs to be acquired before calling any of below:
	 * smsc911x_mac_read(), smsc911x_mac_write()
	 */
	spinlock_t mac_lock;

	/* spinlock to ensure 16-bit accesses are serialised.
	 * unused with a 32-bit bus */
	spinlock_t dev_lock;

	struct phy_device *phy_dev;
	struct mii_bus *mii_bus;
	int phy_irq[PHY_MAX_ADDR];
	unsigned int using_extphy;
	int last_duplex;
	int last_carrier;

	u32 msg_enable;
	unsigned int gpio_setting;
	unsigned int gpio_orig_setting;
	struct net_device *dev;
	struct napi_struct napi;

	unsigned int software_irq_signal;

#ifdef USE_PHY_WORK_AROUND
#define MIN_PACKET_SIZE (64)
	char loopback_tx_pkt[MIN_PACKET_SIZE];
	char loopback_rx_pkt[MIN_PACKET_SIZE];
	unsigned int resetcount;
#endif

	/* Members for Multicast filter workaround */
	unsigned int multicast_update_pending;
	unsigned int set_bits_mask;
	unsigned int clear_bits_mask;
	unsigned int hashhi;
	unsigned int hashlo;
};

/* The 16-bit access functions are significantly slower, due to the locking
 * necessary.  If your bus hardware can be configured to do this for you
 * (in response to a single 32-bit operation from software), you should use
 * the 32-bit access functions instead. */

static inline u32 smsc911x_reg_read(struct smsc911x_data *pdata, u32 reg)
{
	if (pdata->config.flags & SMSC911X_USE_32BIT)
		return readl(pdata->ioaddr + reg);

	if (pdata->config.flags & SMSC911X_USE_16BIT) {
		u32 data;
		unsigned long flags;

		/* these two 16-bit reads must be performed consecutively, so
		 * must not be interrupted by our own ISR (which would start
		 * another read operation) */
		spin_lock_irqsave(&pdata->dev_lock, flags);
		data = ((readw(pdata->ioaddr + reg) & 0xFFFF) |
			((readw(pdata->ioaddr + reg + 2) & 0xFFFF) << 16));
		spin_unlock_irqrestore(&pdata->dev_lock, flags);

		return data;
	}

	BUG();
	return 0;
}

static inline void smsc911x_reg_write(struct smsc911x_data *pdata, u32 reg,
				      u32 val)
{
	if (pdata->config.flags & SMSC911X_USE_32BIT) {
		writel(val, pdata->ioaddr + reg);
		return;
	}

	if (pdata->config.flags & SMSC911X_USE_16BIT) {
		unsigned long flags;

		/* these two 16-bit writes must be performed consecutively, so
		 * must not be interrupted by our own ISR (which would start
		 * another read operation) */
		spin_lock_irqsave(&pdata->dev_lock, flags);
		writew(val & 0xFFFF, pdata->ioaddr + reg);
		writew((val >> 16) & 0xFFFF, pdata->ioaddr + reg + 2);
		spin_unlock_irqrestore(&pdata->dev_lock, flags);
		return;
	}

	BUG();
}

/* Writes a packet to the TX_DATA_FIFO */
static inline void
smsc911x_tx_writefifo(struct smsc911x_data *pdata, unsigned int *buf,
		      unsigned int wordcount)
{
	if (pdata->config.flags & SMSC911X_SWAP_FIFO) {
		while (wordcount--)
			smsc911x_reg_write(pdata, TX_DATA_FIFO, swab32(*buf++));
		return;
	}

	if (pdata->config.flags & SMSC911X_USE_32BIT) {
		writesl(pdata->ioaddr + TX_DATA_FIFO, buf, wordcount);
		return;
	}

	if (pdata->config.flags & SMSC911X_USE_16BIT) {
		while (wordcount--)
			smsc911x_reg_write(pdata, TX_DATA_FIFO, *buf++);
		return;
	}

	BUG();
}

/* Reads a packet out of the RX_DATA_FIFO */
static inline void
smsc911x_rx_readfifo(struct smsc911x_data *pdata, unsigned int *buf,
		     unsigned int wordcount)
{
	if (pdata->config.flags & SMSC911X_SWAP_FIFO) {
		while (wordcount--)
			*buf++ = swab32(smsc911x_reg_read(pdata, RX_DATA_FIFO));
		return;
	}

	if (pdata->config.flags & SMSC911X_USE_32BIT) {
		readsl(pdata->ioaddr + RX_DATA_FIFO, buf, wordcount);
		return;
	}

	if (pdata->config.flags & SMSC911X_USE_16BIT) {
		while (wordcount--)
			*buf++ = smsc911x_reg_read(pdata, RX_DATA_FIFO);
		return;
	}

	BUG();
}

/* waits for MAC not busy, with timeout.  Only called by smsc911x_mac_read
 * and smsc911x_mac_write, so assumes mac_lock is held */
static int smsc911x_mac_complete(struct smsc911x_data *pdata)
{
	int i;
	u32 val;

	SMSC_ASSERT_MAC_LOCK(pdata);

	for (i = 0; i < 40; i++) {
		val = smsc911x_reg_read(pdata, MAC_CSR_CMD);
		if (!(val & MAC_CSR_CMD_CSR_BUSY_))
			return 0;
	}
	SMSC_WARNING(HW, "Timed out waiting for MAC not BUSY. "
		"MAC_CSR_CMD: 0x%08X", val);
	return -EIO;
}

/* Fetches a MAC register value. Assumes mac_lock is acquired */
static u32 smsc911x_mac_read(struct smsc911x_data *pdata, unsigned int offset)
{
	unsigned int temp;

	SMSC_ASSERT_MAC_LOCK(pdata);

	temp = smsc911x_reg_read(pdata, MAC_CSR_CMD);
	if (unlikely(temp & MAC_CSR_CMD_CSR_BUSY_)) {
		SMSC_WARNING(HW, "MAC busy at entry");
		return 0xFFFFFFFF;
	}

	/* Send the MAC cmd */
	smsc911x_reg_write(pdata, MAC_CSR_CMD, ((offset & 0xFF) |
		MAC_CSR_CMD_CSR_BUSY_ | MAC_CSR_CMD_R_NOT_W_));

	/* Workaround for hardware read-after-write restriction */
	temp = smsc911x_reg_read(pdata, BYTE_TEST);

	/* Wait for the read to complete */
	if (likely(smsc911x_mac_complete(pdata) == 0))
		return smsc911x_reg_read(pdata, MAC_CSR_DATA);

	SMSC_WARNING(HW, "MAC busy after read");
	return 0xFFFFFFFF;
}

/* Set a mac register, mac_lock must be acquired before calling */
static void smsc911x_mac_write(struct smsc911x_data *pdata,
			       unsigned int offset, u32 val)
{
	unsigned int temp;

	SMSC_ASSERT_MAC_LOCK(pdata);

	temp = smsc911x_reg_read(pdata, MAC_CSR_CMD);
	if (unlikely(temp & MAC_CSR_CMD_CSR_BUSY_)) {
		SMSC_WARNING(HW,
			"smsc911x_mac_write failed, MAC busy at entry");
		return;
	}

	/* Send data to write */
	smsc911x_reg_write(pdata, MAC_CSR_DATA, val);

	/* Write the actual data */
	smsc911x_reg_write(pdata, MAC_CSR_CMD, ((offset & 0xFF) |
		MAC_CSR_CMD_CSR_BUSY_));

	/* Workaround for hardware read-after-write restriction */
	temp = smsc911x_reg_read(pdata, BYTE_TEST);

	/* Wait for the write to complete */
	if (likely(smsc911x_mac_complete(pdata) == 0))
		return;

	SMSC_WARNING(HW,
		"smsc911x_mac_write failed, MAC busy after write");
}

/* Get a phy register */
static int smsc911x_mii_read(struct mii_bus *bus, int phyaddr, int regidx)
{
	struct smsc911x_data *pdata = (struct smsc911x_data *)bus->priv;
	unsigned long flags;
	unsigned int addr;
	int i, reg;

	spin_lock_irqsave(&pdata->mac_lock, flags);

	/* Confirm MII not busy */
	if (unlikely(smsc911x_mac_read(pdata, MII_ACC) & MII_ACC_MII_BUSY_)) {
		SMSC_WARNING(HW,
			"MII is busy in smsc911x_mii_read???");
		reg = -EIO;
		goto out;
	}

	/* Set the address, index & direction (read from PHY) */
	addr = ((phyaddr & 0x1F) << 11) | ((regidx & 0x1F) << 6);
	smsc911x_mac_write(pdata, MII_ACC, addr);

	/* Wait for read to complete w/ timeout */
	for (i = 0; i < 100; i++)
		if (!(smsc911x_mac_read(pdata, MII_ACC) & MII_ACC_MII_BUSY_)) {
			reg = smsc911x_mac_read(pdata, MII_DATA);
			goto out;
		}

	SMSC_WARNING(HW, "Timed out waiting for MII read to finish");
	reg = -EIO;

out:
	spin_unlock_irqrestore(&pdata->mac_lock, flags);
	return reg;
}

/* Set a phy register */
static int smsc911x_mii_write(struct mii_bus *bus, int phyaddr, int regidx,
			   u16 val)
{
	struct smsc911x_data *pdata = (struct smsc911x_data *)bus->priv;
	unsigned long flags;
	unsigned int addr;
	int i, reg;

	spin_lock_irqsave(&pdata->mac_lock, flags);

	/* Confirm MII not busy */
	if (unlikely(smsc911x_mac_read(pdata, MII_ACC) & MII_ACC_MII_BUSY_)) {
		SMSC_WARNING(HW,
			"MII is busy in smsc911x_mii_write???");
		reg = -EIO;
		goto out;
	}

	/* Put the data to write in the MAC */
	smsc911x_mac_write(pdata, MII_DATA, val);

	/* Set the address, index & direction (write to PHY) */
	addr = ((phyaddr & 0x1F) << 11) | ((regidx & 0x1F) << 6) |
		MII_ACC_MII_WRITE_;
	smsc911x_mac_write(pdata, MII_ACC, addr);

	/* Wait for write to complete w/ timeout */
	for (i = 0; i < 100; i++)
		if (!(smsc911x_mac_read(pdata, MII_ACC) & MII_ACC_MII_BUSY_)) {
			reg = 0;
			goto out;
		}

	SMSC_WARNING(HW, "Timed out waiting for MII write to finish");
	reg = -EIO;

out:
	spin_unlock_irqrestore(&pdata->mac_lock, flags);
	return reg;
}

/* Switch to external phy. Assumes tx and rx are stopped. */
static void smsc911x_phy_enable_external(struct smsc911x_data *pdata)
{
	unsigned int hwcfg = smsc911x_reg_read(pdata, HW_CFG);

	/* Disable phy clocks to the MAC */
	hwcfg &= (~HW_CFG_PHY_CLK_SEL_);
	hwcfg |= HW_CFG_PHY_CLK_SEL_CLK_DIS_;
	smsc911x_reg_write(pdata, HW_CFG, hwcfg);
	udelay(10);	/* Enough time for clocks to stop */

	/* Switch to external phy */
	hwcfg |= HW_CFG_EXT_PHY_EN_;
	smsc911x_reg_write(pdata, HW_CFG, hwcfg);

	/* Enable phy clocks to the MAC */
	hwcfg &= (~HW_CFG_PHY_CLK_SEL_);
	hwcfg |= HW_CFG_PHY_CLK_SEL_EXT_PHY_;
	smsc911x_reg_write(pdata, HW_CFG, hwcfg);
	udelay(10);	/* Enough time for clocks to restart */

	hwcfg |= HW_CFG_SMI_SEL_;
	smsc911x_reg_write(pdata, HW_CFG, hwcfg);
}

/* Autodetects and enables external phy if present on supported chips.
 * autodetection can be overridden by specifying SMSC911X_FORCE_INTERNAL_PHY
 * or SMSC911X_FORCE_EXTERNAL_PHY in the platform_data flags. */
static void smsc911x_phy_initialise_external(struct smsc911x_data *pdata)
{
	unsigned int hwcfg = smsc911x_reg_read(pdata, HW_CFG);

	if (pdata->config.flags & SMSC911X_FORCE_INTERNAL_PHY) {
		SMSC_TRACE(HW, "Forcing internal PHY");
		pdata->using_extphy = 0;
	} else if (pdata->config.flags & SMSC911X_FORCE_EXTERNAL_PHY) {
		SMSC_TRACE(HW, "Forcing external PHY");
		smsc911x_phy_enable_external(pdata);
		pdata->using_extphy = 1;
	} else if (hwcfg & HW_CFG_EXT_PHY_DET_) {
		SMSC_TRACE(HW, "HW_CFG EXT_PHY_DET set, using external PHY");
		smsc911x_phy_enable_external(pdata);
		pdata->using_extphy = 1;
	} else {
		SMSC_TRACE(HW, "HW_CFG EXT_PHY_DET clear, using internal PHY");
		pdata->using_extphy = 0;
	}
}

/* Fetches a tx status out of the status fifo */
static unsigned int smsc911x_tx_get_txstatus(struct smsc911x_data *pdata)
{
	unsigned int result =
	    smsc911x_reg_read(pdata, TX_FIFO_INF) & TX_FIFO_INF_TSUSED_;

	if (result != 0)
		result = smsc911x_reg_read(pdata, TX_STATUS_FIFO);

	return result;
}

/* Fetches the next rx status */
static unsigned int smsc911x_rx_get_rxstatus(struct smsc911x_data *pdata)
{
	unsigned int result =
	    smsc911x_reg_read(pdata, RX_FIFO_INF) & RX_FIFO_INF_RXSUSED_;

	if (result != 0)
		result = smsc911x_reg_read(pdata, RX_STATUS_FIFO);

	return result;
}

#ifdef USE_PHY_WORK_AROUND
static int smsc911x_phy_check_loopbackpkt(struct smsc911x_data *pdata)
{
	unsigned int tries;
	u32 wrsz;
	u32 rdsz;
	ulong bufp;

	for (tries = 0; tries < 10; tries++) {
		unsigned int txcmd_a;
		unsigned int txcmd_b;
		unsigned int status;
		unsigned int pktlength;
		unsigned int i;

		/* Zero-out rx packet memory */
		memset(pdata->loopback_rx_pkt, 0, MIN_PACKET_SIZE);

		/* Write tx packet to 118 */
		txcmd_a = (u32)((ulong)pdata->loopback_tx_pkt & 0x03) << 16;
		txcmd_a |= TX_CMD_A_FIRST_SEG_ | TX_CMD_A_LAST_SEG_;
		txcmd_a |= MIN_PACKET_SIZE;

		txcmd_b = MIN_PACKET_SIZE << 16 | MIN_PACKET_SIZE;

		smsc911x_reg_write(pdata, TX_DATA_FIFO, txcmd_a);
		smsc911x_reg_write(pdata, TX_DATA_FIFO, txcmd_b);

		bufp = (ulong)pdata->loopback_tx_pkt & (~0x3);
		wrsz = MIN_PACKET_SIZE + 3;
		wrsz += (u32)((ulong)pdata->loopback_tx_pkt & 0x3);
		wrsz >>= 2;

		smsc911x_tx_writefifo(pdata, (unsigned int *)bufp, wrsz);

		/* Wait till transmit is done */
		i = 60;
		do {
			udelay(5);
			status = smsc911x_tx_get_txstatus(pdata);
		} while ((i--) && (!status));

		if (!status) {
			SMSC_WARNING(HW, "Failed to transmit "
				"during loopback test");
			continue;
		}
		if (status & TX_STS_ES_) {
			SMSC_WARNING(HW, "Transmit encountered "
				"errors during loopback test");
			continue;
		}

		/* Wait till receive is done */
		i = 60;
		do {
			udelay(5);
			status = smsc911x_rx_get_rxstatus(pdata);
		} while ((i--) && (!status));

		if (!status) {
			SMSC_WARNING(HW,
				"Failed to receive during loopback test");
			continue;
		}
		if (status & RX_STS_ES_) {
			SMSC_WARNING(HW, "Receive encountered "
				"errors during loopback test");
			continue;
		}

		pktlength = ((status & 0x3FFF0000UL) >> 16);
		bufp = (ulong)pdata->loopback_rx_pkt;
		rdsz = pktlength + 3;
		rdsz += (u32)((ulong)pdata->loopback_rx_pkt & 0x3);
		rdsz >>= 2;

		smsc911x_rx_readfifo(pdata, (unsigned int *)bufp, rdsz);

		if (pktlength != (MIN_PACKET_SIZE + 4)) {
			SMSC_WARNING(HW, "Unexpected packet size "
				"during loop back test, size=%d, will retry",
				pktlength);
		} else {
			unsigned int j;
			int mismatch = 0;
			for (j = 0; j < MIN_PACKET_SIZE; j++) {
				if (pdata->loopback_tx_pkt[j]
				    != pdata->loopback_rx_pkt[j]) {
					mismatch = 1;
					break;
				}
			}
			if (!mismatch) {
				SMSC_TRACE(HW, "Successfully verified "
					   "loopback packet");
				return 0;
			} else {
				SMSC_WARNING(HW, "Data mismatch "
					"during loop back test, will retry");
			}
		}
	}

	return -EIO;
}

static int smsc911x_phy_reset(struct smsc911x_data *pdata)
{
	struct phy_device *phy_dev = pdata->phy_dev;
	unsigned int temp;
	unsigned int i = 100000;

	BUG_ON(!phy_dev);
	BUG_ON(!phy_dev->bus);

	SMSC_TRACE(HW, "Performing PHY BCR Reset");
	smsc911x_mii_write(phy_dev->bus, phy_dev->addr, MII_BMCR, BMCR_RESET);
	do {
		msleep(1);
		temp = smsc911x_mii_read(phy_dev->bus, phy_dev->addr,
			MII_BMCR);
	} while ((i--) && (temp & BMCR_RESET));

	if (temp & BMCR_RESET) {
		SMSC_WARNING(HW, "PHY reset failed to complete.");
		return -EIO;
	}
	/* Extra delay required because the phy may not be completed with
	* its reset when BMCR_RESET is cleared. Specs say 256 uS is
	* enough delay but using 1ms here to be safe */
	msleep(1);

	return 0;
}

static int smsc911x_phy_loopbacktest(struct net_device *dev)
{
	struct smsc911x_data *pdata = netdev_priv(dev);
	struct phy_device *phy_dev = pdata->phy_dev;
	int result = -EIO;
	unsigned int i, val;
	unsigned long flags;

	/* Initialise tx packet using broadcast destination address */
	memset(pdata->loopback_tx_pkt, 0xff, ETH_ALEN);

	/* Use incrementing source address */
	for (i = 6; i < 12; i++)
		pdata->loopback_tx_pkt[i] = (char)i;

	/* Set length type field */
	pdata->loopback_tx_pkt[12] = 0x00;
	pdata->loopback_tx_pkt[13] = 0x00;

	for (i = 14; i < MIN_PACKET_SIZE; i++)
		pdata->loopback_tx_pkt[i] = (char)i;

	val = smsc911x_reg_read(pdata, HW_CFG);
	val &= HW_CFG_TX_FIF_SZ_;
	val |= HW_CFG_SF_;
	smsc911x_reg_write(pdata, HW_CFG, val);

	smsc911x_reg_write(pdata, TX_CFG, TX_CFG_TX_ON_);
	smsc911x_reg_write(pdata, RX_CFG,
		(u32)((ulong)pdata->loopback_rx_pkt & 0x03) << 8);

	for (i = 0; i < 10; i++) {
		/* Set PHY to 10/FD, no ANEG, and loopback mode */
		smsc911x_mii_write(phy_dev->bus, phy_dev->addr,	MII_BMCR,
			BMCR_LOOPBACK | BMCR_FULLDPLX);

		/* Enable MAC tx/rx, FD */
		spin_lock_irqsave(&pdata->mac_lock, flags);
		smsc911x_mac_write(pdata, MAC_CR, MAC_CR_FDPX_
				   | MAC_CR_TXEN_ | MAC_CR_RXEN_);
		spin_unlock_irqrestore(&pdata->mac_lock, flags);

		if (smsc911x_phy_check_loopbackpkt(pdata) == 0) {
			result = 0;
			break;
		}
		pdata->resetcount++;

		/* Disable MAC rx */
		spin_lock_irqsave(&pdata->mac_lock, flags);
		smsc911x_mac_write(pdata, MAC_CR, 0);
		spin_unlock_irqrestore(&pdata->mac_lock, flags);

		smsc911x_phy_reset(pdata);
	}

	/* Disable MAC */
	spin_lock_irqsave(&pdata->mac_lock, flags);
	smsc911x_mac_write(pdata, MAC_CR, 0);
	spin_unlock_irqrestore(&pdata->mac_lock, flags);

	/* Cancel PHY loopback mode */
	smsc911x_mii_write(phy_dev->bus, phy_dev->addr, MII_BMCR, 0);

	smsc911x_reg_write(pdata, TX_CFG, 0);
	smsc911x_reg_write(pdata, RX_CFG, 0);

	return result;
}
#endif				/* USE_PHY_WORK_AROUND */

static void smsc911x_phy_update_flowcontrol(struct smsc911x_data *pdata)
{
	struct phy_device *phy_dev = pdata->phy_dev;
	u32 afc = smsc911x_reg_read(pdata, AFC_CFG);
	u32 flow;
	unsigned long flags;

	if (phy_dev->duplex == DUPLEX_FULL) {
		u16 lcladv = phy_read(phy_dev, MII_ADVERTISE);
		u16 rmtadv = phy_read(phy_dev, MII_LPA);
		u8 cap = mii_resolve_flowctrl_fdx(lcladv, rmtadv);

		if (cap & FLOW_CTRL_RX)
			flow = 0xFFFF0002;
		else
			flow = 0;

		if (cap & FLOW_CTRL_TX)
			afc |= 0xF;
		else
			afc &= ~0xF;

		SMSC_TRACE(HW, "rx pause %s, tx pause %s",
			(cap & FLOW_CTRL_RX ? "enabled" : "disabled"),
			(cap & FLOW_CTRL_TX ? "enabled" : "disabled"));
	} else {
		SMSC_TRACE(HW, "half duplex");
		flow = 0;
		afc |= 0xF;
	}

	spin_lock_irqsave(&pdata->mac_lock, flags);
	smsc911x_mac_write(pdata, FLOW, flow);
	spin_unlock_irqrestore(&pdata->mac_lock, flags);

	smsc911x_reg_write(pdata, AFC_CFG, afc);
}

/* Update link mode if anything has changed.  Called periodically when the
 * PHY is in polling mode, even if nothing has changed. */
static void smsc911x_phy_adjust_link(struct net_device *dev)
{
	struct smsc911x_data *pdata = netdev_priv(dev);
	struct phy_device *phy_dev = pdata->phy_dev;
	unsigned long flags;
	int carrier;

	if (phy_dev->duplex != pdata->last_duplex) {
		unsigned int mac_cr;
		SMSC_TRACE(HW, "duplex state has changed");

		spin_lock_irqsave(&pdata->mac_lock, flags);
		mac_cr = smsc911x_mac_read(pdata, MAC_CR);
		if (phy_dev->duplex) {
			SMSC_TRACE(HW,
				"configuring for full duplex mode");
			mac_cr |= MAC_CR_FDPX_;
		} else {
			SMSC_TRACE(HW,
				"configuring for half duplex mode");
			mac_cr &= ~MAC_CR_FDPX_;
		}
		smsc911x_mac_write(pdata, MAC_CR, mac_cr);
		spin_unlock_irqrestore(&pdata->mac_lock, flags);

		smsc911x_phy_update_flowcontrol(pdata);
		pdata->last_duplex = phy_dev->duplex;
	}

	carrier = netif_carrier_ok(dev);
	if (carrier != pdata->last_carrier) {
		SMSC_TRACE(HW, "carrier state has changed");
		if (carrier) {
			SMSC_TRACE(HW, "configuring for carrier OK");
			if ((pdata->gpio_orig_setting & GPIO_CFG_LED1_EN_) &&
			    (!pdata->using_extphy)) {
				/* Restore orginal GPIO configuration */
				pdata->gpio_setting = pdata->gpio_orig_setting;
				smsc911x_reg_write(pdata, GPIO_CFG,
					pdata->gpio_setting);
			}
		} else {
			SMSC_TRACE(HW, "configuring for no carrier");
			/* Check global setting that LED1
			 * usage is 10/100 indicator */
			pdata->gpio_setting = smsc911x_reg_read(pdata,
				GPIO_CFG);
			if ((pdata->gpio_setting & GPIO_CFG_LED1_EN_)
			    && (!pdata->using_extphy)) {
				/* Force 10/100 LED off, after saving
				 * orginal GPIO configuration */
				pdata->gpio_orig_setting = pdata->gpio_setting;

				pdata->gpio_setting &= ~GPIO_CFG_LED1_EN_;
				pdata->gpio_setting |= (GPIO_CFG_GPIOBUF0_
							| GPIO_CFG_GPIODIR0_
							| GPIO_CFG_GPIOD0_);
				smsc911x_reg_write(pdata, GPIO_CFG,
					pdata->gpio_setting);
			}
		}
		pdata->last_carrier = carrier;
	}
}

static int smsc911x_mii_probe(struct net_device *dev)
{
	struct smsc911x_data *pdata = netdev_priv(dev);
	struct phy_device *phydev = NULL;
	int phy_addr;

	/* find the first phy */
	for (phy_addr = 0; phy_addr < PHY_MAX_ADDR; phy_addr++) {
		if (pdata->mii_bus->phy_map[phy_addr]) {
			phydev = pdata->mii_bus->phy_map[phy_addr];
			SMSC_TRACE(PROBE, "PHY %d: addr %d, phy_id 0x%08X",
				phy_addr, phydev->addr, phydev->phy_id);
			break;
		}
	}

	if (!phydev) {
		pr_err("%s: no PHY found\n", dev->name);
		return -ENODEV;
	}

	phydev = phy_connect(dev, dev_name(&phydev->dev),
		&smsc911x_phy_adjust_link, 0, pdata->config.phy_interface);

	if (IS_ERR(phydev)) {
		pr_err("%s: Could not attach to PHY\n", dev->name);
		return PTR_ERR(phydev);
	}

	pr_info("%s: attached PHY driver [%s] (mii_bus:phy_addr=%s, irq=%d)\n",
		dev->name, phydev->drv->name,
		dev_name(&phydev->dev), phydev->irq);

	/* mask with MAC supported features */
	phydev->supported &= (PHY_BASIC_FEATURES | SUPPORTED_Pause |
			      SUPPORTED_Asym_Pause);
	phydev->advertising = phydev->supported;

	pdata->phy_dev = phydev;
	pdata->last_duplex = -1;
	pdata->last_carrier = -1;

#ifdef USE_PHY_WORK_AROUND
	if (smsc911x_phy_loopbacktest(dev) < 0) {
		SMSC_WARNING(HW, "Failed Loop Back Test");
		return -ENODEV;
	}
	SMSC_TRACE(HW, "Passed Loop Back Test");
#endif				/* USE_PHY_WORK_AROUND */

	SMSC_TRACE(HW, "phy initialised succesfully");
	return 0;
}

static int __devinit smsc911x_mii_init(struct platform_device *pdev,
				       struct net_device *dev)
{
	struct smsc911x_data *pdata = netdev_priv(dev);
	int err = -ENXIO, i;

	pdata->mii_bus = mdiobus_alloc();
	if (!pdata->mii_bus) {
		err = -ENOMEM;
		goto err_out_1;
	}

	pdata->mii_bus->name = SMSC_MDIONAME;
	snprintf(pdata->mii_bus->id, MII_BUS_ID_SIZE, "%x", pdev->id);
	pdata->mii_bus->priv = pdata;
	pdata->mii_bus->read = smsc911x_mii_read;
	pdata->mii_bus->write = smsc911x_mii_write;
	pdata->mii_bus->irq = pdata->phy_irq;
	for (i = 0; i < PHY_MAX_ADDR; ++i)
		pdata->mii_bus->irq[i] = PHY_POLL;

	pdata->mii_bus->parent = &pdev->dev;

	switch (pdata->idrev & 0xFFFF0000) {
	case 0x01170000:
	case 0x01150000:
	case 0x117A0000:
	case 0x115A0000:
		/* External PHY supported, try to autodetect */
		smsc911x_phy_initialise_external(pdata);
		break;
	default:
		SMSC_TRACE(HW, "External PHY is not supported, "
			"using internal PHY");
		pdata->using_extphy = 0;
		break;
	}

	if (!pdata->using_extphy) {
		/* Mask all PHYs except ID 1 (internal) */
		pdata->mii_bus->phy_mask = ~(1 << 1);
	}

	if (mdiobus_register(pdata->mii_bus)) {
		SMSC_WARNING(PROBE, "Error registering mii bus");
		goto err_out_free_bus_2;
	}

	if (smsc911x_mii_probe(dev) < 0) {
		SMSC_WARNING(PROBE, "Error registering mii bus");
		goto err_out_unregister_bus_3;
	}

	return 0;

err_out_unregister_bus_3:
	mdiobus_unregister(pdata->mii_bus);
err_out_free_bus_2:
	mdiobus_free(pdata->mii_bus);
err_out_1:
	return err;
}

/* Gets the number of tx statuses in the fifo */
static unsigned int smsc911x_tx_get_txstatcount(struct smsc911x_data *pdata)
{
	return (smsc911x_reg_read(pdata, TX_FIFO_INF)
		& TX_FIFO_INF_TSUSED_) >> 16;
}

/* Reads tx statuses and increments counters where necessary */
static void smsc911x_tx_update_txcounters(struct net_device *dev)
{
	struct smsc911x_data *pdata = netdev_priv(dev);
	unsigned int tx_stat;

	while ((tx_stat = smsc911x_tx_get_txstatus(pdata)) != 0) {
		if (unlikely(tx_stat & 0x80000000)) {
			/* In this driver the packet tag is used as the packet
			 * length. Since a packet length can never reach the
			 * size of 0x8000, this bit is reserved. It is worth
			 * noting that the "reserved bit" in the warning above
			 * does not reference a hardware defined reserved bit
			 * but rather a driver defined one.
			 */
			SMSC_WARNING(HW,
				"Packet tag reserved bit is high");
		} else {
			if (unlikely(tx_stat & TX_STS_ES_)) {
				dev->stats.tx_errors++;
			} else {
				dev->stats.tx_packets++;
				dev->stats.tx_bytes += (tx_stat >> 16);
			}
			if (unlikely(tx_stat & TX_STS_EXCESS_COL_)) {
				dev->stats.collisions += 16;
				dev->stats.tx_aborted_errors += 1;
			} else {
				dev->stats.collisions +=
				    ((tx_stat >> 3) & 0xF);
			}
			if (unlikely(tx_stat & TX_STS_LOST_CARRIER_))
				dev->stats.tx_carrier_errors += 1;
			if (unlikely(tx_stat & TX_STS_LATE_COL_)) {
				dev->stats.collisions++;
				dev->stats.tx_aborted_errors++;
			}
		}
	}
}

/* Increments the Rx error counters */
static void
smsc911x_rx_counterrors(struct net_device *dev, unsigned int rxstat)
{
	int crc_err = 0;

	if (unlikely(rxstat & RX_STS_ES_)) {
		dev->stats.rx_errors++;
		if (unlikely(rxstat & RX_STS_CRC_ERR_)) {
			dev->stats.rx_crc_errors++;
			crc_err = 1;
		}
	}
	if (likely(!crc_err)) {
		if (unlikely((rxstat & RX_STS_FRAME_TYPE_) &&
			     (rxstat & RX_STS_LENGTH_ERR_)))
			dev->stats.rx_length_errors++;
		if (rxstat & RX_STS_MCAST_)
			dev->stats.multicast++;
	}
}

/* Quickly dumps bad packets */
static void
smsc911x_rx_fastforward(struct smsc911x_data *pdata, unsigned int pktbytes)
{
	unsigned int pktwords = (pktbytes + NET_IP_ALIGN + 3) >> 2;

	if (likely(pktwords >= 4)) {
		unsigned int timeout = 500;
		unsigned int val;
		smsc911x_reg_write(pdata, RX_DP_CTRL, RX_DP_CTRL_RX_FFWD_);
		do {
			udelay(1);
			val = smsc911x_reg_read(pdata, RX_DP_CTRL);
		} while ((val & RX_DP_CTRL_RX_FFWD_) && --timeout);

		if (unlikely(timeout == 0))
			SMSC_WARNING(HW, "Timed out waiting for "
				"RX FFWD to finish, RX_DP_CTRL: 0x%08X", val);
	} else {
		unsigned int temp;
		while (pktwords--)
			temp = smsc911x_reg_read(pdata, RX_DATA_FIFO);
	}
}

/* NAPI poll function */
static int smsc911x_poll(struct napi_struct *napi, int budget)
{
	struct smsc911x_data *pdata =
		container_of(napi, struct smsc911x_data, napi);
	struct net_device *dev = pdata->dev;
	int npackets = 0;

	while (likely(netif_running(dev)) && (npackets < budget)) {
		unsigned int pktlength;
		unsigned int pktwords;
		struct sk_buff *skb;
		unsigned int rxstat = smsc911x_rx_get_rxstatus(pdata);

		if (!rxstat) {
			unsigned int temp;
			/* We processed all packets available.  Tell NAPI it can
			 * stop polling then re-enable rx interrupts */
			smsc911x_reg_write(pdata, INT_STS, INT_STS_RSFL_);
			napi_complete(napi);
			temp = smsc911x_reg_read(pdata, INT_EN);
			temp |= INT_EN_RSFL_EN_;
			smsc911x_reg_write(pdata, INT_EN, temp);
			break;
		}

		/* Count packet for NAPI scheduling, even if it has an error.
		 * Error packets still require cycles to discard */
		npackets++;

		pktlength = ((rxstat & 0x3FFF0000) >> 16);
		pktwords = (pktlength + NET_IP_ALIGN + 3) >> 2;
		smsc911x_rx_counterrors(dev, rxstat);

		if (unlikely(rxstat & RX_STS_ES_)) {
			SMSC_WARNING(RX_ERR,
				"Discarding packet with error bit set");
			/* Packet has an error, discard it and continue with
			 * the next */
			smsc911x_rx_fastforward(pdata, pktwords);
			dev->stats.rx_dropped++;
			continue;
		}

		skb = netdev_alloc_skb(dev, pktlength + NET_IP_ALIGN);
		if (unlikely(!skb)) {
			SMSC_WARNING(RX_ERR,
				"Unable to allocate skb for rx packet");
			/* Drop the packet and stop this polling iteration */
			smsc911x_rx_fastforward(pdata, pktwords);
			dev->stats.rx_dropped++;
			break;
		}

		skb->data = skb->head;
		skb_reset_tail_pointer(skb);

		/* Align IP on 16B boundary */
		skb_reserve(skb, NET_IP_ALIGN);
		skb_put(skb, pktlength - 4);
		smsc911x_rx_readfifo(pdata, (unsigned int *)skb->head,
				     pktwords);
		skb->protocol = eth_type_trans(skb, dev);
		skb->ip_summed = CHECKSUM_NONE;
		netif_receive_skb(skb);

		/* Update counters */
		dev->stats.rx_packets++;
		dev->stats.rx_bytes += (pktlength - 4);
		dev->last_rx = jiffies;
	}

	/* Return total received packets */
	return npackets;
}

/* Returns hash bit number for given MAC address
 * Example:
 * 01 00 5E 00 00 01 -> returns bit number 31 */
static unsigned int smsc911x_hash(char addr[ETH_ALEN])
{
	return (ether_crc(ETH_ALEN, addr) >> 26) & 0x3f;
}

static void smsc911x_rx_multicast_update(struct smsc911x_data *pdata)
{
	/* Performs the multicast & mac_cr update.  This is called when
	 * safe on the current hardware, and with the mac_lock held */
	unsigned int mac_cr;

	SMSC_ASSERT_MAC_LOCK(pdata);

	mac_cr = smsc911x_mac_read(pdata, MAC_CR);
	mac_cr |= pdata->set_bits_mask;
	mac_cr &= ~(pdata->clear_bits_mask);
	smsc911x_mac_write(pdata, MAC_CR, mac_cr);
	smsc911x_mac_write(pdata, HASHH, pdata->hashhi);
	smsc911x_mac_write(pdata, HASHL, pdata->hashlo);
	SMSC_TRACE(HW, "maccr 0x%08X, HASHH 0x%08X, HASHL 0x%08X",
		mac_cr, pdata->hashhi, pdata->hashlo);
}

static void smsc911x_rx_multicast_update_workaround(struct smsc911x_data *pdata)
{
	unsigned int mac_cr;

	/* This function is only called for older LAN911x devices
	 * (revA or revB), where MAC_CR, HASHH and HASHL should not
	 * be modified during Rx - newer devices immediately update the
	 * registers.
	 *
	 * This is called from interrupt context */

	spin_lock(&pdata->mac_lock);

	/* Check Rx has stopped */
	if (smsc911x_mac_read(pdata, MAC_CR) & MAC_CR_RXEN_)
		SMSC_WARNING(DRV, "Rx not stopped");

	/* Perform the update - safe to do now Rx has stopped */
	smsc911x_rx_multicast_update(pdata);

	/* Re-enable Rx */
	mac_cr = smsc911x_mac_read(pdata, MAC_CR);
	mac_cr |= MAC_CR_RXEN_;
	smsc911x_mac_write(pdata, MAC_CR, mac_cr);

	pdata->multicast_update_pending = 0;

	spin_unlock(&pdata->mac_lock);
}

static int smsc911x_soft_reset(struct smsc911x_data *pdata)
{
	unsigned int timeout;
	unsigned int temp;

	/* Reset the LAN911x */
	smsc911x_reg_write(pdata, HW_CFG, HW_CFG_SRST_);
	timeout = 10;
	do {
		udelay(10);
		temp = smsc911x_reg_read(pdata, HW_CFG);
	} while ((--timeout) && (temp & HW_CFG_SRST_));

	if (unlikely(temp & HW_CFG_SRST_)) {
		SMSC_WARNING(DRV, "Failed to complete reset");
		return -EIO;
	}
	return 0;
}

/* Sets the device MAC address to dev_addr, called with mac_lock held */
static void
smsc911x_set_hw_mac_address(struct smsc911x_data *pdata, u8 dev_addr[6])
{
	u32 mac_high16 = (dev_addr[5] << 8) | dev_addr[4];
	u32 mac_low32 = (dev_addr[3] << 24) | (dev_addr[2] << 16) |
	    (dev_addr[1] << 8) | dev_addr[0];

	SMSC_ASSERT_MAC_LOCK(pdata);

	smsc911x_mac_write(pdata, ADDRH, mac_high16);
	smsc911x_mac_write(pdata, ADDRL, mac_low32);
}

static int smsc911x_open(struct net_device *dev)
{
	struct smsc911x_data *pdata = netdev_priv(dev);
	unsigned int timeout;
	unsigned int temp;
	unsigned int intcfg;

	/* if the phy is not yet registered, retry later*/
	if (!pdata->phy_dev) {
		SMSC_WARNING(HW, "phy_dev is NULL");
		return -EAGAIN;
	}

	if (!is_valid_ether_addr(dev->dev_addr)) {
		SMSC_WARNING(HW, "dev_addr is not a valid MAC address");
		return -EADDRNOTAVAIL;
	}

	/* Reset the LAN911x */
	if (smsc911x_soft_reset(pdata)) {
		SMSC_WARNING(HW, "soft reset failed");
		return -EIO;
	}

	smsc911x_reg_write(pdata, HW_CFG, 0x00050000);
	smsc911x_reg_write(pdata, AFC_CFG, 0x006E3740);

	/* Make sure EEPROM has finished loading before setting GPIO_CFG */
	timeout = 50;
	while ((smsc911x_reg_read(pdata, E2P_CMD) & E2P_CMD_EPC_BUSY_) &&
	       --timeout) {
		udelay(10);
	}

	if (unlikely(timeout == 0))
		SMSC_WARNING(IFUP,
			"Timed out waiting for EEPROM busy bit to clear");

	smsc911x_reg_write(pdata, GPIO_CFG, 0x70070000);

	/* The soft reset above cleared the device's MAC address,
	 * restore it from local copy (set in probe) */
	spin_lock_irq(&pdata->mac_lock);
	smsc911x_set_hw_mac_address(pdata, dev->dev_addr);
	spin_unlock_irq(&pdata->mac_lock);

	/* Initialise irqs, but leave all sources disabled */
	smsc911x_reg_write(pdata, INT_EN, 0);
	smsc911x_reg_write(pdata, INT_STS, 0xFFFFFFFF);

	/* Set interrupt deassertion to 100uS */
	intcfg = ((10 << 24) | INT_CFG_IRQ_EN_);

	if (pdata->config.irq_polarity) {
		SMSC_TRACE(IFUP, "irq polarity: active high");
		intcfg |= INT_CFG_IRQ_POL_;
	} else {
		SMSC_TRACE(IFUP, "irq polarity: active low");
	}

	if (pdata->config.irq_type) {
		SMSC_TRACE(IFUP, "irq type: push-pull");
		intcfg |= INT_CFG_IRQ_TYPE_;
	} else {
		SMSC_TRACE(IFUP, "irq type: open drain");
	}

	smsc911x_reg_write(pdata, INT_CFG, intcfg);

	SMSC_TRACE(IFUP, "Testing irq handler using IRQ %d", dev->irq);
	pdata->software_irq_signal = 0;
	smp_wmb();

	temp = smsc911x_reg_read(pdata, INT_EN);
	temp |= INT_EN_SW_INT_EN_;
	smsc911x_reg_write(pdata, INT_EN, temp);

	timeout = 1000;
	while (timeout--) {
		if (pdata->software_irq_signal)
			break;
		msleep(1);
	}

	if (!pdata->software_irq_signal) {
		dev_warn(&dev->dev, "ISR failed signaling test (IRQ %d)\n",
			 dev->irq);
		return -ENODEV;
	}
	SMSC_TRACE(IFUP, "IRQ handler passed test using IRQ %d", dev->irq);

	dev_info(&dev->dev, "SMSC911x/921x identified at %#08lx, IRQ: %d\n",
		 (unsigned long)pdata->ioaddr, dev->irq);

	/* Reset the last known duplex and carrier */
	pdata->last_duplex = -1;
	pdata->last_carrier = -1;

	/* Bring the PHY up */
	phy_start(pdata->phy_dev);

	temp = smsc911x_reg_read(pdata, HW_CFG);
	/* Preserve TX FIFO size and external PHY configuration */
	temp &= (HW_CFG_TX_FIF_SZ_|0x00000FFF);
	temp |= HW_CFG_SF_;
	smsc911x_reg_write(pdata, HW_CFG, temp);

	temp = smsc911x_reg_read(pdata, FIFO_INT);
	temp |= FIFO_INT_TX_AVAIL_LEVEL_;
	temp &= ~(FIFO_INT_RX_STS_LEVEL_);
	smsc911x_reg_write(pdata, FIFO_INT, temp);

	/* set RX Data offset to 2 bytes for alignment */
	smsc911x_reg_write(pdata, RX_CFG, (2 << 8));

	/* enable NAPI polling before enabling RX interrupts */
	napi_enable(&pdata->napi);

	temp = smsc911x_reg_read(pdata, INT_EN);
	temp |= (INT_EN_TDFA_EN_ | INT_EN_RSFL_EN_ | INT_EN_RXSTOP_INT_EN_);
	smsc911x_reg_write(pdata, INT_EN, temp);

	spin_lock_irq(&pdata->mac_lock);
	temp = smsc911x_mac_read(pdata, MAC_CR);
	temp |= (MAC_CR_TXEN_ | MAC_CR_RXEN_ | MAC_CR_HBDIS_);
	smsc911x_mac_write(pdata, MAC_CR, temp);
	spin_unlock_irq(&pdata->mac_lock);

	smsc911x_reg_write(pdata, TX_CFG, TX_CFG_TX_ON_);

	netif_start_queue(dev);
	return 0;
}

/* Entry point for stopping the interface */
static int smsc911x_stop(struct net_device *dev)
{
	struct smsc911x_data *pdata = netdev_priv(dev);
	unsigned int temp;

	/* Disable all device interrupts */
	temp = smsc911x_reg_read(pdata, INT_CFG);
	temp &= ~INT_CFG_IRQ_EN_;
	smsc911x_reg_write(pdata, INT_CFG, temp);

	/* Stop Tx and Rx polling */
	netif_stop_queue(dev);
	napi_disable(&pdata->napi);

	/* At this point all Rx and Tx activity is stopped */
	dev->stats.rx_dropped += smsc911x_reg_read(pdata, RX_DROP);
	smsc911x_tx_update_txcounters(dev);

	/* Bring the PHY down */
	if (pdata->phy_dev)
		phy_stop(pdata->phy_dev);

	SMSC_TRACE(IFDOWN, "Interface stopped");
	return 0;
}

/* Entry point for transmitting a packet */
static int smsc911x_hard_start_xmit(struct sk_buff *skb, struct net_device *dev)
{
	struct smsc911x_data *pdata = netdev_priv(dev);
	unsigned int freespace;
	unsigned int tx_cmd_a;
	unsigned int tx_cmd_b;
	unsigned int temp;
	u32 wrsz;
	ulong bufp;

	freespace = smsc911x_reg_read(pdata, TX_FIFO_INF) & TX_FIFO_INF_TDFREE_;

	if (unlikely(freespace < TX_FIFO_LOW_THRESHOLD))
		SMSC_WARNING(TX_ERR,
			"Tx data fifo low, space available: %d", freespace);

	/* Word alignment adjustment */
	tx_cmd_a = (u32)((ulong)skb->data & 0x03) << 16;
	tx_cmd_a |= TX_CMD_A_FIRST_SEG_ | TX_CMD_A_LAST_SEG_;
	tx_cmd_a |= (unsigned int)skb->len;

	tx_cmd_b = ((unsigned int)skb->len) << 16;
	tx_cmd_b |= (unsigned int)skb->len;

	smsc911x_reg_write(pdata, TX_DATA_FIFO, tx_cmd_a);
	smsc911x_reg_write(pdata, TX_DATA_FIFO, tx_cmd_b);

	bufp = (ulong)skb->data & (~0x3);
	wrsz = (u32)skb->len + 3;
	wrsz += (u32)((ulong)skb->data & 0x3);
	wrsz >>= 2;

	smsc911x_tx_writefifo(pdata, (unsigned int *)bufp, wrsz);
	freespace -= (skb->len + 32);
	dev_kfree_skb(skb);
	dev->trans_start = jiffies;

	if (unlikely(smsc911x_tx_get_txstatcount(pdata) >= 30))
		smsc911x_tx_update_txcounters(dev);

	if (freespace < TX_FIFO_LOW_THRESHOLD) {
		netif_stop_queue(dev);
		temp = smsc911x_reg_read(pdata, FIFO_INT);
		temp &= 0x00FFFFFF;
		temp |= 0x32000000;
		smsc911x_reg_write(pdata, FIFO_INT, temp);
	}

	return NETDEV_TX_OK;
}

/* Entry point for getting status counters */
static struct net_device_stats *smsc911x_get_stats(struct net_device *dev)
{
	struct smsc911x_data *pdata = netdev_priv(dev);
	smsc911x_tx_update_txcounters(dev);
	dev->stats.rx_dropped += smsc911x_reg_read(pdata, RX_DROP);
	return &dev->stats;
}

/* Entry point for setting addressing modes */
static void smsc911x_set_multicast_list(struct net_device *dev)
{
	struct smsc911x_data *pdata = netdev_priv(dev);
	unsigned long flags;

	if (dev->flags & IFF_PROMISC) {
		/* Enabling promiscuous mode */
		pdata->set_bits_mask = MAC_CR_PRMS_;
		pdata->clear_bits_mask = (MAC_CR_MCPAS_ | MAC_CR_HPFILT_);
		pdata->hashhi = 0;
		pdata->hashlo = 0;
	} else if (dev->flags & IFF_ALLMULTI) {
		/* Enabling all multicast mode */
		pdata->set_bits_mask = MAC_CR_MCPAS_;
		pdata->clear_bits_mask = (MAC_CR_PRMS_ | MAC_CR_HPFILT_);
		pdata->hashhi = 0;
		pdata->hashlo = 0;
	} else if (dev->mc_count > 0) {
		/* Enabling specific multicast addresses */
		unsigned int hash_high = 0;
		unsigned int hash_low = 0;
		unsigned int count = 0;
		struct dev_mc_list *mc_list = dev->mc_list;

		pdata->set_bits_mask = MAC_CR_HPFILT_;
		pdata->clear_bits_mask = (MAC_CR_PRMS_ | MAC_CR_MCPAS_);

		while (mc_list) {
			count++;
			if ((mc_list->dmi_addrlen) == ETH_ALEN) {
				unsigned int bitnum =
				    smsc911x_hash(mc_list->dmi_addr);
				unsigned int mask = 0x01 << (bitnum & 0x1F);
				if (bitnum & 0x20)
					hash_high |= mask;
				else
					hash_low |= mask;
			} else {
				SMSC_WARNING(DRV, "dmi_addrlen != 6");
			}
			mc_list = mc_list->next;
		}
		if (count != (unsigned int)dev->mc_count)
			SMSC_WARNING(DRV, "mc_count != dev->mc_count");

		pdata->hashhi = hash_high;
		pdata->hashlo = hash_low;
	} else {
		/* Enabling local MAC address only */
		pdata->set_bits_mask = 0;
		pdata->clear_bits_mask =
		    (MAC_CR_PRMS_ | MAC_CR_MCPAS_ | MAC_CR_HPFILT_);
		pdata->hashhi = 0;
		pdata->hashlo = 0;
	}

	spin_lock_irqsave(&pdata->mac_lock, flags);

	if (pdata->generation <= 1) {
		/* Older hardware revision - cannot change these flags while
		 * receiving data */
		if (!pdata->multicast_update_pending) {
			unsigned int temp;
			SMSC_TRACE(HW, "scheduling mcast update");
			pdata->multicast_update_pending = 1;

			/* Request the hardware to stop, then perform the
			 * update when we get an RX_STOP interrupt */
			temp = smsc911x_mac_read(pdata, MAC_CR);
			temp &= ~(MAC_CR_RXEN_);
			smsc911x_mac_write(pdata, MAC_CR, temp);
		} else {
			/* There is another update pending, this should now
			 * use the newer values */
		}
	} else {
		/* Newer hardware revision - can write immediately */
		smsc911x_rx_multicast_update(pdata);
	}

	spin_unlock_irqrestore(&pdata->mac_lock, flags);
}

static irqreturn_t smsc911x_irqhandler(int irq, void *dev_id)
{
	struct net_device *dev = dev_id;
	struct smsc911x_data *pdata = netdev_priv(dev);
	u32 intsts = smsc911x_reg_read(pdata, INT_STS);
	u32 inten = smsc911x_reg_read(pdata, INT_EN);
	int serviced = IRQ_NONE;
	u32 temp;

	if (unlikely(intsts & inten & INT_STS_SW_INT_)) {
		temp = smsc911x_reg_read(pdata, INT_EN);
		temp &= (~INT_EN_SW_INT_EN_);
		smsc911x_reg_write(pdata, INT_EN, temp);
		smsc911x_reg_write(pdata, INT_STS, INT_STS_SW_INT_);
		pdata->software_irq_signal = 1;
		smp_wmb();
		serviced = IRQ_HANDLED;
	}

	if (unlikely(intsts & inten & INT_STS_RXSTOP_INT_)) {
		/* Called when there is a multicast update scheduled and
		 * it is now safe to complete the update */
		SMSC_TRACE(INTR, "RX Stop interrupt");
		smsc911x_reg_write(pdata, INT_STS, INT_STS_RXSTOP_INT_);
		if (pdata->multicast_update_pending)
			smsc911x_rx_multicast_update_workaround(pdata);
		serviced = IRQ_HANDLED;
	}

	if (intsts & inten & INT_STS_TDFA_) {
		temp = smsc911x_reg_read(pdata, FIFO_INT);
		temp |= FIFO_INT_TX_AVAIL_LEVEL_;
		smsc911x_reg_write(pdata, FIFO_INT, temp);
		smsc911x_reg_write(pdata, INT_STS, INT_STS_TDFA_);
		netif_wake_queue(dev);
		serviced = IRQ_HANDLED;
	}

	if (unlikely(intsts & inten & INT_STS_RXE_)) {
		SMSC_TRACE(INTR, "RX Error interrupt");
		smsc911x_reg_write(pdata, INT_STS, INT_STS_RXE_);
		serviced = IRQ_HANDLED;
	}

	if (likely(intsts & inten & INT_STS_RSFL_)) {
		if (likely(napi_schedule_prep(&pdata->napi))) {
			/* Disable Rx interrupts */
			temp = smsc911x_reg_read(pdata, INT_EN);
			temp &= (~INT_EN_RSFL_EN_);
			smsc911x_reg_write(pdata, INT_EN, temp);
			/* Schedule a NAPI poll */
			__napi_schedule(&pdata->napi);
		} else {
			SMSC_WARNING(RX_ERR,
				"napi_schedule_prep failed");
		}
		serviced = IRQ_HANDLED;
	}

	return serviced;
}

#ifdef CONFIG_NET_POLL_CONTROLLER
static void smsc911x_poll_controller(struct net_device *dev)
{
	disable_irq(dev->irq);
	smsc911x_irqhandler(0, dev);
	enable_irq(dev->irq);
}
#endif				/* CONFIG_NET_POLL_CONTROLLER */

static int smsc911x_set_mac_address(struct net_device *dev, void *p)
{
	struct smsc911x_data *pdata = netdev_priv(dev);
	struct sockaddr *addr = p;

	/* On older hardware revisions we cannot change the mac address
	 * registers while receiving data.  Newer devices can safely change
	 * this at any time. */
	if (pdata->generation <= 1 && netif_running(dev))
		return -EBUSY;

	if (!is_valid_ether_addr(addr->sa_data))
		return -EADDRNOTAVAIL;

	memcpy(dev->dev_addr, addr->sa_data, ETH_ALEN);

	spin_lock_irq(&pdata->mac_lock);
	smsc911x_set_hw_mac_address(pdata, dev->dev_addr);
	spin_unlock_irq(&pdata->mac_lock);

	dev_info(&dev->dev, "MAC Address: %pM\n", dev->dev_addr);

	return 0;
}

/* Standard ioctls for mii-tool */
static int smsc911x_do_ioctl(struct net_device *dev, struct ifreq *ifr, int cmd)
{
	struct smsc911x_data *pdata = netdev_priv(dev);

	if (!netif_running(dev) || !pdata->phy_dev)
		return -EINVAL;

	return phy_mii_ioctl(pdata->phy_dev, if_mii(ifr), cmd);
}

static int
smsc911x_ethtool_getsettings(struct net_device *dev, struct ethtool_cmd *cmd)
{
	struct smsc911x_data *pdata = netdev_priv(dev);

	cmd->maxtxpkt = 1;
	cmd->maxrxpkt = 1;
	return phy_ethtool_gset(pdata->phy_dev, cmd);
}

static int
smsc911x_ethtool_setsettings(struct net_device *dev, struct ethtool_cmd *cmd)
{
	struct smsc911x_data *pdata = netdev_priv(dev);

	return phy_ethtool_sset(pdata->phy_dev, cmd);
}

static void smsc911x_ethtool_getdrvinfo(struct net_device *dev,
					struct ethtool_drvinfo *info)
{
	strlcpy(info->driver, SMSC_CHIPNAME, sizeof(info->driver));
	strlcpy(info->version, SMSC_DRV_VERSION, sizeof(info->version));
	strlcpy(info->bus_info, dev_name(dev->dev.parent),
		sizeof(info->bus_info));
}

static int smsc911x_ethtool_nwayreset(struct net_device *dev)
{
	struct smsc911x_data *pdata = netdev_priv(dev);

	return phy_start_aneg(pdata->phy_dev);
}

static u32 smsc911x_ethtool_getmsglevel(struct net_device *dev)
{
	struct smsc911x_data *pdata = netdev_priv(dev);
	return pdata->msg_enable;
}

static void smsc911x_ethtool_setmsglevel(struct net_device *dev, u32 level)
{
	struct smsc911x_data *pdata = netdev_priv(dev);
	pdata->msg_enable = level;
}

static int smsc911x_ethtool_getregslen(struct net_device *dev)
{
	return (((E2P_DATA - ID_REV) / 4 + 1) + (WUCSR - MAC_CR) + 1 + 32) *
	    sizeof(u32);
}

static void
smsc911x_ethtool_getregs(struct net_device *dev, struct ethtool_regs *regs,
			 void *buf)
{
	struct smsc911x_data *pdata = netdev_priv(dev);
	struct phy_device *phy_dev = pdata->phy_dev;
	unsigned long flags;
	unsigned int i;
	unsigned int j = 0;
	u32 *data = buf;

	regs->version = pdata->idrev;
	for (i = ID_REV; i <= E2P_DATA; i += (sizeof(u32)))
		data[j++] = smsc911x_reg_read(pdata, i);

	for (i = MAC_CR; i <= WUCSR; i++) {
		spin_lock_irqsave(&pdata->mac_lock, flags);
		data[j++] = smsc911x_mac_read(pdata, i);
		spin_unlock_irqrestore(&pdata->mac_lock, flags);
	}

	for (i = 0; i <= 31; i++)
		data[j++] = smsc911x_mii_read(phy_dev->bus, phy_dev->addr, i);
}

static void smsc911x_eeprom_enable_access(struct smsc911x_data *pdata)
{
	unsigned int temp = smsc911x_reg_read(pdata, GPIO_CFG);
	temp &= ~GPIO_CFG_EEPR_EN_;
	smsc911x_reg_write(pdata, GPIO_CFG, temp);
	msleep(1);
}

static int smsc911x_eeprom_send_cmd(struct smsc911x_data *pdata, u32 op)
{
	int timeout = 100;
	u32 e2cmd;

	SMSC_TRACE(DRV, "op 0x%08x", op);
	if (smsc911x_reg_read(pdata, E2P_CMD) & E2P_CMD_EPC_BUSY_) {
		SMSC_WARNING(DRV, "Busy at start");
		return -EBUSY;
	}

	e2cmd = op | E2P_CMD_EPC_BUSY_;
	smsc911x_reg_write(pdata, E2P_CMD, e2cmd);

	do {
		msleep(1);
		e2cmd = smsc911x_reg_read(pdata, E2P_CMD);
	} while ((e2cmd & E2P_CMD_EPC_BUSY_) && (--timeout));

	if (!timeout) {
		SMSC_TRACE(DRV, "TIMED OUT");
		return -EAGAIN;
	}

	if (e2cmd & E2P_CMD_EPC_TIMEOUT_) {
		SMSC_TRACE(DRV, "Error occured during eeprom operation");
		return -EINVAL;
	}

	return 0;
}

static int smsc911x_eeprom_read_location(struct smsc911x_data *pdata,
					 u8 address, u8 *data)
{
	u32 op = E2P_CMD_EPC_CMD_READ_ | address;
	int ret;

	SMSC_TRACE(DRV, "address 0x%x", address);
	ret = smsc911x_eeprom_send_cmd(pdata, op);

	if (!ret)
		data[address] = smsc911x_reg_read(pdata, E2P_DATA);

	return ret;
}

static int smsc911x_eeprom_write_location(struct smsc911x_data *pdata,
					  u8 address, u8 data)
{
	u32 op = E2P_CMD_EPC_CMD_ERASE_ | address;
	u32 temp;
	int ret;

	SMSC_TRACE(DRV, "address 0x%x, data 0x%x", address, data);
	ret = smsc911x_eeprom_send_cmd(pdata, op);

	if (!ret) {
		op = E2P_CMD_EPC_CMD_WRITE_ | address;
		smsc911x_reg_write(pdata, E2P_DATA, (u32)data);

		/* Workaround for hardware read-after-write restriction */
		temp = smsc911x_reg_read(pdata, BYTE_TEST);

		ret = smsc911x_eeprom_send_cmd(pdata, op);
	}

	return ret;
}

static int smsc911x_ethtool_get_eeprom_len(struct net_device *dev)
{
	return SMSC911X_EEPROM_SIZE;
}

static int smsc911x_ethtool_get_eeprom(struct net_device *dev,
				       struct ethtool_eeprom *eeprom, u8 *data)
{
	struct smsc911x_data *pdata = netdev_priv(dev);
	u8 eeprom_data[SMSC911X_EEPROM_SIZE];
	int len;
	int i;

	smsc911x_eeprom_enable_access(pdata);

	len = min(eeprom->len, SMSC911X_EEPROM_SIZE);
	for (i = 0; i < len; i++) {
		int ret = smsc911x_eeprom_read_location(pdata, i, eeprom_data);
		if (ret < 0) {
			eeprom->len = 0;
			return ret;
		}
	}

	memcpy(data, &eeprom_data[eeprom->offset], len);
	eeprom->len = len;
	return 0;
}

static int smsc911x_ethtool_set_eeprom(struct net_device *dev,
				       struct ethtool_eeprom *eeprom, u8 *data)
{
	int ret;
	struct smsc911x_data *pdata = netdev_priv(dev);

	smsc911x_eeprom_enable_access(pdata);
	smsc911x_eeprom_send_cmd(pdata, E2P_CMD_EPC_CMD_EWEN_);
	ret = smsc911x_eeprom_write_location(pdata, eeprom->offset, *data);
	smsc911x_eeprom_send_cmd(pdata, E2P_CMD_EPC_CMD_EWDS_);

	/* Single byte write, according to man page */
	eeprom->len = 1;

	return ret;
}

static const struct ethtool_ops smsc911x_ethtool_ops = {
	.get_settings = smsc911x_ethtool_getsettings,
	.set_settings = smsc911x_ethtool_setsettings,
	.get_link = ethtool_op_get_link,
	.get_drvinfo = smsc911x_ethtool_getdrvinfo,
	.nway_reset = smsc911x_ethtool_nwayreset,
	.get_msglevel = smsc911x_ethtool_getmsglevel,
	.set_msglevel = smsc911x_ethtool_setmsglevel,
	.get_regs_len = smsc911x_ethtool_getregslen,
	.get_regs = smsc911x_ethtool_getregs,
	.get_eeprom_len = smsc911x_ethtool_get_eeprom_len,
	.get_eeprom = smsc911x_ethtool_get_eeprom,
	.set_eeprom = smsc911x_ethtool_set_eeprom,
};

static const struct net_device_ops smsc911x_netdev_ops = {
	.ndo_open		= smsc911x_open,
	.ndo_stop		= smsc911x_stop,
	.ndo_start_xmit		= smsc911x_hard_start_xmit,
	.ndo_get_stats		= smsc911x_get_stats,
	.ndo_set_multicast_list	= smsc911x_set_multicast_list,
	.ndo_do_ioctl		= smsc911x_do_ioctl,
	.ndo_change_mtu		= eth_change_mtu,
	.ndo_validate_addr	= eth_validate_addr,
	.ndo_set_mac_address 	= smsc911x_set_mac_address,
#ifdef CONFIG_NET_POLL_CONTROLLER
	.ndo_poll_controller	= smsc911x_poll_controller,
#endif
};

/* copies the current mac address from hardware to dev->dev_addr */
static void __devinit smsc911x_read_mac_address(struct net_device *dev)
{
	struct smsc911x_data *pdata = netdev_priv(dev);
	u32 mac_high16 = smsc911x_mac_read(pdata, ADDRH);
	u32 mac_low32 = smsc911x_mac_read(pdata, ADDRL);

	dev->dev_addr[0] = (u8)(mac_low32);
	dev->dev_addr[1] = (u8)(mac_low32 >> 8);
	dev->dev_addr[2] = (u8)(mac_low32 >> 16);
	dev->dev_addr[3] = (u8)(mac_low32 >> 24);
	dev->dev_addr[4] = (u8)(mac_high16);
	dev->dev_addr[5] = (u8)(mac_high16 >> 8);
}

/* Initializing private device structures, only called from probe */
static int __devinit smsc911x_init(struct net_device *dev)
{
	struct smsc911x_data *pdata = netdev_priv(dev);
	unsigned int byte_test;

	SMSC_TRACE(PROBE, "Driver Parameters:");
	SMSC_TRACE(PROBE, "LAN base: 0x%08lX",
		(unsigned long)pdata->ioaddr);
	SMSC_TRACE(PROBE, "IRQ: %d", dev->irq);
	SMSC_TRACE(PROBE, "PHY will be autodetected.");

	spin_lock_init(&pdata->dev_lock);

	if (pdata->ioaddr == 0) {
		SMSC_WARNING(PROBE, "pdata->ioaddr: 0x00000000");
		return -ENODEV;
	}

	/* Check byte ordering */
	byte_test = smsc911x_reg_read(pdata, BYTE_TEST);
	SMSC_TRACE(PROBE, "BYTE_TEST: 0x%08X", byte_test);
	if (byte_test == 0x43218765) {
		SMSC_TRACE(PROBE, "BYTE_TEST looks swapped, "
			"applying WORD_SWAP");
		smsc911x_reg_write(pdata, WORD_SWAP, 0xffffffff);

		/* 1 dummy read of BYTE_TEST is needed after a write to
		 * WORD_SWAP before its contents are valid */
		byte_test = smsc911x_reg_read(pdata, BYTE_TEST);

		byte_test = smsc911x_reg_read(pdata, BYTE_TEST);
	}

	if (byte_test != 0x87654321) {
		SMSC_WARNING(DRV, "BYTE_TEST: 0x%08X", byte_test);
		if (((byte_test >> 16) & 0xFFFF) == (byte_test & 0xFFFF)) {
			SMSC_WARNING(PROBE,
				"top 16 bits equal to bottom 16 bits");
			SMSC_TRACE(PROBE, "This may mean the chip is set "
				"for 32 bit while the bus is reading 16 bit");
		}
		return -ENODEV;
	}

	/* Default generation to zero (all workarounds apply) */
	pdata->generation = 0;

	pdata->idrev = smsc911x_reg_read(pdata, ID_REV);
	switch (pdata->idrev & 0xFFFF0000) {
	case 0x01180000:
	case 0x01170000:
	case 0x01160000:
	case 0x01150000:
		/* LAN911[5678] family */
		pdata->generation = pdata->idrev & 0x0000FFFF;
		break;

	case 0x118A0000:
	case 0x117A0000:
	case 0x116A0000:
	case 0x115A0000:
		/* LAN921[5678] family */
		pdata->generation = 3;
		break;

	case 0x92100000:
	case 0x92110000:
	case 0x92200000:
	case 0x92210000:
		/* LAN9210/LAN9211/LAN9220/LAN9221 */
		pdata->generation = 4;
		break;

	default:
		SMSC_WARNING(PROBE, "LAN911x not identified, idrev: 0x%08X",
			pdata->idrev);
		return -ENODEV;
	}

	SMSC_TRACE(PROBE, "LAN911x identified, idrev: 0x%08X, generation: %d",
		pdata->idrev, pdata->generation);

	if (pdata->generation == 0)
		SMSC_WARNING(PROBE,
			"This driver is not intended for this chip revision");

	/* workaround for platforms without an eeprom, where the mac address
	 * is stored elsewhere and set by the bootloader.  This saves the
	 * mac address before resetting the device */
	if (pdata->config.flags & SMSC911X_SAVE_MAC_ADDRESS)
		smsc911x_read_mac_address(dev);

	/* Reset the LAN911x */
	if (smsc911x_soft_reset(pdata))
		return -ENODEV;

	/* Disable all interrupt sources until we bring the device up */
	smsc911x_reg_write(pdata, INT_EN, 0);

	ether_setup(dev);
	dev->flags |= IFF_MULTICAST;
	netif_napi_add(dev, &pdata->napi, smsc911x_poll, SMSC_NAPI_WEIGHT);
	dev->netdev_ops = &smsc911x_netdev_ops;
	dev->ethtool_ops = &smsc911x_ethtool_ops;

	return 0;
}

static int __devexit smsc911x_drv_remove(struct platform_device *pdev)
{
	struct net_device *dev;
	struct smsc911x_data *pdata;
	struct resource *res;

	dev = platform_get_drvdata(pdev);
	BUG_ON(!dev);
	pdata = netdev_priv(dev);
	BUG_ON(!pdata);
	BUG_ON(!pdata->ioaddr);
	BUG_ON(!pdata->phy_dev);

	SMSC_TRACE(IFDOWN, "Stopping driver.");

	phy_disconnect(pdata->phy_dev);
	pdata->phy_dev = NULL;
	mdiobus_unregister(pdata->mii_bus);
	mdiobus_free(pdata->mii_bus);

	platform_set_drvdata(pdev, NULL);
	unregister_netdev(dev);
	free_irq(dev->irq, dev);
	res = platform_get_resource_byname(pdev, IORESOURCE_MEM,
					   "smsc911x-memory");
	if (!res)
		res = platform_get_resource(pdev, IORESOURCE_MEM, 0);

	release_mem_region(res->start, resource_size(res));

	iounmap(pdata->ioaddr);

	free_netdev(dev);

	return 0;
}

static int __devinit smsc911x_drv_probe(struct platform_device *pdev)
{
	struct net_device *dev;
	struct smsc911x_data *pdata;
	struct smsc911x_platform_config *config = pdev->dev.platform_data;
	struct resource *res, *irq_res;
	unsigned int intcfg = 0;
	int res_size, irq_flags;
	int retval;

	pr_info("%s: Driver version %s.\n", SMSC_CHIPNAME, SMSC_DRV_VERSION);

	/* platform data specifies irq & dynamic bus configuration */
	if (!pdev->dev.platform_data) {
		pr_warning("%s: platform_data not provided\n", SMSC_CHIPNAME);
		retval = -ENODEV;
		goto out_0;
	}

	res = platform_get_resource_byname(pdev, IORESOURCE_MEM,
					   "smsc911x-memory");
	if (!res)
		res = platform_get_resource(pdev, IORESOURCE_MEM, 0);
	if (!res) {
		pr_warning("%s: Could not allocate resource.\n",
			SMSC_CHIPNAME);
		retval = -ENODEV;
		goto out_0;
	}
<<<<<<< HEAD
	res_size = res->end - res->start + 1;
=======
	res_size = resource_size(res);
>>>>>>> 80ffb3cc

	irq_res = platform_get_resource(pdev, IORESOURCE_IRQ, 0);
	if (!irq_res) {
		pr_warning("%s: Could not allocate irq resource.\n",
			SMSC_CHIPNAME);
		retval = -ENODEV;
		goto out_0;
	}

	if (!request_mem_region(res->start, res_size, SMSC_CHIPNAME)) {
		retval = -EBUSY;
		goto out_0;
	}

	dev = alloc_etherdev(sizeof(struct smsc911x_data));
	if (!dev) {
		pr_warning("%s: Could not allocate device.\n", SMSC_CHIPNAME);
		retval = -ENOMEM;
		goto out_release_io_1;
	}

	SET_NETDEV_DEV(dev, &pdev->dev);

	pdata = netdev_priv(dev);

	dev->irq = irq_res->start;
	irq_flags = irq_res->flags & IRQF_TRIGGER_MASK;
	pdata->ioaddr = ioremap_nocache(res->start, res_size);

	/* copy config parameters across to pdata */
	memcpy(&pdata->config, config, sizeof(pdata->config));

	pdata->dev = dev;
	pdata->msg_enable = ((1 << debug) - 1);

	if (pdata->ioaddr == NULL) {
		SMSC_WARNING(PROBE,
			"Error smsc911x base address invalid");
		retval = -ENOMEM;
		goto out_free_netdev_2;
	}

	retval = smsc911x_init(dev);
	if (retval < 0)
		goto out_unmap_io_3;

	/* configure irq polarity and type before connecting isr */
	if (pdata->config.irq_polarity == SMSC911X_IRQ_POLARITY_ACTIVE_HIGH)
		intcfg |= INT_CFG_IRQ_POL_;

	if (pdata->config.irq_type == SMSC911X_IRQ_TYPE_PUSH_PULL)
		intcfg |= INT_CFG_IRQ_TYPE_;

	smsc911x_reg_write(pdata, INT_CFG, intcfg);

	/* Ensure interrupts are globally disabled before connecting ISR */
	smsc911x_reg_write(pdata, INT_EN, 0);
	smsc911x_reg_write(pdata, INT_STS, 0xFFFFFFFF);

	retval = request_irq(dev->irq, smsc911x_irqhandler,
			     irq_flags | IRQF_SHARED, dev->name, dev);
	if (retval) {
		SMSC_WARNING(PROBE,
			"Unable to claim requested irq: %d", dev->irq);
		goto out_unmap_io_3;
	}

	platform_set_drvdata(pdev, dev);

	retval = register_netdev(dev);
	if (retval) {
		SMSC_WARNING(PROBE,
			"Error %i registering device", retval);
		goto out_unset_drvdata_4;
	} else {
		SMSC_TRACE(PROBE, "Network interface: \"%s\"", dev->name);
	}

	spin_lock_init(&pdata->mac_lock);

	retval = smsc911x_mii_init(pdev, dev);
	if (retval) {
		SMSC_WARNING(PROBE,
			"Error %i initialising mii", retval);
		goto out_unregister_netdev_5;
	}

	spin_lock_irq(&pdata->mac_lock);

	/* Check if mac address has been specified when bringing interface up */
	if (is_valid_ether_addr(dev->dev_addr)) {
		smsc911x_set_hw_mac_address(pdata, dev->dev_addr);
		SMSC_TRACE(PROBE, "MAC Address is specified by configuration");
	} else {
		/* Try reading mac address from device. if EEPROM is present
		 * it will already have been set */
		smsc911x_read_mac_address(dev);

		if (is_valid_ether_addr(dev->dev_addr)) {
			/* eeprom values are valid  so use them */
			SMSC_TRACE(PROBE,
				"Mac Address is read from LAN911x EEPROM");
		} else {
			/* eeprom values are invalid, generate random MAC */
			random_ether_addr(dev->dev_addr);
			smsc911x_set_hw_mac_address(pdata, dev->dev_addr);
			SMSC_TRACE(PROBE,
				"MAC Address is set to random_ether_addr");
		}
	}

	spin_unlock_irq(&pdata->mac_lock);

	dev_info(&dev->dev, "MAC Address: %pM\n", dev->dev_addr);

	return 0;

out_unregister_netdev_5:
	unregister_netdev(dev);
out_unset_drvdata_4:
	platform_set_drvdata(pdev, NULL);
	free_irq(dev->irq, dev);
out_unmap_io_3:
	iounmap(pdata->ioaddr);
out_free_netdev_2:
	free_netdev(dev);
out_release_io_1:
	release_mem_region(res->start, resource_size(res));
out_0:
	return retval;
}

#ifdef CONFIG_PM
/* This implementation assumes the devices remains powered on its VDDVARIO
 * pins during suspend. */

static int smsc911x_suspend(struct platform_device *pdev, pm_message_t state)
{
	struct net_device *dev = platform_get_drvdata(pdev);
	struct smsc911x_data *pdata = netdev_priv(dev);

	/* enable wake on LAN, energy detection and the external PME
	 * signal. */
	smsc911x_reg_write(pdata, PMT_CTRL,
		PMT_CTRL_PM_MODE_D1_ | PMT_CTRL_WOL_EN_ |
		PMT_CTRL_ED_EN_ | PMT_CTRL_PME_EN_);

	return 0;
}

static int smsc911x_resume(struct platform_device *pdev)
{
	struct net_device *dev = platform_get_drvdata(pdev);
	struct smsc911x_data *pdata = netdev_priv(dev);
	unsigned int to = 100;

	/* Note 3.11 from the datasheet:
	 * 	"When the LAN9220 is in a power saving state, a write of any
	 * 	 data to the BYTE_TEST register will wake-up the device."
	 */
	smsc911x_reg_write(pdata, BYTE_TEST, 0);

	/* poll the READY bit in PMT_CTRL. Any other access to the device is
	 * forbidden while this bit isn't set. Try for 100ms and return -EIO
	 * if it failed. */
	while (!(smsc911x_reg_read(pdata, PMT_CTRL) & PMT_CTRL_READY_) && --to)
		udelay(1000);

	return (to == 0) ? -EIO : 0;
}

#else
#define smsc911x_suspend	NULL
#define smsc911x_resume		NULL
#endif

static struct platform_driver smsc911x_driver = {
	.probe = smsc911x_drv_probe,
	.remove = __devexit_p(smsc911x_drv_remove),
	.driver = {
		.name = SMSC_CHIPNAME,
	},
	.suspend = smsc911x_suspend,
	.resume = smsc911x_resume,
};

/* Entry point for loading the module */
static int __init smsc911x_init_module(void)
{
	return platform_driver_register(&smsc911x_driver);
}

/* entry point for unloading the module */
static void __exit smsc911x_cleanup_module(void)
{
	platform_driver_unregister(&smsc911x_driver);
}

module_init(smsc911x_init_module);
module_exit(smsc911x_cleanup_module);<|MERGE_RESOLUTION|>--- conflicted
+++ resolved
@@ -1977,11 +1977,7 @@
 		retval = -ENODEV;
 		goto out_0;
 	}
-<<<<<<< HEAD
-	res_size = res->end - res->start + 1;
-=======
 	res_size = resource_size(res);
->>>>>>> 80ffb3cc
 
 	irq_res = platform_get_resource(pdev, IORESOURCE_IRQ, 0);
 	if (!irq_res) {
