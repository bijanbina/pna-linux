/*
 * Copyright (c) 2008, 2009, 2010 QLogic Corporation. All rights reserved.
 *
 * This software is available to you under a choice of one of two
 * licenses.  You may choose to be licensed under the terms of the GNU
 * General Public License (GPL) Version 2, available from the file
 * COPYING in the main directory of this source tree, or the
 * OpenIB.org BSD license below:
 *
 *     Redistribution and use in source and binary forms, with or
 *     without modification, are permitted provided that the following
 *     conditions are met:
 *
 *      - Redistributions of source code must retain the above
 *        copyright notice, this list of conditions and the following
 *        disclaimer.
 *
 *      - Redistributions in binary form must reproduce the above
 *        copyright notice, this list of conditions and the following
 *        disclaimer in the documentation and/or other materials
 *        provided with the distribution.
 *
 * THE SOFTWARE IS PROVIDED "AS IS", WITHOUT WARRANTY OF ANY KIND,
 * EXPRESS OR IMPLIED, INCLUDING BUT NOT LIMITED TO THE WARRANTIES OF
 * MERCHANTABILITY, FITNESS FOR A PARTICULAR PURPOSE AND
 * NONINFRINGEMENT. IN NO EVENT SHALL THE AUTHORS OR COPYRIGHT HOLDERS
 * BE LIABLE FOR ANY CLAIM, DAMAGES OR OTHER LIABILITY, WHETHER IN AN
 * ACTION OF CONTRACT, TORT OR OTHERWISE, ARISING FROM, OUT OF OR IN
 * CONNECTION WITH THE SOFTWARE OR THE USE OR OTHER DEALINGS IN THE
 * SOFTWARE.
 */

/*
 * This file contains all of the code that is specific to the
 * InfiniPath 7322 chip
 */

#include <linux/interrupt.h>
#include <linux/pci.h>
#include <linux/delay.h>
#include <linux/io.h>
#include <linux/jiffies.h>
#include <rdma/ib_verbs.h>
#include <rdma/ib_smi.h>

#include "qib.h"
#include "qib_7322_regs.h"
#include "qib_qsfp.h"

#include "qib_mad.h"

static void qib_setup_7322_setextled(struct qib_pportdata *, u32);
static void qib_7322_handle_hwerrors(struct qib_devdata *, char *, size_t);
static void sendctrl_7322_mod(struct qib_pportdata *ppd, u32 op);
static irqreturn_t qib_7322intr(int irq, void *data);
static irqreturn_t qib_7322bufavail(int irq, void *data);
static irqreturn_t sdma_intr(int irq, void *data);
static irqreturn_t sdma_idle_intr(int irq, void *data);
static irqreturn_t sdma_progress_intr(int irq, void *data);
static irqreturn_t sdma_cleanup_intr(int irq, void *data);
static void qib_7322_txchk_change(struct qib_devdata *, u32, u32, u32,
				  struct qib_ctxtdata *rcd);
static u8 qib_7322_phys_portstate(u64);
static u32 qib_7322_iblink_state(u64);
static void qib_set_ib_7322_lstate(struct qib_pportdata *ppd, u16 linkcmd,
				   u16 linitcmd);
static void force_h1(struct qib_pportdata *);
static void adj_tx_serdes(struct qib_pportdata *);
static u32 qib_7322_setpbc_control(struct qib_pportdata *, u32, u8, u8);
static void qib_7322_mini_pcs_reset(struct qib_pportdata *);

static u32 ahb_mod(struct qib_devdata *, int, int, int, u32, u32);
static void ibsd_wr_allchans(struct qib_pportdata *, int, unsigned, unsigned);
static void serdes_7322_los_enable(struct qib_pportdata *, int);
static int serdes_7322_init_old(struct qib_pportdata *);
static int serdes_7322_init_new(struct qib_pportdata *);

#define BMASK(msb, lsb) (((1 << ((msb) + 1 - (lsb))) - 1) << (lsb))

/* LE2 serdes values for different cases */
#define LE2_DEFAULT 5
#define LE2_5m 4
#define LE2_QME 0

/* Below is special-purpose, so only really works for the IB SerDes blocks. */
#define IBSD(hw_pidx) (hw_pidx + 2)

/* these are variables for documentation and experimentation purposes */
static const unsigned rcv_int_timeout = 375;
static const unsigned rcv_int_count = 16;
static const unsigned sdma_idle_cnt = 64;

/* Time to stop altering Rx Equalization parameters, after link up. */
#define RXEQ_DISABLE_MSECS 2500

/*
 * Number of VLs we are configured to use (to allow for more
 * credits per vl, etc.)
 */
ushort qib_num_cfg_vls = 2;
module_param_named(num_vls, qib_num_cfg_vls, ushort, S_IRUGO);
MODULE_PARM_DESC(num_vls, "Set number of Virtual Lanes to use (1-8)");

static ushort qib_chase = 1;
module_param_named(chase, qib_chase, ushort, S_IRUGO);
MODULE_PARM_DESC(chase, "Enable state chase handling");

static ushort qib_long_atten = 10; /* 10 dB ~= 5m length */
module_param_named(long_attenuation, qib_long_atten, ushort, S_IRUGO);
MODULE_PARM_DESC(long_attenuation, \
		 "attenuation cutoff (dB) for long copper cable setup");

static ushort qib_singleport;
module_param_named(singleport, qib_singleport, ushort, S_IRUGO);
MODULE_PARM_DESC(singleport, "Use only IB port 1; more per-port buffer space");

/*
 * Receive header queue sizes
 */
static unsigned qib_rcvhdrcnt;
module_param_named(rcvhdrcnt, qib_rcvhdrcnt, uint, S_IRUGO);
MODULE_PARM_DESC(rcvhdrcnt, "receive header count");

static unsigned qib_rcvhdrsize;
module_param_named(rcvhdrsize, qib_rcvhdrsize, uint, S_IRUGO);
MODULE_PARM_DESC(rcvhdrsize, "receive header size in 32-bit words");

static unsigned qib_rcvhdrentsize;
module_param_named(rcvhdrentsize, qib_rcvhdrentsize, uint, S_IRUGO);
MODULE_PARM_DESC(rcvhdrentsize, "receive header entry size in 32-bit words");

#define MAX_ATTEN_LEN 64 /* plenty for any real system */
/* for read back, default index is ~5m copper cable */
static char txselect_list[MAX_ATTEN_LEN] = "10";
static struct kparam_string kp_txselect = {
	.string = txselect_list,
	.maxlen = MAX_ATTEN_LEN
};
static int  setup_txselect(const char *, struct kernel_param *);
module_param_call(txselect, setup_txselect, param_get_string,
		  &kp_txselect, S_IWUSR | S_IRUGO);
MODULE_PARM_DESC(txselect, \
		 "Tx serdes indices (for no QSFP or invalid QSFP data)");

#define BOARD_QME7342 5
#define BOARD_QMH7342 6
#define IS_QMH(dd) (SYM_FIELD((dd)->revision, Revision, BoardID) == \
		    BOARD_QMH7342)
#define IS_QME(dd) (SYM_FIELD((dd)->revision, Revision, BoardID) == \
		    BOARD_QME7342)

#define KREG_IDX(regname)     (QIB_7322_##regname##_OFFS / sizeof(u64))

#define KREG_IBPORT_IDX(regname) ((QIB_7322_##regname##_0_OFFS / sizeof(u64)))

#define MASK_ACROSS(lsb, msb) \
	(((1ULL << ((msb) + 1 - (lsb))) - 1) << (lsb))

#define SYM_RMASK(regname, fldname) ((u64)              \
	QIB_7322_##regname##_##fldname##_RMASK)

#define SYM_MASK(regname, fldname) ((u64)               \
	QIB_7322_##regname##_##fldname##_RMASK <<       \
	 QIB_7322_##regname##_##fldname##_LSB)

#define SYM_FIELD(value, regname, fldname) ((u64)	\
	(((value) >> SYM_LSB(regname, fldname)) &	\
	 SYM_RMASK(regname, fldname)))

/* useful for things like LaFifoEmpty_0...7, TxCreditOK_0...7, etc. */
#define SYM_FIELD_ACROSS(value, regname, fldname, nbits) \
	(((value) >> SYM_LSB(regname, fldname)) & MASK_ACROSS(0, nbits))

#define HWE_MASK(fldname) SYM_MASK(HwErrMask, fldname##Mask)
#define ERR_MASK(fldname) SYM_MASK(ErrMask, fldname##Mask)
#define ERR_MASK_N(fldname) SYM_MASK(ErrMask_0, fldname##Mask)
#define INT_MASK(fldname) SYM_MASK(IntMask, fldname##IntMask)
#define INT_MASK_P(fldname, port) SYM_MASK(IntMask, fldname##IntMask##_##port)
/* Below because most, but not all, fields of IntMask have that full suffix */
#define INT_MASK_PM(fldname, port) SYM_MASK(IntMask, fldname##Mask##_##port)


#define SYM_LSB(regname, fldname) (QIB_7322_##regname##_##fldname##_LSB)

/*
 * the size bits give us 2^N, in KB units.  0 marks as invalid,
 * and 7 is reserved.  We currently use only 2KB and 4KB
 */
#define IBA7322_TID_SZ_SHIFT QIB_7322_RcvTIDArray0_RT_BufSize_LSB
#define IBA7322_TID_SZ_2K (1UL<<IBA7322_TID_SZ_SHIFT) /* 2KB */
#define IBA7322_TID_SZ_4K (2UL<<IBA7322_TID_SZ_SHIFT) /* 4KB */
#define IBA7322_TID_PA_SHIFT 11U /* TID addr in chip stored w/o low bits */

#define SendIBSLIDAssignMask \
	QIB_7322_SendIBSLIDAssign_0_SendIBSLIDAssign_15_0_RMASK
#define SendIBSLMCMask \
	QIB_7322_SendIBSLIDMask_0_SendIBSLIDMask_15_0_RMASK

#define ExtLED_IB1_YEL SYM_MASK(EXTCtrl, LEDPort0YellowOn)
#define ExtLED_IB1_GRN SYM_MASK(EXTCtrl, LEDPort0GreenOn)
#define ExtLED_IB2_YEL SYM_MASK(EXTCtrl, LEDPort1YellowOn)
#define ExtLED_IB2_GRN SYM_MASK(EXTCtrl, LEDPort1GreenOn)
#define ExtLED_IB1_MASK (ExtLED_IB1_YEL | ExtLED_IB1_GRN)
#define ExtLED_IB2_MASK (ExtLED_IB2_YEL | ExtLED_IB2_GRN)

#define _QIB_GPIO_SDA_NUM 1
#define _QIB_GPIO_SCL_NUM 0
#define QIB_EEPROM_WEN_NUM 14
#define QIB_TWSI_EEPROM_DEV 0xA2 /* All Production 7322 cards. */

/* HW counter clock is at 4nsec */
#define QIB_7322_PSXMITWAIT_CHECK_RATE 4000

/* full speed IB port 1 only */
#define PORT_SPD_CAP (QIB_IB_SDR | QIB_IB_DDR | QIB_IB_QDR)
#define PORT_SPD_CAP_SHIFT 3

/* full speed featuremask, both ports */
#define DUAL_PORT_CAP (PORT_SPD_CAP | (PORT_SPD_CAP << PORT_SPD_CAP_SHIFT))

/*
 * This file contains almost all the chip-specific register information and
 * access functions for the FAKED QLogic InfiniPath 7322 PCI-Express chip.
 */

/* Use defines to tie machine-generated names to lower-case names */
#define kr_contextcnt KREG_IDX(ContextCnt)
#define kr_control KREG_IDX(Control)
#define kr_counterregbase KREG_IDX(CntrRegBase)
#define kr_errclear KREG_IDX(ErrClear)
#define kr_errmask KREG_IDX(ErrMask)
#define kr_errstatus KREG_IDX(ErrStatus)
#define kr_extctrl KREG_IDX(EXTCtrl)
#define kr_extstatus KREG_IDX(EXTStatus)
#define kr_gpio_clear KREG_IDX(GPIOClear)
#define kr_gpio_mask KREG_IDX(GPIOMask)
#define kr_gpio_out KREG_IDX(GPIOOut)
#define kr_gpio_status KREG_IDX(GPIOStatus)
#define kr_hwdiagctrl KREG_IDX(HwDiagCtrl)
#define kr_debugportval KREG_IDX(DebugPortValueReg)
#define kr_fmask KREG_IDX(feature_mask)
#define kr_act_fmask KREG_IDX(active_feature_mask)
#define kr_hwerrclear KREG_IDX(HwErrClear)
#define kr_hwerrmask KREG_IDX(HwErrMask)
#define kr_hwerrstatus KREG_IDX(HwErrStatus)
#define kr_intclear KREG_IDX(IntClear)
#define kr_intmask KREG_IDX(IntMask)
#define kr_intredirect KREG_IDX(IntRedirect0)
#define kr_intstatus KREG_IDX(IntStatus)
#define kr_pagealign KREG_IDX(PageAlign)
#define kr_rcvavailtimeout KREG_IDX(RcvAvailTimeOut0)
#define kr_rcvctrl KREG_IDX(RcvCtrl) /* Common, but chip also has per-port */
#define kr_rcvegrbase KREG_IDX(RcvEgrBase)
#define kr_rcvegrcnt KREG_IDX(RcvEgrCnt)
#define kr_rcvhdrcnt KREG_IDX(RcvHdrCnt)
#define kr_rcvhdrentsize KREG_IDX(RcvHdrEntSize)
#define kr_rcvhdrsize KREG_IDX(RcvHdrSize)
#define kr_rcvtidbase KREG_IDX(RcvTIDBase)
#define kr_rcvtidcnt KREG_IDX(RcvTIDCnt)
#define kr_revision KREG_IDX(Revision)
#define kr_scratch KREG_IDX(Scratch)
#define kr_sendbuffererror KREG_IDX(SendBufErr0) /* and base for 1 and 2 */
#define kr_sendcheckmask KREG_IDX(SendCheckMask0) /* and 1, 2 */
#define kr_sendctrl KREG_IDX(SendCtrl)
#define kr_sendgrhcheckmask KREG_IDX(SendGRHCheckMask0) /* and 1, 2 */
#define kr_sendibpktmask KREG_IDX(SendIBPacketMask0) /* and 1, 2 */
#define kr_sendpioavailaddr KREG_IDX(SendBufAvailAddr)
#define kr_sendpiobufbase KREG_IDX(SendBufBase)
#define kr_sendpiobufcnt KREG_IDX(SendBufCnt)
#define kr_sendpiosize KREG_IDX(SendBufSize)
#define kr_sendregbase KREG_IDX(SendRegBase)
#define kr_sendbufavail0 KREG_IDX(SendBufAvail0)
#define kr_userregbase KREG_IDX(UserRegBase)
#define kr_intgranted KREG_IDX(Int_Granted)
#define kr_vecclr_wo_int KREG_IDX(vec_clr_without_int)
#define kr_intblocked KREG_IDX(IntBlocked)
#define kr_r_access KREG_IDX(SPC_JTAG_ACCESS_REG)

/*
 * per-port kernel registers.  Access only with qib_read_kreg_port()
 * or qib_write_kreg_port()
 */
#define krp_errclear KREG_IBPORT_IDX(ErrClear)
#define krp_errmask KREG_IBPORT_IDX(ErrMask)
#define krp_errstatus KREG_IBPORT_IDX(ErrStatus)
#define krp_highprio_0 KREG_IBPORT_IDX(HighPriority0)
#define krp_highprio_limit KREG_IBPORT_IDX(HighPriorityLimit)
#define krp_hrtbt_guid KREG_IBPORT_IDX(HRTBT_GUID)
#define krp_ib_pcsconfig KREG_IBPORT_IDX(IBPCSConfig)
#define krp_ibcctrl_a KREG_IBPORT_IDX(IBCCtrlA)
#define krp_ibcctrl_b KREG_IBPORT_IDX(IBCCtrlB)
#define krp_ibcctrl_c KREG_IBPORT_IDX(IBCCtrlC)
#define krp_ibcstatus_a KREG_IBPORT_IDX(IBCStatusA)
#define krp_ibcstatus_b KREG_IBPORT_IDX(IBCStatusB)
#define krp_txestatus KREG_IBPORT_IDX(TXEStatus)
#define krp_lowprio_0 KREG_IBPORT_IDX(LowPriority0)
#define krp_ncmodectrl KREG_IBPORT_IDX(IBNCModeCtrl)
#define krp_partitionkey KREG_IBPORT_IDX(RcvPartitionKey)
#define krp_psinterval KREG_IBPORT_IDX(PSInterval)
#define krp_psstart KREG_IBPORT_IDX(PSStart)
#define krp_psstat KREG_IBPORT_IDX(PSStat)
#define krp_rcvbthqp KREG_IBPORT_IDX(RcvBTHQP)
#define krp_rcvctrl KREG_IBPORT_IDX(RcvCtrl)
#define krp_rcvpktledcnt KREG_IBPORT_IDX(RcvPktLEDCnt)
#define krp_rcvqpmaptable KREG_IBPORT_IDX(RcvQPMapTableA)
#define krp_rxcreditvl0 KREG_IBPORT_IDX(RxCreditVL0)
#define krp_rxcreditvl15 (KREG_IBPORT_IDX(RxCreditVL0)+15)
#define krp_sendcheckcontrol KREG_IBPORT_IDX(SendCheckControl)
#define krp_sendctrl KREG_IBPORT_IDX(SendCtrl)
#define krp_senddmabase KREG_IBPORT_IDX(SendDmaBase)
#define krp_senddmabufmask0 KREG_IBPORT_IDX(SendDmaBufMask0)
#define krp_senddmabufmask1 (KREG_IBPORT_IDX(SendDmaBufMask0) + 1)
#define krp_senddmabufmask2 (KREG_IBPORT_IDX(SendDmaBufMask0) + 2)
#define krp_senddmabuf_use0 KREG_IBPORT_IDX(SendDmaBufUsed0)
#define krp_senddmabuf_use1 (KREG_IBPORT_IDX(SendDmaBufUsed0) + 1)
#define krp_senddmabuf_use2 (KREG_IBPORT_IDX(SendDmaBufUsed0) + 2)
#define krp_senddmadesccnt KREG_IBPORT_IDX(SendDmaDescCnt)
#define krp_senddmahead KREG_IBPORT_IDX(SendDmaHead)
#define krp_senddmaheadaddr KREG_IBPORT_IDX(SendDmaHeadAddr)
#define krp_senddmaidlecnt KREG_IBPORT_IDX(SendDmaIdleCnt)
#define krp_senddmalengen KREG_IBPORT_IDX(SendDmaLenGen)
#define krp_senddmaprioritythld KREG_IBPORT_IDX(SendDmaPriorityThld)
#define krp_senddmareloadcnt KREG_IBPORT_IDX(SendDmaReloadCnt)
#define krp_senddmastatus KREG_IBPORT_IDX(SendDmaStatus)
#define krp_senddmatail KREG_IBPORT_IDX(SendDmaTail)
#define krp_sendhdrsymptom KREG_IBPORT_IDX(SendHdrErrSymptom)
#define krp_sendslid KREG_IBPORT_IDX(SendIBSLIDAssign)
#define krp_sendslidmask KREG_IBPORT_IDX(SendIBSLIDMask)
#define krp_ibsdtestiftx KREG_IBPORT_IDX(IB_SDTEST_IF_TX)
#define krp_adapt_dis_timer KREG_IBPORT_IDX(ADAPT_DISABLE_TIMER_THRESHOLD)
#define krp_tx_deemph_override KREG_IBPORT_IDX(IBSD_TX_DEEMPHASIS_OVERRIDE)
#define krp_serdesctrl KREG_IBPORT_IDX(IBSerdesCtrl)

/*
 * Per-context kernel registers.  Access only with qib_read_kreg_ctxt()
 * or qib_write_kreg_ctxt()
 */
#define krc_rcvhdraddr KREG_IDX(RcvHdrAddr0)
#define krc_rcvhdrtailaddr KREG_IDX(RcvHdrTailAddr0)

/*
 * TID Flow table, per context.  Reduces
 * number of hdrq updates to one per flow (or on errors).
 * context 0 and 1 share same memory, but have distinct
 * addresses.  Since for now, we never use expected sends
 * on kernel contexts, we don't worry about that (we initialize
 * those entries for ctxt 0/1 on driver load twice, for example).
 */
#define NUM_TIDFLOWS_CTXT 0x20 /* 0x20 per context; have to hardcode */
#define ur_rcvflowtable (KREG_IDX(RcvTIDFlowTable0) - KREG_IDX(RcvHdrTail0))

/* these are the error bits in the tid flows, and are W1C */
#define TIDFLOW_ERRBITS  ( \
	(SYM_MASK(RcvTIDFlowTable0, GenMismatch) << \
	SYM_LSB(RcvTIDFlowTable0, GenMismatch)) | \
	(SYM_MASK(RcvTIDFlowTable0, SeqMismatch) << \
	SYM_LSB(RcvTIDFlowTable0, SeqMismatch)))

/* Most (not all) Counters are per-IBport.
 * Requires LBIntCnt is at offset 0 in the group
 */
#define CREG_IDX(regname) \
((QIB_7322_##regname##_0_OFFS - QIB_7322_LBIntCnt_OFFS) / sizeof(u64))

#define crp_badformat CREG_IDX(RxVersionErrCnt)
#define crp_err_rlen CREG_IDX(RxLenErrCnt)
#define crp_erricrc CREG_IDX(RxICRCErrCnt)
#define crp_errlink CREG_IDX(RxLinkMalformCnt)
#define crp_errlpcrc CREG_IDX(RxLPCRCErrCnt)
#define crp_errpkey CREG_IDX(RxPKeyMismatchCnt)
#define crp_errvcrc CREG_IDX(RxVCRCErrCnt)
#define crp_excessbufferovfl CREG_IDX(ExcessBufferOvflCnt)
#define crp_iblinkdown CREG_IDX(IBLinkDownedCnt)
#define crp_iblinkerrrecov CREG_IDX(IBLinkErrRecoveryCnt)
#define crp_ibstatuschange CREG_IDX(IBStatusChangeCnt)
#define crp_ibsymbolerr CREG_IDX(IBSymbolErrCnt)
#define crp_invalidrlen CREG_IDX(RxMaxMinLenErrCnt)
#define crp_locallinkintegrityerr CREG_IDX(LocalLinkIntegrityErrCnt)
#define crp_pktrcv CREG_IDX(RxDataPktCnt)
#define crp_pktrcvflowctrl CREG_IDX(RxFlowPktCnt)
#define crp_pktsend CREG_IDX(TxDataPktCnt)
#define crp_pktsendflow CREG_IDX(TxFlowPktCnt)
#define crp_psrcvdatacount CREG_IDX(PSRcvDataCount)
#define crp_psrcvpktscount CREG_IDX(PSRcvPktsCount)
#define crp_psxmitdatacount CREG_IDX(PSXmitDataCount)
#define crp_psxmitpktscount CREG_IDX(PSXmitPktsCount)
#define crp_psxmitwaitcount CREG_IDX(PSXmitWaitCount)
#define crp_rcvebp CREG_IDX(RxEBPCnt)
#define crp_rcvflowctrlviol CREG_IDX(RxFlowCtrlViolCnt)
#define crp_rcvovfl CREG_IDX(RxBufOvflCnt)
#define crp_rxdlidfltr CREG_IDX(RxDlidFltrCnt)
#define crp_rxdroppkt CREG_IDX(RxDroppedPktCnt)
#define crp_rxotherlocalphyerr CREG_IDX(RxOtherLocalPhyErrCnt)
#define crp_rxqpinvalidctxt CREG_IDX(RxQPInvalidContextCnt)
#define crp_rxvlerr CREG_IDX(RxVlErrCnt)
#define crp_sendstall CREG_IDX(TxFlowStallCnt)
#define crp_txdroppedpkt CREG_IDX(TxDroppedPktCnt)
#define crp_txhdrerr CREG_IDX(TxHeadersErrCnt)
#define crp_txlenerr CREG_IDX(TxLenErrCnt)
#define crp_txlenerr CREG_IDX(TxLenErrCnt)
#define crp_txminmaxlenerr CREG_IDX(TxMaxMinLenErrCnt)
#define crp_txsdmadesc CREG_IDX(TxSDmaDescCnt)
#define crp_txunderrun CREG_IDX(TxUnderrunCnt)
#define crp_txunsupvl CREG_IDX(TxUnsupVLErrCnt)
#define crp_vl15droppedpkt CREG_IDX(RxVL15DroppedPktCnt)
#define crp_wordrcv CREG_IDX(RxDwordCnt)
#define crp_wordsend CREG_IDX(TxDwordCnt)
#define crp_tx_creditstalls CREG_IDX(TxCreditUpToDateTimeOut)

/* these are the (few) counters that are not port-specific */
#define CREG_DEVIDX(regname) ((QIB_7322_##regname##_OFFS - \
			QIB_7322_LBIntCnt_OFFS) / sizeof(u64))
#define cr_base_egrovfl CREG_DEVIDX(RxP0HdrEgrOvflCnt)
#define cr_lbint CREG_DEVIDX(LBIntCnt)
#define cr_lbstall CREG_DEVIDX(LBFlowStallCnt)
#define cr_pcieretrydiag CREG_DEVIDX(PcieRetryBufDiagQwordCnt)
#define cr_rxtidflowdrop CREG_DEVIDX(RxTidFlowDropCnt)
#define cr_tidfull CREG_DEVIDX(RxTIDFullErrCnt)
#define cr_tidinvalid CREG_DEVIDX(RxTIDValidErrCnt)

/* no chip register for # of IB ports supported, so define */
#define NUM_IB_PORTS 2

/* 1 VL15 buffer per hardware IB port, no register for this, so define */
#define NUM_VL15_BUFS NUM_IB_PORTS

/*
 * context 0 and 1 are special, and there is no chip register that
 * defines this value, so we have to define it here.
 * These are all allocated to either 0 or 1 for single port
 * hardware configuration, otherwise each gets half
 */
#define KCTXT0_EGRCNT 2048

/* values for vl and port fields in PBC, 7322-specific */
#define PBC_PORT_SEL_LSB 26
#define PBC_PORT_SEL_RMASK 1
#define PBC_VL_NUM_LSB 27
#define PBC_VL_NUM_RMASK 7
#define PBC_7322_VL15_SEND (1ULL << 63) /* pbc; VL15, no credit check */
#define PBC_7322_VL15_SEND_CTRL (1ULL << 31) /* control version of same */

static u8 ib_rate_to_delay[IB_RATE_120_GBPS + 1] = {
	[IB_RATE_2_5_GBPS] = 16,
	[IB_RATE_5_GBPS] = 8,
	[IB_RATE_10_GBPS] = 4,
	[IB_RATE_20_GBPS] = 2,
	[IB_RATE_30_GBPS] = 2,
	[IB_RATE_40_GBPS] = 1
};

#define IBA7322_LINKSPEED_SHIFT SYM_LSB(IBCStatusA_0, LinkSpeedActive)
#define IBA7322_LINKWIDTH_SHIFT SYM_LSB(IBCStatusA_0, LinkWidthActive)

/* link training states, from IBC */
#define IB_7322_LT_STATE_DISABLED        0x00
#define IB_7322_LT_STATE_LINKUP          0x01
#define IB_7322_LT_STATE_POLLACTIVE      0x02
#define IB_7322_LT_STATE_POLLQUIET       0x03
#define IB_7322_LT_STATE_SLEEPDELAY      0x04
#define IB_7322_LT_STATE_SLEEPQUIET      0x05
#define IB_7322_LT_STATE_CFGDEBOUNCE     0x08
#define IB_7322_LT_STATE_CFGRCVFCFG      0x09
#define IB_7322_LT_STATE_CFGWAITRMT      0x0a
#define IB_7322_LT_STATE_CFGIDLE         0x0b
#define IB_7322_LT_STATE_RECOVERRETRAIN  0x0c
#define IB_7322_LT_STATE_TXREVLANES      0x0d
#define IB_7322_LT_STATE_RECOVERWAITRMT  0x0e
#define IB_7322_LT_STATE_RECOVERIDLE     0x0f
#define IB_7322_LT_STATE_CFGENH          0x10
#define IB_7322_LT_STATE_CFGTEST         0x11

/* link state machine states from IBC */
#define IB_7322_L_STATE_DOWN             0x0
#define IB_7322_L_STATE_INIT             0x1
#define IB_7322_L_STATE_ARM              0x2
#define IB_7322_L_STATE_ACTIVE           0x3
#define IB_7322_L_STATE_ACT_DEFER        0x4

static const u8 qib_7322_physportstate[0x20] = {
	[IB_7322_LT_STATE_DISABLED] = IB_PHYSPORTSTATE_DISABLED,
	[IB_7322_LT_STATE_LINKUP] = IB_PHYSPORTSTATE_LINKUP,
	[IB_7322_LT_STATE_POLLACTIVE] = IB_PHYSPORTSTATE_POLL,
	[IB_7322_LT_STATE_POLLQUIET] = IB_PHYSPORTSTATE_POLL,
	[IB_7322_LT_STATE_SLEEPDELAY] = IB_PHYSPORTSTATE_SLEEP,
	[IB_7322_LT_STATE_SLEEPQUIET] = IB_PHYSPORTSTATE_SLEEP,
	[IB_7322_LT_STATE_CFGDEBOUNCE] = IB_PHYSPORTSTATE_CFG_TRAIN,
	[IB_7322_LT_STATE_CFGRCVFCFG] =
		IB_PHYSPORTSTATE_CFG_TRAIN,
	[IB_7322_LT_STATE_CFGWAITRMT] =
		IB_PHYSPORTSTATE_CFG_TRAIN,
	[IB_7322_LT_STATE_CFGIDLE] = IB_PHYSPORTSTATE_CFG_IDLE,
	[IB_7322_LT_STATE_RECOVERRETRAIN] =
		IB_PHYSPORTSTATE_LINK_ERR_RECOVER,
	[IB_7322_LT_STATE_RECOVERWAITRMT] =
		IB_PHYSPORTSTATE_LINK_ERR_RECOVER,
	[IB_7322_LT_STATE_RECOVERIDLE] =
		IB_PHYSPORTSTATE_LINK_ERR_RECOVER,
	[IB_7322_LT_STATE_CFGENH] = IB_PHYSPORTSTATE_CFG_ENH,
	[IB_7322_LT_STATE_CFGTEST] = IB_PHYSPORTSTATE_CFG_TRAIN,
	[0x12] = IB_PHYSPORTSTATE_CFG_TRAIN,
	[0x13] = IB_PHYSPORTSTATE_CFG_WAIT_ENH,
	[0x14] = IB_PHYSPORTSTATE_CFG_TRAIN,
	[0x15] = IB_PHYSPORTSTATE_CFG_TRAIN,
	[0x16] = IB_PHYSPORTSTATE_CFG_TRAIN,
	[0x17] = IB_PHYSPORTSTATE_CFG_TRAIN
};

struct qib_chip_specific {
	u64 __iomem *cregbase;
	u64 *cntrs;
	spinlock_t rcvmod_lock; /* protect rcvctrl shadow changes */
	spinlock_t gpio_lock; /* RMW of shadows/regs for ExtCtrl and GPIO */
	u64 main_int_mask;      /* clear bits which have dedicated handlers */
	u64 int_enable_mask;  /* for per port interrupts in single port mode */
	u64 errormask;
	u64 hwerrmask;
	u64 gpio_out; /* shadow of kr_gpio_out, for rmw ops */
	u64 gpio_mask; /* shadow the gpio mask register */
	u64 extctrl; /* shadow the gpio output enable, etc... */
	u32 ncntrs;
	u32 nportcntrs;
	u32 cntrnamelen;
	u32 portcntrnamelen;
	u32 numctxts;
	u32 rcvegrcnt;
	u32 updthresh; /* current AvailUpdThld */
	u32 updthresh_dflt; /* default AvailUpdThld */
	u32 r1;
	int irq;
	u32 num_msix_entries;
	u32 sdmabufcnt;
	u32 lastbuf_for_pio;
	u32 stay_in_freeze;
	u32 recovery_ports_initted;
	struct msix_entry *msix_entries;
	void  **msix_arg;
	unsigned long *sendchkenable;
	unsigned long *sendgrhchk;
	unsigned long *sendibchk;
	u32 rcvavail_timeout[18];
	char emsgbuf[128]; /* for device error interrupt msg buffer */
};

/* Table of entries in "human readable" form Tx Emphasis. */
struct txdds_ent {
	u8 amp;
	u8 pre;
	u8 main;
	u8 post;
};

struct vendor_txdds_ent {
	u8 oui[QSFP_VOUI_LEN];
	u8 *partnum;
	struct txdds_ent sdr;
	struct txdds_ent ddr;
	struct txdds_ent qdr;
};

static void write_tx_serdes_param(struct qib_pportdata *, struct txdds_ent *);

#define TXDDS_TABLE_SZ 16 /* number of entries per speed in onchip table */
#define TXDDS_EXTRA_SZ 13 /* number of extra tx settings entries */
#define TXDDS_MFG_SZ 2    /* number of mfg tx settings entries */
#define SERDES_CHANS 4 /* yes, it's obvious, but one less magic number */

#define H1_FORCE_VAL 8
#define H1_FORCE_QME 1 /*  may be overridden via setup_txselect() */
#define H1_FORCE_QMH 7 /*  may be overridden via setup_txselect() */

/* The static and dynamic registers are paired, and the pairs indexed by spd */
#define krp_static_adapt_dis(spd) (KREG_IBPORT_IDX(ADAPT_DISABLE_STATIC_SDR) \
	+ ((spd) * 2))

#define QDR_DFE_DISABLE_DELAY 4000 /* msec after LINKUP */
#define QDR_STATIC_ADAPT_DOWN 0xf0f0f0f0ULL /* link down, H1-H4 QDR adapts */
#define QDR_STATIC_ADAPT_DOWN_R1 0ULL /* r1 link down, H1-H4 QDR adapts */
#define QDR_STATIC_ADAPT_INIT 0xffffffffffULL /* up, disable H0,H1-8, LE */
#define QDR_STATIC_ADAPT_INIT_R1 0xf0ffffffffULL /* r1 up, disable H0,H1-8 */

struct qib_chippport_specific {
	u64 __iomem *kpregbase;
	u64 __iomem *cpregbase;
	u64 *portcntrs;
	struct qib_pportdata *ppd;
	wait_queue_head_t autoneg_wait;
	struct delayed_work autoneg_work;
	struct delayed_work ipg_work;
	struct timer_list chase_timer;
	/*
	 * these 5 fields are used to establish deltas for IB symbol
	 * errors and linkrecovery errors.  They can be reported on
	 * some chips during link negotiation prior to INIT, and with
	 * DDR when faking DDR negotiations with non-IBTA switches.
	 * The chip counters are adjusted at driver unload if there is
	 * a non-zero delta.
	 */
	u64 ibdeltainprog;
	u64 ibsymdelta;
	u64 ibsymsnap;
	u64 iblnkerrdelta;
	u64 iblnkerrsnap;
	u64 iblnkdownsnap;
	u64 iblnkdowndelta;
	u64 ibmalfdelta;
	u64 ibmalfsnap;
	u64 ibcctrl_a; /* krp_ibcctrl_a shadow */
	u64 ibcctrl_b; /* krp_ibcctrl_b shadow */
	u64 qdr_dfe_time;
	u64 chase_end;
	u32 autoneg_tries;
	u32 recovery_init;
	u32 qdr_dfe_on;
	u32 qdr_reforce;
	/*
	 * Per-bay per-channel rcv QMH H1 values and Tx values for QDR.
	 * entry zero is unused, to simplify indexing
	 */
	u8 h1_val;
	u8 no_eep;  /* txselect table index to use if no qsfp info */
	u8 ipg_tries;
	u8 ibmalfusesnap;
	struct qib_qsfp_data qsfp_data;
	char epmsgbuf[192]; /* for port error interrupt msg buffer */
};

static struct {
	const char *name;
	irq_handler_t handler;
	int lsb;
	int port; /* 0 if not port-specific, else port # */
} irq_table[] = {
	{ QIB_DRV_NAME, qib_7322intr, -1, 0 },
	{ QIB_DRV_NAME " (buf avail)", qib_7322bufavail,
		SYM_LSB(IntStatus, SendBufAvail), 0 },
	{ QIB_DRV_NAME " (sdma 0)", sdma_intr,
		SYM_LSB(IntStatus, SDmaInt_0), 1 },
	{ QIB_DRV_NAME " (sdma 1)", sdma_intr,
		SYM_LSB(IntStatus, SDmaInt_1), 2 },
	{ QIB_DRV_NAME " (sdmaI 0)", sdma_idle_intr,
		SYM_LSB(IntStatus, SDmaIdleInt_0), 1 },
	{ QIB_DRV_NAME " (sdmaI 1)", sdma_idle_intr,
		SYM_LSB(IntStatus, SDmaIdleInt_1), 2 },
	{ QIB_DRV_NAME " (sdmaP 0)", sdma_progress_intr,
		SYM_LSB(IntStatus, SDmaProgressInt_0), 1 },
	{ QIB_DRV_NAME " (sdmaP 1)", sdma_progress_intr,
		SYM_LSB(IntStatus, SDmaProgressInt_1), 2 },
	{ QIB_DRV_NAME " (sdmaC 0)", sdma_cleanup_intr,
		SYM_LSB(IntStatus, SDmaCleanupDone_0), 1 },
	{ QIB_DRV_NAME " (sdmaC 1)", sdma_cleanup_intr,
		SYM_LSB(IntStatus, SDmaCleanupDone_1), 2 },
};

/* ibcctrl bits */
#define QLOGIC_IB_IBCC_LINKINITCMD_DISABLE 1
/* cycle through TS1/TS2 till OK */
#define QLOGIC_IB_IBCC_LINKINITCMD_POLL 2
/* wait for TS1, then go on */
#define QLOGIC_IB_IBCC_LINKINITCMD_SLEEP 3
#define QLOGIC_IB_IBCC_LINKINITCMD_SHIFT 16

#define QLOGIC_IB_IBCC_LINKCMD_DOWN 1           /* move to 0x11 */
#define QLOGIC_IB_IBCC_LINKCMD_ARMED 2          /* move to 0x21 */
#define QLOGIC_IB_IBCC_LINKCMD_ACTIVE 3 /* move to 0x31 */

#define BLOB_7322_IBCHG 0x101

static inline void qib_write_kreg(const struct qib_devdata *dd,
				  const u32 regno, u64 value);
static inline u32 qib_read_kreg32(const struct qib_devdata *, const u32);
static void write_7322_initregs(struct qib_devdata *);
static void write_7322_init_portregs(struct qib_pportdata *);
static void setup_7322_link_recovery(struct qib_pportdata *, u32);
static void check_7322_rxe_status(struct qib_pportdata *);
static u32 __iomem *qib_7322_getsendbuf(struct qib_pportdata *, u64, u32 *);

/**
 * qib_read_ureg32 - read 32-bit virtualized per-context register
 * @dd: device
 * @regno: register number
 * @ctxt: context number
 *
 * Return the contents of a register that is virtualized to be per context.
 * Returns -1 on errors (not distinguishable from valid contents at
 * runtime; we may add a separate error variable at some point).
 */
static inline u32 qib_read_ureg32(const struct qib_devdata *dd,
				  enum qib_ureg regno, int ctxt)
{
	if (!dd->kregbase || !(dd->flags & QIB_PRESENT))
		return 0;
	return readl(regno + (u64 __iomem *)(
		(dd->ureg_align * ctxt) + (dd->userbase ?
		 (char __iomem *)dd->userbase :
		 (char __iomem *)dd->kregbase + dd->uregbase)));
}

/**
 * qib_read_ureg - read virtualized per-context register
 * @dd: device
 * @regno: register number
 * @ctxt: context number
 *
 * Return the contents of a register that is virtualized to be per context.
 * Returns -1 on errors (not distinguishable from valid contents at
 * runtime; we may add a separate error variable at some point).
 */
static inline u64 qib_read_ureg(const struct qib_devdata *dd,
				enum qib_ureg regno, int ctxt)
{

	if (!dd->kregbase || !(dd->flags & QIB_PRESENT))
		return 0;
	return readq(regno + (u64 __iomem *)(
		(dd->ureg_align * ctxt) + (dd->userbase ?
		 (char __iomem *)dd->userbase :
		 (char __iomem *)dd->kregbase + dd->uregbase)));
}

/**
 * qib_write_ureg - write virtualized per-context register
 * @dd: device
 * @regno: register number
 * @value: value
 * @ctxt: context
 *
 * Write the contents of a register that is virtualized to be per context.
 */
static inline void qib_write_ureg(const struct qib_devdata *dd,
				  enum qib_ureg regno, u64 value, int ctxt)
{
	u64 __iomem *ubase;
	if (dd->userbase)
		ubase = (u64 __iomem *)
			((char __iomem *) dd->userbase +
			 dd->ureg_align * ctxt);
	else
		ubase = (u64 __iomem *)
			(dd->uregbase +
			 (char __iomem *) dd->kregbase +
			 dd->ureg_align * ctxt);

	if (dd->kregbase && (dd->flags & QIB_PRESENT))
		writeq(value, &ubase[regno]);
}

static inline u32 qib_read_kreg32(const struct qib_devdata *dd,
				  const u32 regno)
{
	if (!dd->kregbase || !(dd->flags & QIB_PRESENT))
		return -1;
	return readl((u32 __iomem *) &dd->kregbase[regno]);
}

static inline u64 qib_read_kreg64(const struct qib_devdata *dd,
				  const u32 regno)
{
	if (!dd->kregbase || !(dd->flags & QIB_PRESENT))
		return -1;
	return readq(&dd->kregbase[regno]);
}

static inline void qib_write_kreg(const struct qib_devdata *dd,
				  const u32 regno, u64 value)
{
	if (dd->kregbase && (dd->flags & QIB_PRESENT))
		writeq(value, &dd->kregbase[regno]);
}

/*
 * not many sanity checks for the port-specific kernel register routines,
 * since they are only used when it's known to be safe.
*/
static inline u64 qib_read_kreg_port(const struct qib_pportdata *ppd,
				     const u16 regno)
{
	if (!ppd->cpspec->kpregbase || !(ppd->dd->flags & QIB_PRESENT))
		return 0ULL;
	return readq(&ppd->cpspec->kpregbase[regno]);
}

static inline void qib_write_kreg_port(const struct qib_pportdata *ppd,
				       const u16 regno, u64 value)
{
	if (ppd->cpspec && ppd->dd && ppd->cpspec->kpregbase &&
	    (ppd->dd->flags & QIB_PRESENT))
		writeq(value, &ppd->cpspec->kpregbase[regno]);
}

/**
 * qib_write_kreg_ctxt - write a device's per-ctxt 64-bit kernel register
 * @dd: the qlogic_ib device
 * @regno: the register number to write
 * @ctxt: the context containing the register
 * @value: the value to write
 */
static inline void qib_write_kreg_ctxt(const struct qib_devdata *dd,
				       const u16 regno, unsigned ctxt,
				       u64 value)
{
	qib_write_kreg(dd, regno + ctxt, value);
}

static inline u64 read_7322_creg(const struct qib_devdata *dd, u16 regno)
{
	if (!dd->cspec->cregbase || !(dd->flags & QIB_PRESENT))
		return 0;
	return readq(&dd->cspec->cregbase[regno]);


}

static inline u32 read_7322_creg32(const struct qib_devdata *dd, u16 regno)
{
	if (!dd->cspec->cregbase || !(dd->flags & QIB_PRESENT))
		return 0;
	return readl(&dd->cspec->cregbase[regno]);


}

static inline void write_7322_creg_port(const struct qib_pportdata *ppd,
					u16 regno, u64 value)
{
	if (ppd->cpspec && ppd->cpspec->cpregbase &&
	    (ppd->dd->flags & QIB_PRESENT))
		writeq(value, &ppd->cpspec->cpregbase[regno]);
}

static inline u64 read_7322_creg_port(const struct qib_pportdata *ppd,
				      u16 regno)
{
	if (!ppd->cpspec || !ppd->cpspec->cpregbase ||
	    !(ppd->dd->flags & QIB_PRESENT))
		return 0;
	return readq(&ppd->cpspec->cpregbase[regno]);
}

static inline u32 read_7322_creg32_port(const struct qib_pportdata *ppd,
					u16 regno)
{
	if (!ppd->cpspec || !ppd->cpspec->cpregbase ||
	    !(ppd->dd->flags & QIB_PRESENT))
		return 0;
	return readl(&ppd->cpspec->cpregbase[regno]);
}

/* bits in Control register */
#define QLOGIC_IB_C_RESET SYM_MASK(Control, SyncReset)
#define QLOGIC_IB_C_SDMAFETCHPRIOEN SYM_MASK(Control, SDmaDescFetchPriorityEn)

/* bits in general interrupt regs */
#define QIB_I_RCVURG_LSB SYM_LSB(IntMask, RcvUrg0IntMask)
#define QIB_I_RCVURG_RMASK MASK_ACROSS(0, 17)
#define QIB_I_RCVURG_MASK (QIB_I_RCVURG_RMASK << QIB_I_RCVURG_LSB)
#define QIB_I_RCVAVAIL_LSB SYM_LSB(IntMask, RcvAvail0IntMask)
#define QIB_I_RCVAVAIL_RMASK MASK_ACROSS(0, 17)
#define QIB_I_RCVAVAIL_MASK (QIB_I_RCVAVAIL_RMASK << QIB_I_RCVAVAIL_LSB)
#define QIB_I_C_ERROR INT_MASK(Err)

#define QIB_I_SPIOSENT (INT_MASK_P(SendDone, 0) | INT_MASK_P(SendDone, 1))
#define QIB_I_SPIOBUFAVAIL INT_MASK(SendBufAvail)
#define QIB_I_GPIO INT_MASK(AssertGPIO)
#define QIB_I_P_SDMAINT(pidx) \
	(INT_MASK_P(SDma, pidx) | INT_MASK_P(SDmaIdle, pidx) | \
	 INT_MASK_P(SDmaProgress, pidx) | \
	 INT_MASK_PM(SDmaCleanupDone, pidx))

/* Interrupt bits that are "per port" */
#define QIB_I_P_BITSEXTANT(pidx) \
	(INT_MASK_P(Err, pidx) | INT_MASK_P(SendDone, pidx) | \
	INT_MASK_P(SDma, pidx) | INT_MASK_P(SDmaIdle, pidx) | \
	INT_MASK_P(SDmaProgress, pidx) | \
	INT_MASK_PM(SDmaCleanupDone, pidx))

/* Interrupt bits that are common to a device */
/* currently unused: QIB_I_SPIOSENT */
#define QIB_I_C_BITSEXTANT \
	(QIB_I_RCVURG_MASK | QIB_I_RCVAVAIL_MASK | \
	QIB_I_SPIOSENT | \
	QIB_I_C_ERROR | QIB_I_SPIOBUFAVAIL | QIB_I_GPIO)

#define QIB_I_BITSEXTANT (QIB_I_C_BITSEXTANT | \
	QIB_I_P_BITSEXTANT(0) | QIB_I_P_BITSEXTANT(1))

/*
 * Error bits that are "per port".
 */
#define QIB_E_P_IBSTATUSCHANGED ERR_MASK_N(IBStatusChanged)
#define QIB_E_P_SHDR ERR_MASK_N(SHeadersErr)
#define QIB_E_P_VL15_BUF_MISUSE ERR_MASK_N(VL15BufMisuseErr)
#define QIB_E_P_SND_BUF_MISUSE ERR_MASK_N(SendBufMisuseErr)
#define QIB_E_P_SUNSUPVL ERR_MASK_N(SendUnsupportedVLErr)
#define QIB_E_P_SUNEXP_PKTNUM ERR_MASK_N(SendUnexpectedPktNumErr)
#define QIB_E_P_SDROP_DATA ERR_MASK_N(SendDroppedDataPktErr)
#define QIB_E_P_SDROP_SMP ERR_MASK_N(SendDroppedSmpPktErr)
#define QIB_E_P_SPKTLEN ERR_MASK_N(SendPktLenErr)
#define QIB_E_P_SUNDERRUN ERR_MASK_N(SendUnderRunErr)
#define QIB_E_P_SMAXPKTLEN ERR_MASK_N(SendMaxPktLenErr)
#define QIB_E_P_SMINPKTLEN ERR_MASK_N(SendMinPktLenErr)
#define QIB_E_P_RIBLOSTLINK ERR_MASK_N(RcvIBLostLinkErr)
#define QIB_E_P_RHDR ERR_MASK_N(RcvHdrErr)
#define QIB_E_P_RHDRLEN ERR_MASK_N(RcvHdrLenErr)
#define QIB_E_P_RBADTID ERR_MASK_N(RcvBadTidErr)
#define QIB_E_P_RBADVERSION ERR_MASK_N(RcvBadVersionErr)
#define QIB_E_P_RIBFLOW ERR_MASK_N(RcvIBFlowErr)
#define QIB_E_P_REBP ERR_MASK_N(RcvEBPErr)
#define QIB_E_P_RUNSUPVL ERR_MASK_N(RcvUnsupportedVLErr)
#define QIB_E_P_RUNEXPCHAR ERR_MASK_N(RcvUnexpectedCharErr)
#define QIB_E_P_RSHORTPKTLEN ERR_MASK_N(RcvShortPktLenErr)
#define QIB_E_P_RLONGPKTLEN ERR_MASK_N(RcvLongPktLenErr)
#define QIB_E_P_RMAXPKTLEN ERR_MASK_N(RcvMaxPktLenErr)
#define QIB_E_P_RMINPKTLEN ERR_MASK_N(RcvMinPktLenErr)
#define QIB_E_P_RICRC ERR_MASK_N(RcvICRCErr)
#define QIB_E_P_RVCRC ERR_MASK_N(RcvVCRCErr)
#define QIB_E_P_RFORMATERR ERR_MASK_N(RcvFormatErr)

#define QIB_E_P_SDMA1STDESC ERR_MASK_N(SDma1stDescErr)
#define QIB_E_P_SDMABASE ERR_MASK_N(SDmaBaseErr)
#define QIB_E_P_SDMADESCADDRMISALIGN ERR_MASK_N(SDmaDescAddrMisalignErr)
#define QIB_E_P_SDMADWEN ERR_MASK_N(SDmaDwEnErr)
#define QIB_E_P_SDMAGENMISMATCH ERR_MASK_N(SDmaGenMismatchErr)
#define QIB_E_P_SDMAHALT ERR_MASK_N(SDmaHaltErr)
#define QIB_E_P_SDMAMISSINGDW ERR_MASK_N(SDmaMissingDwErr)
#define QIB_E_P_SDMAOUTOFBOUND ERR_MASK_N(SDmaOutOfBoundErr)
#define QIB_E_P_SDMARPYTAG ERR_MASK_N(SDmaRpyTagErr)
#define QIB_E_P_SDMATAILOUTOFBOUND ERR_MASK_N(SDmaTailOutOfBoundErr)
#define QIB_E_P_SDMAUNEXPDATA ERR_MASK_N(SDmaUnexpDataErr)

/* Error bits that are common to a device */
#define QIB_E_RESET ERR_MASK(ResetNegated)
#define QIB_E_HARDWARE ERR_MASK(HardwareErr)
#define QIB_E_INVALIDADDR ERR_MASK(InvalidAddrErr)


/*
 * Per chip (rather than per-port) errors.  Most either do
 * nothing but trigger a print (because they self-recover, or
 * always occur in tandem with other errors that handle the
 * issue), or because they indicate errors with no recovery,
 * but we want to know that they happened.
 */
#define QIB_E_SBUF_VL15_MISUSE ERR_MASK(SBufVL15MisUseErr)
#define QIB_E_BADEEP ERR_MASK(InvalidEEPCmd)
#define QIB_E_VLMISMATCH ERR_MASK(SendVLMismatchErr)
#define QIB_E_ARMLAUNCH ERR_MASK(SendArmLaunchErr)
#define QIB_E_SPCLTRIG ERR_MASK(SendSpecialTriggerErr)
#define QIB_E_RRCVHDRFULL ERR_MASK(RcvHdrFullErr)
#define QIB_E_RRCVEGRFULL ERR_MASK(RcvEgrFullErr)
#define QIB_E_RCVCTXTSHARE ERR_MASK(RcvContextShareErr)

/* SDMA chip errors (not per port)
 * QIB_E_SDMA_BUF_DUP needs no special handling, because we will also get
 * the SDMAHALT error immediately, so we just print the dup error via the
 * E_AUTO mechanism.  This is true of most of the per-port fatal errors
 * as well, but since this is port-independent, by definition, it's
 * handled a bit differently.  SDMA_VL15 and SDMA_WRONG_PORT are per
 * packet send errors, and so are handled in the same manner as other
 * per-packet errors.
 */
#define QIB_E_SDMA_VL15 ERR_MASK(SDmaVL15Err)
#define QIB_E_SDMA_WRONG_PORT ERR_MASK(SDmaWrongPortErr)
#define QIB_E_SDMA_BUF_DUP ERR_MASK(SDmaBufMaskDuplicateErr)

/*
 * Below functionally equivalent to legacy QLOGIC_IB_E_PKTERRS
 * it is used to print "common" packet errors.
 */
#define QIB_E_P_PKTERRS (QIB_E_P_SPKTLEN |\
	QIB_E_P_SDROP_DATA | QIB_E_P_RVCRC |\
	QIB_E_P_RICRC | QIB_E_P_RSHORTPKTLEN |\
	QIB_E_P_VL15_BUF_MISUSE | QIB_E_P_SHDR | \
	QIB_E_P_REBP)

/* Error Bits that Packet-related (Receive, per-port) */
#define QIB_E_P_RPKTERRS (\
	QIB_E_P_RHDRLEN | QIB_E_P_RBADTID | \
	QIB_E_P_RBADVERSION | QIB_E_P_RHDR | \
	QIB_E_P_RLONGPKTLEN | QIB_E_P_RSHORTPKTLEN |\
	QIB_E_P_RMAXPKTLEN | QIB_E_P_RMINPKTLEN | \
	QIB_E_P_RFORMATERR | QIB_E_P_RUNSUPVL | \
	QIB_E_P_RUNEXPCHAR | QIB_E_P_RIBFLOW | QIB_E_P_REBP)

/*
 * Error bits that are Send-related (per port)
 * (ARMLAUNCH excluded from E_SPKTERRS because it gets special handling).
 * All of these potentially need to have a buffer disarmed
 */
#define QIB_E_P_SPKTERRS (\
	QIB_E_P_SUNEXP_PKTNUM |\
	QIB_E_P_SDROP_DATA | QIB_E_P_SDROP_SMP |\
	QIB_E_P_SMAXPKTLEN |\
	QIB_E_P_VL15_BUF_MISUSE | QIB_E_P_SHDR | \
	QIB_E_P_SMINPKTLEN | QIB_E_P_SPKTLEN | \
	QIB_E_P_SND_BUF_MISUSE | QIB_E_P_SUNSUPVL)

#define QIB_E_SPKTERRS ( \
		QIB_E_SBUF_VL15_MISUSE | QIB_E_VLMISMATCH | \
		ERR_MASK_N(SendUnsupportedVLErr) |			\
		QIB_E_SPCLTRIG | QIB_E_SDMA_VL15 | QIB_E_SDMA_WRONG_PORT)

#define QIB_E_P_SDMAERRS ( \
	QIB_E_P_SDMAHALT | \
	QIB_E_P_SDMADESCADDRMISALIGN | \
	QIB_E_P_SDMAUNEXPDATA | \
	QIB_E_P_SDMAMISSINGDW | \
	QIB_E_P_SDMADWEN | \
	QIB_E_P_SDMARPYTAG | \
	QIB_E_P_SDMA1STDESC | \
	QIB_E_P_SDMABASE | \
	QIB_E_P_SDMATAILOUTOFBOUND | \
	QIB_E_P_SDMAOUTOFBOUND | \
	QIB_E_P_SDMAGENMISMATCH)

/*
 * This sets some bits more than once, but makes it more obvious which
 * bits are not handled under other categories, and the repeat definition
 * is not a problem.
 */
#define QIB_E_P_BITSEXTANT ( \
	QIB_E_P_SPKTERRS | QIB_E_P_PKTERRS | QIB_E_P_RPKTERRS | \
	QIB_E_P_RIBLOSTLINK | QIB_E_P_IBSTATUSCHANGED | \
	QIB_E_P_SND_BUF_MISUSE | QIB_E_P_SUNDERRUN | \
	QIB_E_P_SHDR | QIB_E_P_VL15_BUF_MISUSE | QIB_E_P_SDMAERRS \
	)

/*
 * These are errors that can occur when the link
 * changes state while a packet is being sent or received.  This doesn't
 * cover things like EBP or VCRC that can be the result of a sending
 * having the link change state, so we receive a "known bad" packet.
 * All of these are "per port", so renamed:
 */
#define QIB_E_P_LINK_PKTERRS (\
	QIB_E_P_SDROP_DATA | QIB_E_P_SDROP_SMP |\
	QIB_E_P_SMINPKTLEN | QIB_E_P_SPKTLEN |\
	QIB_E_P_RSHORTPKTLEN | QIB_E_P_RMINPKTLEN |\
	QIB_E_P_RUNEXPCHAR)

/*
 * This sets some bits more than once, but makes it more obvious which
 * bits are not handled under other categories (such as QIB_E_SPKTERRS),
 * and the repeat definition is not a problem.
 */
#define QIB_E_C_BITSEXTANT (\
	QIB_E_HARDWARE | QIB_E_INVALIDADDR | QIB_E_BADEEP |\
	QIB_E_ARMLAUNCH | QIB_E_VLMISMATCH | QIB_E_RRCVHDRFULL |\
	QIB_E_RRCVEGRFULL | QIB_E_RESET | QIB_E_SBUF_VL15_MISUSE)

/* Likewise Neuter E_SPKT_ERRS_IGNORE */
#define E_SPKT_ERRS_IGNORE 0

#define QIB_EXTS_MEMBIST_DISABLED \
	SYM_MASK(EXTStatus, MemBISTDisabled)
#define QIB_EXTS_MEMBIST_ENDTEST \
	SYM_MASK(EXTStatus, MemBISTEndTest)

#define QIB_E_SPIOARMLAUNCH \
	ERR_MASK(SendArmLaunchErr)

#define IBA7322_IBCC_LINKINITCMD_MASK SYM_RMASK(IBCCtrlA_0, LinkInitCmd)
#define IBA7322_IBCC_LINKCMD_SHIFT SYM_LSB(IBCCtrlA_0, LinkCmd)

/*
 * IBTA_1_2 is set when multiple speeds are enabled (normal),
 * and also if forced QDR (only QDR enabled).  It's enabled for the
 * forced QDR case so that scrambling will be enabled by the TS3
 * exchange, when supported by both sides of the link.
 */
#define IBA7322_IBC_IBTA_1_2_MASK SYM_MASK(IBCCtrlB_0, IB_ENHANCED_MODE)
#define IBA7322_IBC_MAX_SPEED_MASK SYM_MASK(IBCCtrlB_0, SD_SPEED)
#define IBA7322_IBC_SPEED_QDR SYM_MASK(IBCCtrlB_0, SD_SPEED_QDR)
#define IBA7322_IBC_SPEED_DDR SYM_MASK(IBCCtrlB_0, SD_SPEED_DDR)
#define IBA7322_IBC_SPEED_SDR SYM_MASK(IBCCtrlB_0, SD_SPEED_SDR)
#define IBA7322_IBC_SPEED_MASK (SYM_MASK(IBCCtrlB_0, SD_SPEED_SDR) | \
	SYM_MASK(IBCCtrlB_0, SD_SPEED_DDR) | SYM_MASK(IBCCtrlB_0, SD_SPEED_QDR))
#define IBA7322_IBC_SPEED_LSB SYM_LSB(IBCCtrlB_0, SD_SPEED_SDR)

#define IBA7322_LEDBLINK_OFF_SHIFT SYM_LSB(RcvPktLEDCnt_0, OFFperiod)
#define IBA7322_LEDBLINK_ON_SHIFT SYM_LSB(RcvPktLEDCnt_0, ONperiod)

#define IBA7322_IBC_WIDTH_AUTONEG SYM_MASK(IBCCtrlB_0, IB_NUM_CHANNELS)
#define IBA7322_IBC_WIDTH_4X_ONLY (1<<SYM_LSB(IBCCtrlB_0, IB_NUM_CHANNELS))
#define IBA7322_IBC_WIDTH_1X_ONLY (0<<SYM_LSB(IBCCtrlB_0, IB_NUM_CHANNELS))

#define IBA7322_IBC_RXPOL_MASK SYM_MASK(IBCCtrlB_0, IB_POLARITY_REV_SUPP)
#define IBA7322_IBC_RXPOL_LSB SYM_LSB(IBCCtrlB_0, IB_POLARITY_REV_SUPP)
#define IBA7322_IBC_HRTBT_MASK (SYM_MASK(IBCCtrlB_0, HRTBT_AUTO) | \
	SYM_MASK(IBCCtrlB_0, HRTBT_ENB))
#define IBA7322_IBC_HRTBT_RMASK (IBA7322_IBC_HRTBT_MASK >> \
	SYM_LSB(IBCCtrlB_0, HRTBT_ENB))
#define IBA7322_IBC_HRTBT_LSB SYM_LSB(IBCCtrlB_0, HRTBT_ENB)

#define IBA7322_REDIRECT_VEC_PER_REG 12

#define IBA7322_SENDCHK_PKEY SYM_MASK(SendCheckControl_0, PKey_En)
#define IBA7322_SENDCHK_BTHQP SYM_MASK(SendCheckControl_0, BTHQP_En)
#define IBA7322_SENDCHK_SLID SYM_MASK(SendCheckControl_0, SLID_En)
#define IBA7322_SENDCHK_RAW_IPV6 SYM_MASK(SendCheckControl_0, RawIPV6_En)
#define IBA7322_SENDCHK_MINSZ SYM_MASK(SendCheckControl_0, PacketTooSmall_En)

#define AUTONEG_TRIES 3 /* sequential retries to negotiate DDR */

#define HWE_AUTO(fldname) { .mask = SYM_MASK(HwErrMask, fldname##Mask), \
	.msg = #fldname }
#define HWE_AUTO_P(fldname, port) { .mask = SYM_MASK(HwErrMask, \
	fldname##Mask##_##port), .msg = #fldname }
static const struct qib_hwerror_msgs qib_7322_hwerror_msgs[] = {
	HWE_AUTO_P(IBSerdesPClkNotDetect, 1),
	HWE_AUTO_P(IBSerdesPClkNotDetect, 0),
	HWE_AUTO(PCIESerdesPClkNotDetect),
	HWE_AUTO(PowerOnBISTFailed),
	HWE_AUTO(TempsenseTholdReached),
	HWE_AUTO(MemoryErr),
	HWE_AUTO(PCIeBusParityErr),
	HWE_AUTO(PcieCplTimeout),
	HWE_AUTO(PciePoisonedTLP),
	HWE_AUTO_P(SDmaMemReadErr, 1),
	HWE_AUTO_P(SDmaMemReadErr, 0),
	HWE_AUTO_P(IBCBusFromSPCParityErr, 1),
	HWE_AUTO_P(IBCBusToSPCParityErr, 1),
	HWE_AUTO_P(IBCBusFromSPCParityErr, 0),
	HWE_AUTO(statusValidNoEop),
	HWE_AUTO(LATriggered),
	{ .mask = 0 }
};

#define E_AUTO(fldname) { .mask = SYM_MASK(ErrMask, fldname##Mask), \
	.msg = #fldname }
#define E_P_AUTO(fldname) { .mask = SYM_MASK(ErrMask_0, fldname##Mask), \
	.msg = #fldname }
static const struct qib_hwerror_msgs qib_7322error_msgs[] = {
	E_AUTO(ResetNegated),
	E_AUTO(HardwareErr),
	E_AUTO(InvalidAddrErr),
	E_AUTO(SDmaVL15Err),
	E_AUTO(SBufVL15MisUseErr),
	E_AUTO(InvalidEEPCmd),
	E_AUTO(RcvContextShareErr),
	E_AUTO(SendVLMismatchErr),
	E_AUTO(SendArmLaunchErr),
	E_AUTO(SendSpecialTriggerErr),
	E_AUTO(SDmaWrongPortErr),
	E_AUTO(SDmaBufMaskDuplicateErr),
	E_AUTO(RcvHdrFullErr),
	E_AUTO(RcvEgrFullErr),
	{ .mask = 0 }
};

static const struct  qib_hwerror_msgs qib_7322p_error_msgs[] = {
	E_P_AUTO(IBStatusChanged),
	E_P_AUTO(SHeadersErr),
	E_P_AUTO(VL15BufMisuseErr),
	/*
	 * SDmaHaltErr is not really an error, make it clearer;
	 */
	{.mask = SYM_MASK(ErrMask_0, SDmaHaltErrMask), .msg = "SDmaHalted"},
	E_P_AUTO(SDmaDescAddrMisalignErr),
	E_P_AUTO(SDmaUnexpDataErr),
	E_P_AUTO(SDmaMissingDwErr),
	E_P_AUTO(SDmaDwEnErr),
	E_P_AUTO(SDmaRpyTagErr),
	E_P_AUTO(SDma1stDescErr),
	E_P_AUTO(SDmaBaseErr),
	E_P_AUTO(SDmaTailOutOfBoundErr),
	E_P_AUTO(SDmaOutOfBoundErr),
	E_P_AUTO(SDmaGenMismatchErr),
	E_P_AUTO(SendBufMisuseErr),
	E_P_AUTO(SendUnsupportedVLErr),
	E_P_AUTO(SendUnexpectedPktNumErr),
	E_P_AUTO(SendDroppedDataPktErr),
	E_P_AUTO(SendDroppedSmpPktErr),
	E_P_AUTO(SendPktLenErr),
	E_P_AUTO(SendUnderRunErr),
	E_P_AUTO(SendMaxPktLenErr),
	E_P_AUTO(SendMinPktLenErr),
	E_P_AUTO(RcvIBLostLinkErr),
	E_P_AUTO(RcvHdrErr),
	E_P_AUTO(RcvHdrLenErr),
	E_P_AUTO(RcvBadTidErr),
	E_P_AUTO(RcvBadVersionErr),
	E_P_AUTO(RcvIBFlowErr),
	E_P_AUTO(RcvEBPErr),
	E_P_AUTO(RcvUnsupportedVLErr),
	E_P_AUTO(RcvUnexpectedCharErr),
	E_P_AUTO(RcvShortPktLenErr),
	E_P_AUTO(RcvLongPktLenErr),
	E_P_AUTO(RcvMaxPktLenErr),
	E_P_AUTO(RcvMinPktLenErr),
	E_P_AUTO(RcvICRCErr),
	E_P_AUTO(RcvVCRCErr),
	E_P_AUTO(RcvFormatErr),
	{ .mask = 0 }
};

/*
 * Below generates "auto-message" for interrupts not specific to any port or
 * context
 */
#define INTR_AUTO(fldname) { .mask = SYM_MASK(IntMask, fldname##Mask), \
	.msg = #fldname }
/* Below generates "auto-message" for interrupts specific to a port */
#define INTR_AUTO_P(fldname) { .mask = MASK_ACROSS(\
	SYM_LSB(IntMask, fldname##Mask##_0), \
	SYM_LSB(IntMask, fldname##Mask##_1)), \
	.msg = #fldname "_P" }
/* For some reason, the SerDesTrimDone bits are reversed */
#define INTR_AUTO_PI(fldname) { .mask = MASK_ACROSS(\
	SYM_LSB(IntMask, fldname##Mask##_1), \
	SYM_LSB(IntMask, fldname##Mask##_0)), \
	.msg = #fldname "_P" }
/*
 * Below generates "auto-message" for interrupts specific to a context,
 * with ctxt-number appended
 */
#define INTR_AUTO_C(fldname) { .mask = MASK_ACROSS(\
	SYM_LSB(IntMask, fldname##0IntMask), \
	SYM_LSB(IntMask, fldname##17IntMask)), \
	.msg = #fldname "_C"}

static const struct  qib_hwerror_msgs qib_7322_intr_msgs[] = {
	INTR_AUTO_P(SDmaInt),
	INTR_AUTO_P(SDmaProgressInt),
	INTR_AUTO_P(SDmaIdleInt),
	INTR_AUTO_P(SDmaCleanupDone),
	INTR_AUTO_C(RcvUrg),
	INTR_AUTO_P(ErrInt),
	INTR_AUTO(ErrInt),      /* non-port-specific errs */
	INTR_AUTO(AssertGPIOInt),
	INTR_AUTO_P(SendDoneInt),
	INTR_AUTO(SendBufAvailInt),
	INTR_AUTO_C(RcvAvail),
	{ .mask = 0 }
};

#define TXSYMPTOM_AUTO_P(fldname) \
	{ .mask = SYM_MASK(SendHdrErrSymptom_0, fldname), .msg = #fldname }
static const struct  qib_hwerror_msgs hdrchk_msgs[] = {
	TXSYMPTOM_AUTO_P(NonKeyPacket),
	TXSYMPTOM_AUTO_P(GRHFail),
	TXSYMPTOM_AUTO_P(PkeyFail),
	TXSYMPTOM_AUTO_P(QPFail),
	TXSYMPTOM_AUTO_P(SLIDFail),
	TXSYMPTOM_AUTO_P(RawIPV6),
	TXSYMPTOM_AUTO_P(PacketTooSmall),
	{ .mask = 0 }
};

#define IBA7322_HDRHEAD_PKTINT_SHIFT 32 /* interrupt cnt in upper 32 bits */

/*
 * Called when we might have an error that is specific to a particular
 * PIO buffer, and may need to cancel that buffer, so it can be re-used,
 * because we don't need to force the update of pioavail
 */
static void qib_disarm_7322_senderrbufs(struct qib_pportdata *ppd)
{
	struct qib_devdata *dd = ppd->dd;
	u32 i;
	int any;
	u32 piobcnt = dd->piobcnt2k + dd->piobcnt4k + NUM_VL15_BUFS;
	u32 regcnt = (piobcnt + BITS_PER_LONG - 1) / BITS_PER_LONG;
	unsigned long sbuf[4];

	/*
	 * It's possible that sendbuffererror could have bits set; might
	 * have already done this as a result of hardware error handling.
	 */
	any = 0;
	for (i = 0; i < regcnt; ++i) {
		sbuf[i] = qib_read_kreg64(dd, kr_sendbuffererror + i);
		if (sbuf[i]) {
			any = 1;
			qib_write_kreg(dd, kr_sendbuffererror + i, sbuf[i]);
		}
	}

	if (any)
		qib_disarm_piobufs_set(dd, sbuf, piobcnt);
}

/* No txe_recover yet, if ever */

/* No decode__errors yet */
static void err_decode(char *msg, size_t len, u64 errs,
		       const struct qib_hwerror_msgs *msp)
{
	u64 these, lmask;
	int took, multi, n = 0;

	while (msp && msp->mask) {
		multi = (msp->mask & (msp->mask - 1));
		while (errs & msp->mask) {
			these = (errs & msp->mask);
			lmask = (these & (these - 1)) ^ these;
			if (len) {
				if (n++) {
					/* separate the strings */
					*msg++ = ',';
					len--;
				}
				took = scnprintf(msg, len, "%s", msp->msg);
				len -= took;
				msg += took;
			}
			errs &= ~lmask;
			if (len && multi) {
				/* More than one bit this mask */
				int idx = -1;

				while (lmask & msp->mask) {
					++idx;
					lmask >>= 1;
				}
				took = scnprintf(msg, len, "_%d", idx);
				len -= took;
				msg += took;
			}
		}
		++msp;
	}
	/* If some bits are left, show in hex. */
	if (len && errs)
		snprintf(msg, len, "%sMORE:%llX", n ? "," : "",
			(unsigned long long) errs);
}

/* only called if r1 set */
static void flush_fifo(struct qib_pportdata *ppd)
{
	struct qib_devdata *dd = ppd->dd;
	u32 __iomem *piobuf;
	u32 bufn;
	u32 *hdr;
	u64 pbc;
	const unsigned hdrwords = 7;
	static struct qib_ib_header ibhdr = {
		.lrh[0] = cpu_to_be16(0xF000 | QIB_LRH_BTH),
		.lrh[1] = IB_LID_PERMISSIVE,
		.lrh[2] = cpu_to_be16(hdrwords + SIZE_OF_CRC),
		.lrh[3] = IB_LID_PERMISSIVE,
		.u.oth.bth[0] = cpu_to_be32(
			(IB_OPCODE_UD_SEND_ONLY << 24) | QIB_DEFAULT_P_KEY),
		.u.oth.bth[1] = cpu_to_be32(0),
		.u.oth.bth[2] = cpu_to_be32(0),
		.u.oth.u.ud.deth[0] = cpu_to_be32(0),
		.u.oth.u.ud.deth[1] = cpu_to_be32(0),
	};

	/*
	 * Send a dummy VL15 packet to flush the launch FIFO.
	 * This will not actually be sent since the TxeBypassIbc bit is set.
	 */
	pbc = PBC_7322_VL15_SEND |
		(((u64)ppd->hw_pidx) << (PBC_PORT_SEL_LSB + 32)) |
		(hdrwords + SIZE_OF_CRC);
	piobuf = qib_7322_getsendbuf(ppd, pbc, &bufn);
	if (!piobuf)
		return;
	writeq(pbc, piobuf);
	hdr = (u32 *) &ibhdr;
	if (dd->flags & QIB_PIO_FLUSH_WC) {
		qib_flush_wc();
		qib_pio_copy(piobuf + 2, hdr, hdrwords - 1);
		qib_flush_wc();
		__raw_writel(hdr[hdrwords - 1], piobuf + hdrwords + 1);
		qib_flush_wc();
	} else
		qib_pio_copy(piobuf + 2, hdr, hdrwords);
	qib_sendbuf_done(dd, bufn);
}

/*
 * This is called with interrupts disabled and sdma_lock held.
 */
static void qib_7322_sdma_sendctrl(struct qib_pportdata *ppd, unsigned op)
{
	struct qib_devdata *dd = ppd->dd;
	u64 set_sendctrl = 0;
	u64 clr_sendctrl = 0;

	if (op & QIB_SDMA_SENDCTRL_OP_ENABLE)
		set_sendctrl |= SYM_MASK(SendCtrl_0, SDmaEnable);
	else
		clr_sendctrl |= SYM_MASK(SendCtrl_0, SDmaEnable);

	if (op & QIB_SDMA_SENDCTRL_OP_INTENABLE)
		set_sendctrl |= SYM_MASK(SendCtrl_0, SDmaIntEnable);
	else
		clr_sendctrl |= SYM_MASK(SendCtrl_0, SDmaIntEnable);

	if (op & QIB_SDMA_SENDCTRL_OP_HALT)
		set_sendctrl |= SYM_MASK(SendCtrl_0, SDmaHalt);
	else
		clr_sendctrl |= SYM_MASK(SendCtrl_0, SDmaHalt);

	if (op & QIB_SDMA_SENDCTRL_OP_DRAIN)
		set_sendctrl |= SYM_MASK(SendCtrl_0, TxeBypassIbc) |
				SYM_MASK(SendCtrl_0, TxeAbortIbc) |
				SYM_MASK(SendCtrl_0, TxeDrainRmFifo);
	else
		clr_sendctrl |= SYM_MASK(SendCtrl_0, TxeBypassIbc) |
				SYM_MASK(SendCtrl_0, TxeAbortIbc) |
				SYM_MASK(SendCtrl_0, TxeDrainRmFifo);

	spin_lock(&dd->sendctrl_lock);

	/* If we are draining everything, block sends first */
	if (op & QIB_SDMA_SENDCTRL_OP_DRAIN) {
		ppd->p_sendctrl &= ~SYM_MASK(SendCtrl_0, SendEnable);
		qib_write_kreg_port(ppd, krp_sendctrl, ppd->p_sendctrl);
		qib_write_kreg(dd, kr_scratch, 0);
	}

	ppd->p_sendctrl |= set_sendctrl;
	ppd->p_sendctrl &= ~clr_sendctrl;

	if (op & QIB_SDMA_SENDCTRL_OP_CLEANUP)
		qib_write_kreg_port(ppd, krp_sendctrl,
				    ppd->p_sendctrl |
				    SYM_MASK(SendCtrl_0, SDmaCleanup));
	else
		qib_write_kreg_port(ppd, krp_sendctrl, ppd->p_sendctrl);
	qib_write_kreg(dd, kr_scratch, 0);

	if (op & QIB_SDMA_SENDCTRL_OP_DRAIN) {
		ppd->p_sendctrl |= SYM_MASK(SendCtrl_0, SendEnable);
		qib_write_kreg_port(ppd, krp_sendctrl, ppd->p_sendctrl);
		qib_write_kreg(dd, kr_scratch, 0);
	}

	spin_unlock(&dd->sendctrl_lock);

	if ((op & QIB_SDMA_SENDCTRL_OP_DRAIN) && ppd->dd->cspec->r1)
		flush_fifo(ppd);
}

static void qib_7322_sdma_hw_clean_up(struct qib_pportdata *ppd)
{
	__qib_sdma_process_event(ppd, qib_sdma_event_e50_hw_cleaned);
}

static void qib_sdma_7322_setlengen(struct qib_pportdata *ppd)
{
	/*
	 * Set SendDmaLenGen and clear and set
	 * the MSB of the generation count to enable generation checking
	 * and load the internal generation counter.
	 */
	qib_write_kreg_port(ppd, krp_senddmalengen, ppd->sdma_descq_cnt);
	qib_write_kreg_port(ppd, krp_senddmalengen,
			    ppd->sdma_descq_cnt |
			    (1ULL << QIB_7322_SendDmaLenGen_0_Generation_MSB));
}

/*
 * Must be called with sdma_lock held, or before init finished.
 */
static void qib_sdma_update_7322_tail(struct qib_pportdata *ppd, u16 tail)
{
	/* Commit writes to memory and advance the tail on the chip */
	wmb();
	ppd->sdma_descq_tail = tail;
	qib_write_kreg_port(ppd, krp_senddmatail, tail);
}

/*
 * This is called with interrupts disabled and sdma_lock held.
 */
static void qib_7322_sdma_hw_start_up(struct qib_pportdata *ppd)
{
	/*
	 * Drain all FIFOs.
	 * The hardware doesn't require this but we do it so that verbs
	 * and user applications don't wait for link active to send stale
	 * data.
	 */
	sendctrl_7322_mod(ppd, QIB_SENDCTRL_FLUSH);

	qib_sdma_7322_setlengen(ppd);
	qib_sdma_update_7322_tail(ppd, 0); /* Set SendDmaTail */
	ppd->sdma_head_dma[0] = 0;
	qib_7322_sdma_sendctrl(ppd,
		ppd->sdma_state.current_op | QIB_SDMA_SENDCTRL_OP_CLEANUP);
}

#define DISABLES_SDMA ( \
	QIB_E_P_SDMAHALT | \
	QIB_E_P_SDMADESCADDRMISALIGN | \
	QIB_E_P_SDMAMISSINGDW | \
	QIB_E_P_SDMADWEN | \
	QIB_E_P_SDMARPYTAG | \
	QIB_E_P_SDMA1STDESC | \
	QIB_E_P_SDMABASE | \
	QIB_E_P_SDMATAILOUTOFBOUND | \
	QIB_E_P_SDMAOUTOFBOUND | \
	QIB_E_P_SDMAGENMISMATCH)

static void sdma_7322_p_errors(struct qib_pportdata *ppd, u64 errs)
{
	unsigned long flags;
	struct qib_devdata *dd = ppd->dd;

	errs &= QIB_E_P_SDMAERRS;

	if (errs & QIB_E_P_SDMAUNEXPDATA)
		qib_dev_err(dd, "IB%u:%u SDmaUnexpData\n", dd->unit,
			    ppd->port);

	spin_lock_irqsave(&ppd->sdma_lock, flags);

	switch (ppd->sdma_state.current_state) {
	case qib_sdma_state_s00_hw_down:
		break;

	case qib_sdma_state_s10_hw_start_up_wait:
		if (errs & QIB_E_P_SDMAHALT)
			__qib_sdma_process_event(ppd,
				qib_sdma_event_e20_hw_started);
		break;

	case qib_sdma_state_s20_idle:
		break;

	case qib_sdma_state_s30_sw_clean_up_wait:
		break;

	case qib_sdma_state_s40_hw_clean_up_wait:
		if (errs & QIB_E_P_SDMAHALT)
			__qib_sdma_process_event(ppd,
				qib_sdma_event_e50_hw_cleaned);
		break;

	case qib_sdma_state_s50_hw_halt_wait:
		if (errs & QIB_E_P_SDMAHALT)
			__qib_sdma_process_event(ppd,
				qib_sdma_event_e60_hw_halted);
		break;

	case qib_sdma_state_s99_running:
		__qib_sdma_process_event(ppd, qib_sdma_event_e7322_err_halted);
		__qib_sdma_process_event(ppd, qib_sdma_event_e60_hw_halted);
		break;
	}

	spin_unlock_irqrestore(&ppd->sdma_lock, flags);
}

/*
 * handle per-device errors (not per-port errors)
 */
static noinline void handle_7322_errors(struct qib_devdata *dd)
{
	char *msg;
	u64 iserr = 0;
	u64 errs;
	u64 mask;
	int log_idx;

	qib_stats.sps_errints++;
	errs = qib_read_kreg64(dd, kr_errstatus);
	if (!errs) {
		qib_devinfo(dd->pcidev, "device error interrupt, "
			 "but no error bits set!\n");
		goto done;
	}

	/* don't report errors that are masked */
	errs &= dd->cspec->errormask;
	msg = dd->cspec->emsgbuf;

	/* do these first, they are most important */
	if (errs & QIB_E_HARDWARE) {
		*msg = '\0';
		qib_7322_handle_hwerrors(dd, msg, sizeof dd->cspec->emsgbuf);
	} else
		for (log_idx = 0; log_idx < QIB_EEP_LOG_CNT; ++log_idx)
			if (errs & dd->eep_st_masks[log_idx].errs_to_log)
				qib_inc_eeprom_err(dd, log_idx, 1);

	if (errs & QIB_E_SPKTERRS) {
		qib_disarm_7322_senderrbufs(dd->pport);
		qib_stats.sps_txerrs++;
	} else if (errs & QIB_E_INVALIDADDR)
		qib_stats.sps_txerrs++;
	else if (errs & QIB_E_ARMLAUNCH) {
		qib_stats.sps_txerrs++;
		qib_disarm_7322_senderrbufs(dd->pport);
	}
	qib_write_kreg(dd, kr_errclear, errs);

	/*
	 * The ones we mask off are handled specially below
	 * or above.  Also mask SDMADISABLED by default as it
	 * is too chatty.
	 */
	mask = QIB_E_HARDWARE;
	*msg = '\0';

	err_decode(msg, sizeof dd->cspec->emsgbuf, errs & ~mask,
		   qib_7322error_msgs);

	/*
	 * Getting reset is a tragedy for all ports. Mark the device
	 * _and_ the ports as "offline" in way meaningful to each.
	 */
	if (errs & QIB_E_RESET) {
		int pidx;

		qib_dev_err(dd, "Got reset, requires re-init "
			    "(unload and reload driver)\n");
		dd->flags &= ~QIB_INITTED;  /* needs re-init */
		/* mark as having had error */
		*dd->devstatusp |= QIB_STATUS_HWERROR;
		for (pidx = 0; pidx < dd->num_pports; ++pidx)
			if (dd->pport[pidx].link_speed_supported)
				*dd->pport[pidx].statusp &= ~QIB_STATUS_IB_CONF;
	}

	if (*msg && iserr)
		qib_dev_err(dd, "%s error\n", msg);

	/*
	 * If there were hdrq or egrfull errors, wake up any processes
	 * waiting in poll.  We used to try to check which contexts had
	 * the overflow, but given the cost of that and the chip reads
	 * to support it, it's better to just wake everybody up if we
	 * get an overflow; waiters can poll again if it's not them.
	 */
	if (errs & (ERR_MASK(RcvEgrFullErr) | ERR_MASK(RcvHdrFullErr))) {
		qib_handle_urcv(dd, ~0U);
		if (errs & ERR_MASK(RcvEgrFullErr))
			qib_stats.sps_buffull++;
		else
			qib_stats.sps_hdrfull++;
	}

done:
	return;
}

static void reenable_chase(unsigned long opaque)
{
	struct qib_pportdata *ppd = (struct qib_pportdata *)opaque;

	ppd->cpspec->chase_timer.expires = 0;
	qib_set_ib_7322_lstate(ppd, QLOGIC_IB_IBCC_LINKCMD_DOWN,
		QLOGIC_IB_IBCC_LINKINITCMD_POLL);
}

static void disable_chase(struct qib_pportdata *ppd, u64 tnow, u8 ibclt)
{
	ppd->cpspec->chase_end = 0;

	if (!qib_chase)
		return;

	qib_set_ib_7322_lstate(ppd, QLOGIC_IB_IBCC_LINKCMD_DOWN,
		QLOGIC_IB_IBCC_LINKINITCMD_DISABLE);
	ppd->cpspec->chase_timer.expires = jiffies + QIB_CHASE_DIS_TIME;
	add_timer(&ppd->cpspec->chase_timer);
}

static void handle_serdes_issues(struct qib_pportdata *ppd, u64 ibcst)
{
	u8 ibclt;
	u64 tnow;

	ibclt = (u8)SYM_FIELD(ibcst, IBCStatusA_0, LinkTrainingState);

	/*
	 * Detect and handle the state chase issue, where we can
	 * get stuck if we are unlucky on timing on both sides of
	 * the link.   If we are, we disable, set a timer, and
	 * then re-enable.
	 */
	switch (ibclt) {
	case IB_7322_LT_STATE_CFGRCVFCFG:
	case IB_7322_LT_STATE_CFGWAITRMT:
	case IB_7322_LT_STATE_TXREVLANES:
	case IB_7322_LT_STATE_CFGENH:
		tnow = get_jiffies_64();
		if (ppd->cpspec->chase_end &&
		     time_after64(tnow, ppd->cpspec->chase_end))
			disable_chase(ppd, tnow, ibclt);
		else if (!ppd->cpspec->chase_end)
			ppd->cpspec->chase_end = tnow + QIB_CHASE_TIME;
		break;
	default:
		ppd->cpspec->chase_end = 0;
		break;
	}

	if (ibclt == IB_7322_LT_STATE_CFGTEST &&
	    (ibcst & SYM_MASK(IBCStatusA_0, LinkSpeedQDR))) {
		force_h1(ppd);
		ppd->cpspec->qdr_reforce = 1;
		if (!ppd->dd->cspec->r1)
			serdes_7322_los_enable(ppd, 0);
	} else if (ppd->cpspec->qdr_reforce &&
		(ibcst & SYM_MASK(IBCStatusA_0, LinkSpeedQDR)) &&
		 (ibclt == IB_7322_LT_STATE_CFGENH ||
		ibclt == IB_7322_LT_STATE_CFGIDLE ||
		ibclt == IB_7322_LT_STATE_LINKUP))
		force_h1(ppd);

	if ((IS_QMH(ppd->dd) || IS_QME(ppd->dd)) &&
	    ppd->link_speed_enabled == QIB_IB_QDR &&
	    (ibclt == IB_7322_LT_STATE_CFGTEST ||
	     ibclt == IB_7322_LT_STATE_CFGENH ||
	     (ibclt >= IB_7322_LT_STATE_POLLACTIVE &&
	      ibclt <= IB_7322_LT_STATE_SLEEPQUIET)))
		adj_tx_serdes(ppd);

	if (ibclt != IB_7322_LT_STATE_LINKUP) {
		u8 ltstate = qib_7322_phys_portstate(ibcst);
		u8 pibclt = (u8)SYM_FIELD(ppd->lastibcstat, IBCStatusA_0,
					  LinkTrainingState);
		if (!ppd->dd->cspec->r1 &&
		    pibclt == IB_7322_LT_STATE_LINKUP &&
		    ltstate != IB_PHYSPORTSTATE_LINK_ERR_RECOVER &&
		    ltstate != IB_PHYSPORTSTATE_RECOVERY_RETRAIN &&
		    ltstate != IB_PHYSPORTSTATE_RECOVERY_WAITRMT &&
		    ltstate != IB_PHYSPORTSTATE_RECOVERY_IDLE)
			/* If the link went down (but no into recovery,
			 * turn LOS back on */
			serdes_7322_los_enable(ppd, 1);
		if (!ppd->cpspec->qdr_dfe_on &&
		    ibclt <= IB_7322_LT_STATE_SLEEPQUIET) {
			ppd->cpspec->qdr_dfe_on = 1;
			ppd->cpspec->qdr_dfe_time = 0;
			/* On link down, reenable QDR adaptation */
			qib_write_kreg_port(ppd, krp_static_adapt_dis(2),
					    ppd->dd->cspec->r1 ?
					    QDR_STATIC_ADAPT_DOWN_R1 :
					    QDR_STATIC_ADAPT_DOWN);
			printk(KERN_INFO QIB_DRV_NAME
				" IB%u:%u re-enabled QDR adaptation "
				"ibclt %x\n", ppd->dd->unit, ppd->port, ibclt);
		}
	}
}

static int qib_7322_set_ib_cfg(struct qib_pportdata *, int, u32);

/*
 * This is per-pport error handling.
 * will likely get it's own MSIx interrupt (one for each port,
 * although just a single handler).
 */
static noinline void handle_7322_p_errors(struct qib_pportdata *ppd)
{
	char *msg;
	u64 ignore_this_time = 0, iserr = 0, errs, fmask;
	struct qib_devdata *dd = ppd->dd;

	/* do this as soon as possible */
	fmask = qib_read_kreg64(dd, kr_act_fmask);
	if (!fmask)
		check_7322_rxe_status(ppd);

	errs = qib_read_kreg_port(ppd, krp_errstatus);
	if (!errs)
		qib_devinfo(dd->pcidev,
			 "Port%d error interrupt, but no error bits set!\n",
			 ppd->port);
	if (!fmask)
		errs &= ~QIB_E_P_IBSTATUSCHANGED;
	if (!errs)
		goto done;

	msg = ppd->cpspec->epmsgbuf;
	*msg = '\0';

	if (errs & ~QIB_E_P_BITSEXTANT) {
		err_decode(msg, sizeof ppd->cpspec->epmsgbuf,
			   errs & ~QIB_E_P_BITSEXTANT, qib_7322p_error_msgs);
		if (!*msg)
			snprintf(msg, sizeof ppd->cpspec->epmsgbuf,
				 "no others");
		qib_dev_porterr(dd, ppd->port, "error interrupt with unknown"
				" errors 0x%016Lx set (and %s)\n",
				(errs & ~QIB_E_P_BITSEXTANT), msg);
		*msg = '\0';
	}

	if (errs & QIB_E_P_SHDR) {
		u64 symptom;

		/* determine cause, then write to clear */
		symptom = qib_read_kreg_port(ppd, krp_sendhdrsymptom);
		qib_write_kreg_port(ppd, krp_sendhdrsymptom, 0);
		err_decode(msg, sizeof ppd->cpspec->epmsgbuf, symptom,
			   hdrchk_msgs);
		*msg = '\0';
		/* senderrbuf cleared in SPKTERRS below */
	}

	if (errs & QIB_E_P_SPKTERRS) {
		if ((errs & QIB_E_P_LINK_PKTERRS) &&
		    !(ppd->lflags & QIBL_LINKACTIVE)) {
			/*
			 * This can happen when trying to bring the link
			 * up, but the IB link changes state at the "wrong"
			 * time. The IB logic then complains that the packet
			 * isn't valid.  We don't want to confuse people, so
			 * we just don't print them, except at debug
			 */
			err_decode(msg, sizeof ppd->cpspec->epmsgbuf,
				   (errs & QIB_E_P_LINK_PKTERRS),
				   qib_7322p_error_msgs);
			*msg = '\0';
			ignore_this_time = errs & QIB_E_P_LINK_PKTERRS;
		}
		qib_disarm_7322_senderrbufs(ppd);
	} else if ((errs & QIB_E_P_LINK_PKTERRS) &&
		   !(ppd->lflags & QIBL_LINKACTIVE)) {
		/*
		 * This can happen when SMA is trying to bring the link
		 * up, but the IB link changes state at the "wrong" time.
		 * The IB logic then complains that the packet isn't
		 * valid.  We don't want to confuse people, so we just
		 * don't print them, except at debug
		 */
		err_decode(msg, sizeof ppd->cpspec->epmsgbuf, errs,
			   qib_7322p_error_msgs);
		ignore_this_time = errs & QIB_E_P_LINK_PKTERRS;
		*msg = '\0';
	}

	qib_write_kreg_port(ppd, krp_errclear, errs);

	errs &= ~ignore_this_time;
	if (!errs)
		goto done;

	if (errs & QIB_E_P_RPKTERRS)
		qib_stats.sps_rcverrs++;
	if (errs & QIB_E_P_SPKTERRS)
		qib_stats.sps_txerrs++;

	iserr = errs & ~(QIB_E_P_RPKTERRS | QIB_E_P_PKTERRS);

	if (errs & QIB_E_P_SDMAERRS)
		sdma_7322_p_errors(ppd, errs);

	if (errs & QIB_E_P_IBSTATUSCHANGED) {
		u64 ibcs;
		u8 ltstate;

		ibcs = qib_read_kreg_port(ppd, krp_ibcstatus_a);
		ltstate = qib_7322_phys_portstate(ibcs);

		if (!(ppd->lflags & QIBL_IB_AUTONEG_INPROG))
			handle_serdes_issues(ppd, ibcs);
		if (!(ppd->cpspec->ibcctrl_a &
		      SYM_MASK(IBCCtrlA_0, IBStatIntReductionEn))) {
			/*
			 * We got our interrupt, so init code should be
			 * happy and not try alternatives. Now squelch
			 * other "chatter" from link-negotiation (pre Init)
			 */
			ppd->cpspec->ibcctrl_a |=
				SYM_MASK(IBCCtrlA_0, IBStatIntReductionEn);
			qib_write_kreg_port(ppd, krp_ibcctrl_a,
					    ppd->cpspec->ibcctrl_a);
		}

		/* Update our picture of width and speed from chip */
		ppd->link_width_active =
			(ibcs & SYM_MASK(IBCStatusA_0, LinkWidthActive)) ?
			    IB_WIDTH_4X : IB_WIDTH_1X;
		ppd->link_speed_active = (ibcs & SYM_MASK(IBCStatusA_0,
			LinkSpeedQDR)) ? QIB_IB_QDR : (ibcs &
			  SYM_MASK(IBCStatusA_0, LinkSpeedActive)) ?
				   QIB_IB_DDR : QIB_IB_SDR;

		if ((ppd->lflags & QIBL_IB_LINK_DISABLED) && ltstate !=
		    IB_PHYSPORTSTATE_DISABLED)
			qib_set_ib_7322_lstate(ppd, 0,
			       QLOGIC_IB_IBCC_LINKINITCMD_DISABLE);
		else
			/*
			 * Since going into a recovery state causes the link
			 * state to go down and since recovery is transitory,
			 * it is better if we "miss" ever seeing the link
			 * training state go into recovery (i.e., ignore this
			 * transition for link state special handling purposes)
			 * without updating lastibcstat.
			 */
			if (ltstate != IB_PHYSPORTSTATE_LINK_ERR_RECOVER &&
			    ltstate != IB_PHYSPORTSTATE_RECOVERY_RETRAIN &&
			    ltstate != IB_PHYSPORTSTATE_RECOVERY_WAITRMT &&
			    ltstate != IB_PHYSPORTSTATE_RECOVERY_IDLE)
				qib_handle_e_ibstatuschanged(ppd, ibcs);
	}
	if (*msg && iserr)
		qib_dev_porterr(dd, ppd->port, "%s error\n", msg);

	if (ppd->state_wanted & ppd->lflags)
		wake_up_interruptible(&ppd->state_wait);
done:
	return;
}

/* enable/disable chip from delivering interrupts */
static void qib_7322_set_intr_state(struct qib_devdata *dd, u32 enable)
{
	if (enable) {
		if (dd->flags & QIB_BADINTR)
			return;
		qib_write_kreg(dd, kr_intmask, dd->cspec->int_enable_mask);
		/* cause any pending enabled interrupts to be re-delivered */
		qib_write_kreg(dd, kr_intclear, 0ULL);
		if (dd->cspec->num_msix_entries) {
			/* and same for MSIx */
			u64 val = qib_read_kreg64(dd, kr_intgranted);
			if (val)
				qib_write_kreg(dd, kr_intgranted, val);
		}
	} else
		qib_write_kreg(dd, kr_intmask, 0ULL);
}

/*
 * Try to cleanup as much as possible for anything that might have gone
 * wrong while in freeze mode, such as pio buffers being written by user
 * processes (causing armlaunch), send errors due to going into freeze mode,
 * etc., and try to avoid causing extra interrupts while doing so.
 * Forcibly update the in-memory pioavail register copies after cleanup
 * because the chip won't do it while in freeze mode (the register values
 * themselves are kept correct).
 * Make sure that we don't lose any important interrupts by using the chip
 * feature that says that writing 0 to a bit in *clear that is set in
 * *status will cause an interrupt to be generated again (if allowed by
 * the *mask value).
 * This is in chip-specific code because of all of the register accesses,
 * even though the details are similar on most chips.
 */
static void qib_7322_clear_freeze(struct qib_devdata *dd)
{
	int pidx;

	/* disable error interrupts, to avoid confusion */
	qib_write_kreg(dd, kr_errmask, 0ULL);

	for (pidx = 0; pidx < dd->num_pports; ++pidx)
		if (dd->pport[pidx].link_speed_supported)
			qib_write_kreg_port(dd->pport + pidx, krp_errmask,
					    0ULL);

	/* also disable interrupts; errormask is sometimes overwriten */
	qib_7322_set_intr_state(dd, 0);

	/* clear the freeze, and be sure chip saw it */
	qib_write_kreg(dd, kr_control, dd->control);
	qib_read_kreg32(dd, kr_scratch);

	/*
	 * Force new interrupt if any hwerr, error or interrupt bits are
	 * still set, and clear "safe" send packet errors related to freeze
	 * and cancelling sends.  Re-enable error interrupts before possible
	 * force of re-interrupt on pending interrupts.
	 */
	qib_write_kreg(dd, kr_hwerrclear, 0ULL);
	qib_write_kreg(dd, kr_errclear, E_SPKT_ERRS_IGNORE);
	qib_write_kreg(dd, kr_errmask, dd->cspec->errormask);
	/* We need to purge per-port errs and reset mask, too */
	for (pidx = 0; pidx < dd->num_pports; ++pidx) {
		if (!dd->pport[pidx].link_speed_supported)
			continue;
		qib_write_kreg_port(dd->pport + pidx, krp_errclear, ~0Ull);
		qib_write_kreg_port(dd->pport + pidx, krp_errmask, ~0Ull);
	}
	qib_7322_set_intr_state(dd, 1);
}

/* no error handling to speak of */
/**
 * qib_7322_handle_hwerrors - display hardware errors.
 * @dd: the qlogic_ib device
 * @msg: the output buffer
 * @msgl: the size of the output buffer
 *
 * Use same msg buffer as regular errors to avoid excessive stack
 * use.  Most hardware errors are catastrophic, but for right now,
 * we'll print them and continue.  We reuse the same message buffer as
 * qib_handle_errors() to avoid excessive stack usage.
 */
static void qib_7322_handle_hwerrors(struct qib_devdata *dd, char *msg,
				     size_t msgl)
{
	u64 hwerrs;
	u32 ctrl;
	int isfatal = 0;

	hwerrs = qib_read_kreg64(dd, kr_hwerrstatus);
	if (!hwerrs)
		goto bail;
	if (hwerrs == ~0ULL) {
		qib_dev_err(dd, "Read of hardware error status failed "
			    "(all bits set); ignoring\n");
		goto bail;
	}
	qib_stats.sps_hwerrs++;

	/* Always clear the error status register, except BIST fail */
	qib_write_kreg(dd, kr_hwerrclear, hwerrs &
		       ~HWE_MASK(PowerOnBISTFailed));

	hwerrs &= dd->cspec->hwerrmask;

	/* no EEPROM logging, yet */

	if (hwerrs)
		qib_devinfo(dd->pcidev, "Hardware error: hwerr=0x%llx "
			    "(cleared)\n", (unsigned long long) hwerrs);

	ctrl = qib_read_kreg32(dd, kr_control);
	if ((ctrl & SYM_MASK(Control, FreezeMode)) && !dd->diag_client) {
		/*
		 * No recovery yet...
		 */
		if ((hwerrs & ~HWE_MASK(LATriggered)) ||
		    dd->cspec->stay_in_freeze) {
			/*
			 * If any set that we aren't ignoring only make the
			 * complaint once, in case it's stuck or recurring,
			 * and we get here multiple times
			 * Force link down, so switch knows, and
			 * LEDs are turned off.
			 */
			if (dd->flags & QIB_INITTED)
				isfatal = 1;
		} else
			qib_7322_clear_freeze(dd);
	}

	if (hwerrs & HWE_MASK(PowerOnBISTFailed)) {
		isfatal = 1;
		strlcpy(msg, "[Memory BIST test failed, "
			"InfiniPath hardware unusable]", msgl);
		/* ignore from now on, so disable until driver reloaded */
		dd->cspec->hwerrmask &= ~HWE_MASK(PowerOnBISTFailed);
		qib_write_kreg(dd, kr_hwerrmask, dd->cspec->hwerrmask);
	}

	err_decode(msg, msgl, hwerrs, qib_7322_hwerror_msgs);

	/* Ignore esoteric PLL failures et al. */

	qib_dev_err(dd, "%s hardware error\n", msg);

	if (isfatal && !dd->diag_client) {
		qib_dev_err(dd, "Fatal Hardware Error, no longer"
			    " usable, SN %.16s\n", dd->serial);
		/*
		 * for /sys status file and user programs to print; if no
		 * trailing brace is copied, we'll know it was truncated.
		 */
		if (dd->freezemsg)
			snprintf(dd->freezemsg, dd->freezelen,
				 "{%s}", msg);
		qib_disable_after_error(dd);
	}
bail:;
}

/**
 * qib_7322_init_hwerrors - enable hardware errors
 * @dd: the qlogic_ib device
 *
 * now that we have finished initializing everything that might reasonably
 * cause a hardware error, and cleared those errors bits as they occur,
 * we can enable hardware errors in the mask (potentially enabling
 * freeze mode), and enable hardware errors as errors (along with
 * everything else) in errormask
 */
static void qib_7322_init_hwerrors(struct qib_devdata *dd)
{
	int pidx;
	u64 extsval;

	extsval = qib_read_kreg64(dd, kr_extstatus);
	if (!(extsval & (QIB_EXTS_MEMBIST_DISABLED |
			 QIB_EXTS_MEMBIST_ENDTEST)))
		qib_dev_err(dd, "MemBIST did not complete!\n");

	/* never clear BIST failure, so reported on each driver load */
	qib_write_kreg(dd, kr_hwerrclear, ~HWE_MASK(PowerOnBISTFailed));
	qib_write_kreg(dd, kr_hwerrmask, dd->cspec->hwerrmask);

	/* clear all */
	qib_write_kreg(dd, kr_errclear, ~0ULL);
	/* enable errors that are masked, at least this first time. */
	qib_write_kreg(dd, kr_errmask, ~0ULL);
	dd->cspec->errormask = qib_read_kreg64(dd, kr_errmask);
	for (pidx = 0; pidx < dd->num_pports; ++pidx)
		if (dd->pport[pidx].link_speed_supported)
			qib_write_kreg_port(dd->pport + pidx, krp_errmask,
					    ~0ULL);
}

/*
 * Disable and enable the armlaunch error.  Used for PIO bandwidth testing
 * on chips that are count-based, rather than trigger-based.  There is no
 * reference counting, but that's also fine, given the intended use.
 * Only chip-specific because it's all register accesses
 */
static void qib_set_7322_armlaunch(struct qib_devdata *dd, u32 enable)
{
	if (enable) {
		qib_write_kreg(dd, kr_errclear, QIB_E_SPIOARMLAUNCH);
		dd->cspec->errormask |= QIB_E_SPIOARMLAUNCH;
	} else
		dd->cspec->errormask &= ~QIB_E_SPIOARMLAUNCH;
	qib_write_kreg(dd, kr_errmask, dd->cspec->errormask);
}

/*
 * Formerly took parameter <which> in pre-shifted,
 * pre-merged form with LinkCmd and LinkInitCmd
 * together, and assuming the zero was NOP.
 */
static void qib_set_ib_7322_lstate(struct qib_pportdata *ppd, u16 linkcmd,
				   u16 linitcmd)
{
	u64 mod_wd;
	struct qib_devdata *dd = ppd->dd;
	unsigned long flags;

	if (linitcmd == QLOGIC_IB_IBCC_LINKINITCMD_DISABLE) {
		/*
		 * If we are told to disable, note that so link-recovery
		 * code does not attempt to bring us back up.
		 * Also reset everything that we can, so we start
		 * completely clean when re-enabled (before we
		 * actually issue the disable to the IBC)
		 */
		qib_7322_mini_pcs_reset(ppd);
		spin_lock_irqsave(&ppd->lflags_lock, flags);
		ppd->lflags |= QIBL_IB_LINK_DISABLED;
		spin_unlock_irqrestore(&ppd->lflags_lock, flags);
	} else if (linitcmd || linkcmd == QLOGIC_IB_IBCC_LINKCMD_DOWN) {
		/*
		 * Any other linkinitcmd will lead to LINKDOWN and then
		 * to INIT (if all is well), so clear flag to let
		 * link-recovery code attempt to bring us back up.
		 */
		spin_lock_irqsave(&ppd->lflags_lock, flags);
		ppd->lflags &= ~QIBL_IB_LINK_DISABLED;
		spin_unlock_irqrestore(&ppd->lflags_lock, flags);
		/*
		 * Clear status change interrupt reduction so the
		 * new state is seen.
		 */
		ppd->cpspec->ibcctrl_a &=
			~SYM_MASK(IBCCtrlA_0, IBStatIntReductionEn);
	}

	mod_wd = (linkcmd << IBA7322_IBCC_LINKCMD_SHIFT) |
		(linitcmd << QLOGIC_IB_IBCC_LINKINITCMD_SHIFT);

	qib_write_kreg_port(ppd, krp_ibcctrl_a, ppd->cpspec->ibcctrl_a |
			    mod_wd);
	/* write to chip to prevent back-to-back writes of ibc reg */
	qib_write_kreg(dd, kr_scratch, 0);

}

/*
 * The total RCV buffer memory is 64KB, used for both ports, and is
 * in units of 64 bytes (same as IB flow control credit unit).
 * The consumedVL unit in the same registers are in 32 byte units!
 * So, a VL15 packet needs 4.50 IB credits, and 9 rx buffer chunks,
 * and we can therefore allocate just 9 IB credits for 2 VL15 packets
 * in krp_rxcreditvl15, rather than 10.
 */
#define RCV_BUF_UNITSZ 64
#define NUM_RCV_BUF_UNITS(dd) ((64 * 1024) / (RCV_BUF_UNITSZ * dd->num_pports))

static void set_vls(struct qib_pportdata *ppd)
{
	int i, numvls, totcred, cred_vl, vl0extra;
	struct qib_devdata *dd = ppd->dd;
	u64 val;

	numvls = qib_num_vls(ppd->vls_operational);

	/*
	 * Set up per-VL credits. Below is kluge based on these assumptions:
	 * 1) port is disabled at the time early_init is called.
	 * 2) give VL15 17 credits, for two max-plausible packets.
	 * 3) Give VL0-N the rest, with any rounding excess used for VL0
	 */
	/* 2 VL15 packets @ 288 bytes each (including IB headers) */
	totcred = NUM_RCV_BUF_UNITS(dd);
	cred_vl = (2 * 288 + RCV_BUF_UNITSZ - 1) / RCV_BUF_UNITSZ;
	totcred -= cred_vl;
	qib_write_kreg_port(ppd, krp_rxcreditvl15, (u64) cred_vl);
	cred_vl = totcred / numvls;
	vl0extra = totcred - cred_vl * numvls;
	qib_write_kreg_port(ppd, krp_rxcreditvl0, cred_vl + vl0extra);
	for (i = 1; i < numvls; i++)
		qib_write_kreg_port(ppd, krp_rxcreditvl0 + i, cred_vl);
	for (; i < 8; i++) /* no buffer space for other VLs */
		qib_write_kreg_port(ppd, krp_rxcreditvl0 + i, 0);

	/* Notify IBC that credits need to be recalculated */
	val = qib_read_kreg_port(ppd, krp_ibsdtestiftx);
	val |= SYM_MASK(IB_SDTEST_IF_TX_0, CREDIT_CHANGE);
	qib_write_kreg_port(ppd, krp_ibsdtestiftx, val);
	qib_write_kreg(dd, kr_scratch, 0ULL);
	val &= ~SYM_MASK(IB_SDTEST_IF_TX_0, CREDIT_CHANGE);
	qib_write_kreg_port(ppd, krp_ibsdtestiftx, val);

	for (i = 0; i < numvls; i++)
		val = qib_read_kreg_port(ppd, krp_rxcreditvl0 + i);
	val = qib_read_kreg_port(ppd, krp_rxcreditvl15);

	/* Change the number of operational VLs */
	ppd->cpspec->ibcctrl_a = (ppd->cpspec->ibcctrl_a &
				~SYM_MASK(IBCCtrlA_0, NumVLane)) |
		((u64)(numvls - 1) << SYM_LSB(IBCCtrlA_0, NumVLane));
	qib_write_kreg_port(ppd, krp_ibcctrl_a, ppd->cpspec->ibcctrl_a);
	qib_write_kreg(dd, kr_scratch, 0ULL);
}

/*
 * The code that deals with actual SerDes is in serdes_7322_init().
 * Compared to the code for iba7220, it is minimal.
 */
static int serdes_7322_init(struct qib_pportdata *ppd);

/**
 * qib_7322_bringup_serdes - bring up the serdes
 * @ppd: physical port on the qlogic_ib device
 */
static int qib_7322_bringup_serdes(struct qib_pportdata *ppd)
{
	struct qib_devdata *dd = ppd->dd;
	u64 val, guid, ibc;
	unsigned long flags;
	int ret = 0;

	/*
	 * SerDes model not in Pd, but still need to
	 * set up much of IBCCtrl and IBCDDRCtrl; move elsewhere
	 * eventually.
	 */
	/* Put IBC in reset, sends disabled (should be in reset already) */
	ppd->cpspec->ibcctrl_a &= ~SYM_MASK(IBCCtrlA_0, IBLinkEn);
	qib_write_kreg_port(ppd, krp_ibcctrl_a, ppd->cpspec->ibcctrl_a);
	qib_write_kreg(dd, kr_scratch, 0ULL);

	if (qib_compat_ddr_negotiate) {
		ppd->cpspec->ibdeltainprog = 1;
		ppd->cpspec->ibsymsnap = read_7322_creg32_port(ppd,
						crp_ibsymbolerr);
		ppd->cpspec->iblnkerrsnap = read_7322_creg32_port(ppd,
						crp_iblinkerrrecov);
	}

	/* flowcontrolwatermark is in units of KBytes */
	ibc = 0x5ULL << SYM_LSB(IBCCtrlA_0, FlowCtrlWaterMark);
	/*
	 * Flow control is sent this often, even if no changes in
	 * buffer space occur.  Units are 128ns for this chip.
	 * Set to 3usec.
	 */
	ibc |= 24ULL << SYM_LSB(IBCCtrlA_0, FlowCtrlPeriod);
	/* max error tolerance */
	ibc |= 0xfULL << SYM_LSB(IBCCtrlA_0, PhyerrThreshold);
	/* IB credit flow control. */
	ibc |= 0xfULL << SYM_LSB(IBCCtrlA_0, OverrunThreshold);
	/*
	 * set initial max size pkt IBC will send, including ICRC; it's the
	 * PIO buffer size in dwords, less 1; also see qib_set_mtu()
	 */
	ibc |= ((u64)(ppd->ibmaxlen >> 2) + 1) <<
		SYM_LSB(IBCCtrlA_0, MaxPktLen);
	ppd->cpspec->ibcctrl_a = ibc; /* without linkcmd or linkinitcmd! */

	/* initially come up waiting for TS1, without sending anything. */
	val = ppd->cpspec->ibcctrl_a | (QLOGIC_IB_IBCC_LINKINITCMD_DISABLE <<
		QLOGIC_IB_IBCC_LINKINITCMD_SHIFT);

	/*
	 * Reset the PCS interface to the serdes (and also ibc, which is still
	 * in reset from above).  Writes new value of ibcctrl_a as last step.
	 */
	qib_7322_mini_pcs_reset(ppd);
	qib_write_kreg(dd, kr_scratch, 0ULL);

	if (!ppd->cpspec->ibcctrl_b) {
		unsigned lse = ppd->link_speed_enabled;

		/*
		 * Not on re-init after reset, establish shadow
		 * and force initial config.
		 */
		ppd->cpspec->ibcctrl_b = qib_read_kreg_port(ppd,
							     krp_ibcctrl_b);
		ppd->cpspec->ibcctrl_b &= ~(IBA7322_IBC_SPEED_QDR |
				IBA7322_IBC_SPEED_DDR |
				IBA7322_IBC_SPEED_SDR |
				IBA7322_IBC_WIDTH_AUTONEG |
				SYM_MASK(IBCCtrlB_0, IB_LANE_REV_SUPPORTED));
		if (lse & (lse - 1)) /* Muliple speeds enabled */
			ppd->cpspec->ibcctrl_b |=
				(lse << IBA7322_IBC_SPEED_LSB) |
				IBA7322_IBC_IBTA_1_2_MASK |
				IBA7322_IBC_MAX_SPEED_MASK;
		else
			ppd->cpspec->ibcctrl_b |= (lse == QIB_IB_QDR) ?
				IBA7322_IBC_SPEED_QDR |
				 IBA7322_IBC_IBTA_1_2_MASK :
				(lse == QIB_IB_DDR) ?
					IBA7322_IBC_SPEED_DDR :
					IBA7322_IBC_SPEED_SDR;
		if ((ppd->link_width_enabled & (IB_WIDTH_1X | IB_WIDTH_4X)) ==
		    (IB_WIDTH_1X | IB_WIDTH_4X))
			ppd->cpspec->ibcctrl_b |= IBA7322_IBC_WIDTH_AUTONEG;
		else
			ppd->cpspec->ibcctrl_b |=
				ppd->link_width_enabled == IB_WIDTH_4X ?
				IBA7322_IBC_WIDTH_4X_ONLY :
				IBA7322_IBC_WIDTH_1X_ONLY;

		/* always enable these on driver reload, not sticky */
		ppd->cpspec->ibcctrl_b |= (IBA7322_IBC_RXPOL_MASK |
			IBA7322_IBC_HRTBT_MASK);
	}
	qib_write_kreg_port(ppd, krp_ibcctrl_b, ppd->cpspec->ibcctrl_b);

	/* setup so we have more time at CFGTEST to change H1 */
	val = qib_read_kreg_port(ppd, krp_ibcctrl_c);
	val &= ~SYM_MASK(IBCCtrlC_0, IB_FRONT_PORCH);
	val |= 0xfULL << SYM_LSB(IBCCtrlC_0, IB_FRONT_PORCH);
	qib_write_kreg_port(ppd, krp_ibcctrl_c, val);

	serdes_7322_init(ppd);

	guid = be64_to_cpu(ppd->guid);
	if (!guid) {
		if (dd->base_guid)
			guid = be64_to_cpu(dd->base_guid) + ppd->port - 1;
		ppd->guid = cpu_to_be64(guid);
	}

	qib_write_kreg_port(ppd, krp_hrtbt_guid, guid);
	/* write to chip to prevent back-to-back writes of ibc reg */
	qib_write_kreg(dd, kr_scratch, 0);

	/* Enable port */
	ppd->cpspec->ibcctrl_a |= SYM_MASK(IBCCtrlA_0, IBLinkEn);
	set_vls(ppd);

	/* be paranoid against later code motion, etc. */
	spin_lock_irqsave(&dd->cspec->rcvmod_lock, flags);
	ppd->p_rcvctrl |= SYM_MASK(RcvCtrl_0, RcvIBPortEnable);
	qib_write_kreg_port(ppd, krp_rcvctrl, ppd->p_rcvctrl);
	spin_unlock_irqrestore(&dd->cspec->rcvmod_lock, flags);

	/* Hold the link state machine for mezz boards */
	if (IS_QMH(dd) || IS_QME(dd))
		qib_set_ib_7322_lstate(ppd, 0,
				       QLOGIC_IB_IBCC_LINKINITCMD_DISABLE);

	/* Also enable IBSTATUSCHG interrupt.  */
	val = qib_read_kreg_port(ppd, krp_errmask);
	qib_write_kreg_port(ppd, krp_errmask,
		val | ERR_MASK_N(IBStatusChanged));

	/* Always zero until we start messing with SerDes for real */
	return ret;
}

/**
 * qib_7322_quiet_serdes - set serdes to txidle
 * @dd: the qlogic_ib device
 * Called when driver is being unloaded
 */
static void qib_7322_mini_quiet_serdes(struct qib_pportdata *ppd)
{
	u64 val;
	unsigned long flags;

	qib_set_ib_7322_lstate(ppd, 0, QLOGIC_IB_IBCC_LINKINITCMD_DISABLE);

	spin_lock_irqsave(&ppd->lflags_lock, flags);
	ppd->lflags &= ~QIBL_IB_AUTONEG_INPROG;
	spin_unlock_irqrestore(&ppd->lflags_lock, flags);
	wake_up(&ppd->cpspec->autoneg_wait);
	cancel_delayed_work_sync(&ppd->cpspec->autoneg_work);
	if (ppd->dd->cspec->r1)
		cancel_delayed_work_sync(&ppd->cpspec->ipg_work);

	ppd->cpspec->chase_end = 0;
	if (ppd->cpspec->chase_timer.data) /* if initted */
		del_timer_sync(&ppd->cpspec->chase_timer);

	/*
	 * Despite the name, actually disables IBC as well. Do it when
	 * we are as sure as possible that no more packets can be
	 * received, following the down and the PCS reset.
	 * The actual disabling happens in qib_7322_mini_pci_reset(),
	 * along with the PCS being reset.
	 */
	ppd->cpspec->ibcctrl_a &= ~SYM_MASK(IBCCtrlA_0, IBLinkEn);
	qib_7322_mini_pcs_reset(ppd);

	/*
	 * Update the adjusted counters so the adjustment persists
	 * across driver reload.
	 */
	if (ppd->cpspec->ibsymdelta || ppd->cpspec->iblnkerrdelta ||
	    ppd->cpspec->ibdeltainprog || ppd->cpspec->iblnkdowndelta) {
		struct qib_devdata *dd = ppd->dd;
		u64 diagc;

		/* enable counter writes */
		diagc = qib_read_kreg64(dd, kr_hwdiagctrl);
		qib_write_kreg(dd, kr_hwdiagctrl,
			       diagc | SYM_MASK(HwDiagCtrl, CounterWrEnable));

		if (ppd->cpspec->ibsymdelta || ppd->cpspec->ibdeltainprog) {
			val = read_7322_creg32_port(ppd, crp_ibsymbolerr);
			if (ppd->cpspec->ibdeltainprog)
				val -= val - ppd->cpspec->ibsymsnap;
			val -= ppd->cpspec->ibsymdelta;
			write_7322_creg_port(ppd, crp_ibsymbolerr, val);
		}
		if (ppd->cpspec->iblnkerrdelta || ppd->cpspec->ibdeltainprog) {
			val = read_7322_creg32_port(ppd, crp_iblinkerrrecov);
			if (ppd->cpspec->ibdeltainprog)
				val -= val - ppd->cpspec->iblnkerrsnap;
			val -= ppd->cpspec->iblnkerrdelta;
			write_7322_creg_port(ppd, crp_iblinkerrrecov, val);
		}
		if (ppd->cpspec->iblnkdowndelta) {
			val = read_7322_creg32_port(ppd, crp_iblinkdown);
			val += ppd->cpspec->iblnkdowndelta;
			write_7322_creg_port(ppd, crp_iblinkdown, val);
		}
		/*
		 * No need to save ibmalfdelta since IB perfcounters
		 * are cleared on driver reload.
		 */

		/* and disable counter writes */
		qib_write_kreg(dd, kr_hwdiagctrl, diagc);
	}
}

/**
 * qib_setup_7322_setextled - set the state of the two external LEDs
 * @ppd: physical port on the qlogic_ib device
 * @on: whether the link is up or not
 *
 * The exact combo of LEDs if on is true is determined by looking
 * at the ibcstatus.
 *
 * These LEDs indicate the physical and logical state of IB link.
 * For this chip (at least with recommended board pinouts), LED1
 * is Yellow (logical state) and LED2 is Green (physical state),
 *
 * Note:  We try to match the Mellanox HCA LED behavior as best
 * we can.  Green indicates physical link state is OK (something is
 * plugged in, and we can train).
 * Amber indicates the link is logically up (ACTIVE).
 * Mellanox further blinks the amber LED to indicate data packet
 * activity, but we have no hardware support for that, so it would
 * require waking up every 10-20 msecs and checking the counters
 * on the chip, and then turning the LED off if appropriate.  That's
 * visible overhead, so not something we will do.
 */
static void qib_setup_7322_setextled(struct qib_pportdata *ppd, u32 on)
{
	struct qib_devdata *dd = ppd->dd;
	u64 extctl, ledblink = 0, val;
	unsigned long flags;
	int yel, grn;

	/*
	 * The diags use the LED to indicate diag info, so we leave
	 * the external LED alone when the diags are running.
	 */
	if (dd->diag_client)
		return;

	/* Allow override of LED display for, e.g. Locating system in rack */
	if (ppd->led_override) {
		grn = (ppd->led_override & QIB_LED_PHYS);
		yel = (ppd->led_override & QIB_LED_LOG);
	} else if (on) {
		val = qib_read_kreg_port(ppd, krp_ibcstatus_a);
		grn = qib_7322_phys_portstate(val) ==
			IB_PHYSPORTSTATE_LINKUP;
		yel = qib_7322_iblink_state(val) == IB_PORT_ACTIVE;
	} else {
		grn = 0;
		yel = 0;
	}

	spin_lock_irqsave(&dd->cspec->gpio_lock, flags);
	extctl = dd->cspec->extctrl & (ppd->port == 1 ?
		~ExtLED_IB1_MASK : ~ExtLED_IB2_MASK);
	if (grn) {
		extctl |= ppd->port == 1 ? ExtLED_IB1_GRN : ExtLED_IB2_GRN;
		/*
		 * Counts are in chip clock (4ns) periods.
		 * This is 1/16 sec (66.6ms) on,
		 * 3/16 sec (187.5 ms) off, with packets rcvd.
		 */
		ledblink = ((66600 * 1000UL / 4) << IBA7322_LEDBLINK_ON_SHIFT) |
			((187500 * 1000UL / 4) << IBA7322_LEDBLINK_OFF_SHIFT);
	}
	if (yel)
		extctl |= ppd->port == 1 ? ExtLED_IB1_YEL : ExtLED_IB2_YEL;
	dd->cspec->extctrl = extctl;
	qib_write_kreg(dd, kr_extctrl, dd->cspec->extctrl);
	spin_unlock_irqrestore(&dd->cspec->gpio_lock, flags);

	if (ledblink) /* blink the LED on packet receive */
		qib_write_kreg_port(ppd, krp_rcvpktledcnt, ledblink);
}

/*
 * Disable MSIx interrupt if enabled, call generic MSIx code
 * to cleanup, and clear pending MSIx interrupts.
 * Used for fallback to INTx, after reset, and when MSIx setup fails.
 */
static void qib_7322_nomsix(struct qib_devdata *dd)
{
	u64 intgranted;
	int n;

	dd->cspec->main_int_mask = ~0ULL;
	n = dd->cspec->num_msix_entries;
	if (n) {
		int i;

		dd->cspec->num_msix_entries = 0;
		for (i = 0; i < n; i++)
			free_irq(dd->cspec->msix_entries[i].vector,
				 dd->cspec->msix_arg[i]);
		qib_nomsix(dd);
	}
	/* make sure no MSIx interrupts are left pending */
	intgranted = qib_read_kreg64(dd, kr_intgranted);
	if (intgranted)
		qib_write_kreg(dd, kr_intgranted, intgranted);
}

static void qib_7322_free_irq(struct qib_devdata *dd)
{
	if (dd->cspec->irq) {
		free_irq(dd->cspec->irq, dd);
		dd->cspec->irq = 0;
	}
	qib_7322_nomsix(dd);
}

static void qib_setup_7322_cleanup(struct qib_devdata *dd)
{
	int i;

	qib_7322_free_irq(dd);
	kfree(dd->cspec->cntrs);
	kfree(dd->cspec->sendchkenable);
	kfree(dd->cspec->sendgrhchk);
	kfree(dd->cspec->sendibchk);
	kfree(dd->cspec->msix_entries);
	kfree(dd->cspec->msix_arg);
	for (i = 0; i < dd->num_pports; i++) {
		unsigned long flags;
		u32 mask = QSFP_GPIO_MOD_PRS_N |
			(QSFP_GPIO_MOD_PRS_N << QSFP_GPIO_PORT2_SHIFT);

		kfree(dd->pport[i].cpspec->portcntrs);
		if (dd->flags & QIB_HAS_QSFP) {
			spin_lock_irqsave(&dd->cspec->gpio_lock, flags);
			dd->cspec->gpio_mask &= ~mask;
			qib_write_kreg(dd, kr_gpio_mask, dd->cspec->gpio_mask);
			spin_unlock_irqrestore(&dd->cspec->gpio_lock, flags);
			qib_qsfp_deinit(&dd->pport[i].cpspec->qsfp_data);
		}
		if (dd->pport[i].ibport_data.smi_ah)
			ib_destroy_ah(&dd->pport[i].ibport_data.smi_ah->ibah);
	}
}

/* handle SDMA interrupts */
static void sdma_7322_intr(struct qib_devdata *dd, u64 istat)
{
	struct qib_pportdata *ppd0 = &dd->pport[0];
	struct qib_pportdata *ppd1 = &dd->pport[1];
	u64 intr0 = istat & (INT_MASK_P(SDma, 0) |
		INT_MASK_P(SDmaIdle, 0) | INT_MASK_P(SDmaProgress, 0));
	u64 intr1 = istat & (INT_MASK_P(SDma, 1) |
		INT_MASK_P(SDmaIdle, 1) | INT_MASK_P(SDmaProgress, 1));

	if (intr0)
		qib_sdma_intr(ppd0);
	if (intr1)
		qib_sdma_intr(ppd1);

	if (istat & INT_MASK_PM(SDmaCleanupDone, 0))
		qib_sdma_process_event(ppd0, qib_sdma_event_e20_hw_started);
	if (istat & INT_MASK_PM(SDmaCleanupDone, 1))
		qib_sdma_process_event(ppd1, qib_sdma_event_e20_hw_started);
}

/*
 * Set or clear the Send buffer available interrupt enable bit.
 */
static void qib_wantpiobuf_7322_intr(struct qib_devdata *dd, u32 needint)
{
	unsigned long flags;

	spin_lock_irqsave(&dd->sendctrl_lock, flags);
	if (needint)
		dd->sendctrl |= SYM_MASK(SendCtrl, SendIntBufAvail);
	else
		dd->sendctrl &= ~SYM_MASK(SendCtrl, SendIntBufAvail);
	qib_write_kreg(dd, kr_sendctrl, dd->sendctrl);
	qib_write_kreg(dd, kr_scratch, 0ULL);
	spin_unlock_irqrestore(&dd->sendctrl_lock, flags);
}

/*
 * Somehow got an interrupt with reserved bits set in interrupt status.
 * Print a message so we know it happened, then clear them.
 * keep mainline interrupt handler cache-friendly
 */
static noinline void unknown_7322_ibits(struct qib_devdata *dd, u64 istat)
{
	u64 kills;
	char msg[128];

	kills = istat & ~QIB_I_BITSEXTANT;
	qib_dev_err(dd, "Clearing reserved interrupt(s) 0x%016llx:"
		    " %s\n", (unsigned long long) kills, msg);
	qib_write_kreg(dd, kr_intmask, (dd->cspec->int_enable_mask & ~kills));
}

/* keep mainline interrupt handler cache-friendly */
static noinline void unknown_7322_gpio_intr(struct qib_devdata *dd)
{
	u32 gpiostatus;
	int handled = 0;
	int pidx;

	/*
	 * Boards for this chip currently don't use GPIO interrupts,
	 * so clear by writing GPIOstatus to GPIOclear, and complain
	 * to developer.  To avoid endless repeats, clear
	 * the bits in the mask, since there is some kind of
	 * programming error or chip problem.
	 */
	gpiostatus = qib_read_kreg32(dd, kr_gpio_status);
	/*
	 * In theory, writing GPIOstatus to GPIOclear could
	 * have a bad side-effect on some diagnostic that wanted
	 * to poll for a status-change, but the various shadows
	 * make that problematic at best. Diags will just suppress
	 * all GPIO interrupts during such tests.
	 */
	qib_write_kreg(dd, kr_gpio_clear, gpiostatus);
	/*
	 * Check for QSFP MOD_PRS changes
	 * only works for single port if IB1 != pidx1
	 */
	for (pidx = 0; pidx < dd->num_pports && (dd->flags & QIB_HAS_QSFP);
	     ++pidx) {
		struct qib_pportdata *ppd;
		struct qib_qsfp_data *qd;
		u32 mask;
		if (!dd->pport[pidx].link_speed_supported)
			continue;
		mask = QSFP_GPIO_MOD_PRS_N;
		ppd = dd->pport + pidx;
		mask <<= (QSFP_GPIO_PORT2_SHIFT * ppd->hw_pidx);
		if (gpiostatus & dd->cspec->gpio_mask & mask) {
			u64 pins;
			qd = &ppd->cpspec->qsfp_data;
			gpiostatus &= ~mask;
			pins = qib_read_kreg64(dd, kr_extstatus);
			pins >>= SYM_LSB(EXTStatus, GPIOIn);
			if (!(pins & mask)) {
				++handled;
				qd->t_insert = get_jiffies_64();
				queue_work(ib_wq, &qd->work);
			}
		}
	}

	if (gpiostatus && !handled) {
		const u32 mask = qib_read_kreg32(dd, kr_gpio_mask);
		u32 gpio_irq = mask & gpiostatus;

		/*
		 * Clear any troublemakers, and update chip from shadow
		 */
		dd->cspec->gpio_mask &= ~gpio_irq;
		qib_write_kreg(dd, kr_gpio_mask, dd->cspec->gpio_mask);
	}
}

/*
 * Handle errors and unusual events first, separate function
 * to improve cache hits for fast path interrupt handling.
 */
static noinline void unlikely_7322_intr(struct qib_devdata *dd, u64 istat)
{
	if (istat & ~QIB_I_BITSEXTANT)
		unknown_7322_ibits(dd, istat);
	if (istat & QIB_I_GPIO)
		unknown_7322_gpio_intr(dd);
	if (istat & QIB_I_C_ERROR)
		handle_7322_errors(dd);
	if (istat & INT_MASK_P(Err, 0) && dd->rcd[0])
		handle_7322_p_errors(dd->rcd[0]->ppd);
	if (istat & INT_MASK_P(Err, 1) && dd->rcd[1])
		handle_7322_p_errors(dd->rcd[1]->ppd);
}

/*
 * Dynamically adjust the rcv int timeout for a context based on incoming
 * packet rate.
 */
static void adjust_rcv_timeout(struct qib_ctxtdata *rcd, int npkts)
{
	struct qib_devdata *dd = rcd->dd;
	u32 timeout = dd->cspec->rcvavail_timeout[rcd->ctxt];

	/*
	 * Dynamically adjust idle timeout on chip
	 * based on number of packets processed.
	 */
	if (npkts < rcv_int_count && timeout > 2)
		timeout >>= 1;
	else if (npkts >= rcv_int_count && timeout < rcv_int_timeout)
		timeout = min(timeout << 1, rcv_int_timeout);
	else
		return;

	dd->cspec->rcvavail_timeout[rcd->ctxt] = timeout;
	qib_write_kreg(dd, kr_rcvavailtimeout + rcd->ctxt, timeout);
}

/*
 * This is the main interrupt handler.
 * It will normally only be used for low frequency interrupts but may
 * have to handle all interrupts if INTx is enabled or fewer than normal
 * MSIx interrupts were allocated.
 * This routine should ignore the interrupt bits for any of the
 * dedicated MSIx handlers.
 */
static irqreturn_t qib_7322intr(int irq, void *data)
{
	struct qib_devdata *dd = data;
	irqreturn_t ret;
	u64 istat;
	u64 ctxtrbits;
	u64 rmask;
	unsigned i;
	u32 npkts;

	if ((dd->flags & (QIB_PRESENT | QIB_BADINTR)) != QIB_PRESENT) {
		/*
		 * This return value is not great, but we do not want the
		 * interrupt core code to remove our interrupt handler
		 * because we don't appear to be handling an interrupt
		 * during a chip reset.
		 */
		ret = IRQ_HANDLED;
		goto bail;
	}

	istat = qib_read_kreg64(dd, kr_intstatus);

	if (unlikely(istat == ~0ULL)) {
		qib_bad_intrstatus(dd);
		qib_dev_err(dd, "Interrupt status all f's, skipping\n");
		/* don't know if it was our interrupt or not */
		ret = IRQ_NONE;
		goto bail;
	}

	istat &= dd->cspec->main_int_mask;
	if (unlikely(!istat)) {
		/* already handled, or shared and not us */
		ret = IRQ_NONE;
		goto bail;
	}

	qib_stats.sps_ints++;
	if (dd->int_counter != (u32) -1)
		dd->int_counter++;

	/* handle "errors" of various kinds first, device ahead of port */
	if (unlikely(istat & (~QIB_I_BITSEXTANT | QIB_I_GPIO |
			      QIB_I_C_ERROR | INT_MASK_P(Err, 0) |
			      INT_MASK_P(Err, 1))))
		unlikely_7322_intr(dd, istat);

	/*
	 * Clear the interrupt bits we found set, relatively early, so we
	 * "know" know the chip will have seen this by the time we process
	 * the queue, and will re-interrupt if necessary.  The processor
	 * itself won't take the interrupt again until we return.
	 */
	qib_write_kreg(dd, kr_intclear, istat);

	/*
	 * Handle kernel receive queues before checking for pio buffers
	 * available since receives can overflow; piobuf waiters can afford
	 * a few extra cycles, since they were waiting anyway.
	 */
	ctxtrbits = istat & (QIB_I_RCVAVAIL_MASK | QIB_I_RCVURG_MASK);
	if (ctxtrbits) {
		rmask = (1ULL << QIB_I_RCVAVAIL_LSB) |
			(1ULL << QIB_I_RCVURG_LSB);
		for (i = 0; i < dd->first_user_ctxt; i++) {
			if (ctxtrbits & rmask) {
				ctxtrbits &= ~rmask;
				if (dd->rcd[i]) {
					qib_kreceive(dd->rcd[i], NULL, &npkts);
				}
			}
			rmask <<= 1;
		}
		if (ctxtrbits) {
			ctxtrbits = (ctxtrbits >> QIB_I_RCVAVAIL_LSB) |
				(ctxtrbits >> QIB_I_RCVURG_LSB);
			qib_handle_urcv(dd, ctxtrbits);
		}
	}

	if (istat & (QIB_I_P_SDMAINT(0) | QIB_I_P_SDMAINT(1)))
		sdma_7322_intr(dd, istat);

	if ((istat & QIB_I_SPIOBUFAVAIL) && (dd->flags & QIB_INITTED))
		qib_ib_piobufavail(dd);

	ret = IRQ_HANDLED;
bail:
	return ret;
}

/*
 * Dedicated receive packet available interrupt handler.
 */
static irqreturn_t qib_7322pintr(int irq, void *data)
{
	struct qib_ctxtdata *rcd = data;
	struct qib_devdata *dd = rcd->dd;
	u32 npkts;

	if ((dd->flags & (QIB_PRESENT | QIB_BADINTR)) != QIB_PRESENT)
		/*
		 * This return value is not great, but we do not want the
		 * interrupt core code to remove our interrupt handler
		 * because we don't appear to be handling an interrupt
		 * during a chip reset.
		 */
		return IRQ_HANDLED;

	qib_stats.sps_ints++;
	if (dd->int_counter != (u32) -1)
		dd->int_counter++;

	/* Clear the interrupt bit we expect to be set. */
	qib_write_kreg(dd, kr_intclear, ((1ULL << QIB_I_RCVAVAIL_LSB) |
		       (1ULL << QIB_I_RCVURG_LSB)) << rcd->ctxt);

	qib_kreceive(rcd, NULL, &npkts);

	return IRQ_HANDLED;
}

/*
 * Dedicated Send buffer available interrupt handler.
 */
static irqreturn_t qib_7322bufavail(int irq, void *data)
{
	struct qib_devdata *dd = data;

	if ((dd->flags & (QIB_PRESENT | QIB_BADINTR)) != QIB_PRESENT)
		/*
		 * This return value is not great, but we do not want the
		 * interrupt core code to remove our interrupt handler
		 * because we don't appear to be handling an interrupt
		 * during a chip reset.
		 */
		return IRQ_HANDLED;

	qib_stats.sps_ints++;
	if (dd->int_counter != (u32) -1)
		dd->int_counter++;

	/* Clear the interrupt bit we expect to be set. */
	qib_write_kreg(dd, kr_intclear, QIB_I_SPIOBUFAVAIL);

	/* qib_ib_piobufavail() will clear the want PIO interrupt if needed */
	if (dd->flags & QIB_INITTED)
		qib_ib_piobufavail(dd);
	else
		qib_wantpiobuf_7322_intr(dd, 0);

	return IRQ_HANDLED;
}

/*
 * Dedicated Send DMA interrupt handler.
 */
static irqreturn_t sdma_intr(int irq, void *data)
{
	struct qib_pportdata *ppd = data;
	struct qib_devdata *dd = ppd->dd;

	if ((dd->flags & (QIB_PRESENT | QIB_BADINTR)) != QIB_PRESENT)
		/*
		 * This return value is not great, but we do not want the
		 * interrupt core code to remove our interrupt handler
		 * because we don't appear to be handling an interrupt
		 * during a chip reset.
		 */
		return IRQ_HANDLED;

	qib_stats.sps_ints++;
	if (dd->int_counter != (u32) -1)
		dd->int_counter++;

	/* Clear the interrupt bit we expect to be set. */
	qib_write_kreg(dd, kr_intclear, ppd->hw_pidx ?
		       INT_MASK_P(SDma, 1) : INT_MASK_P(SDma, 0));
	qib_sdma_intr(ppd);

	return IRQ_HANDLED;
}

/*
 * Dedicated Send DMA idle interrupt handler.
 */
static irqreturn_t sdma_idle_intr(int irq, void *data)
{
	struct qib_pportdata *ppd = data;
	struct qib_devdata *dd = ppd->dd;

	if ((dd->flags & (QIB_PRESENT | QIB_BADINTR)) != QIB_PRESENT)
		/*
		 * This return value is not great, but we do not want the
		 * interrupt core code to remove our interrupt handler
		 * because we don't appear to be handling an interrupt
		 * during a chip reset.
		 */
		return IRQ_HANDLED;

	qib_stats.sps_ints++;
	if (dd->int_counter != (u32) -1)
		dd->int_counter++;

	/* Clear the interrupt bit we expect to be set. */
	qib_write_kreg(dd, kr_intclear, ppd->hw_pidx ?
		       INT_MASK_P(SDmaIdle, 1) : INT_MASK_P(SDmaIdle, 0));
	qib_sdma_intr(ppd);

	return IRQ_HANDLED;
}

/*
 * Dedicated Send DMA progress interrupt handler.
 */
static irqreturn_t sdma_progress_intr(int irq, void *data)
{
	struct qib_pportdata *ppd = data;
	struct qib_devdata *dd = ppd->dd;

	if ((dd->flags & (QIB_PRESENT | QIB_BADINTR)) != QIB_PRESENT)
		/*
		 * This return value is not great, but we do not want the
		 * interrupt core code to remove our interrupt handler
		 * because we don't appear to be handling an interrupt
		 * during a chip reset.
		 */
		return IRQ_HANDLED;

	qib_stats.sps_ints++;
	if (dd->int_counter != (u32) -1)
		dd->int_counter++;

	/* Clear the interrupt bit we expect to be set. */
	qib_write_kreg(dd, kr_intclear, ppd->hw_pidx ?
		       INT_MASK_P(SDmaProgress, 1) :
		       INT_MASK_P(SDmaProgress, 0));
	qib_sdma_intr(ppd);

	return IRQ_HANDLED;
}

/*
 * Dedicated Send DMA cleanup interrupt handler.
 */
static irqreturn_t sdma_cleanup_intr(int irq, void *data)
{
	struct qib_pportdata *ppd = data;
	struct qib_devdata *dd = ppd->dd;

	if ((dd->flags & (QIB_PRESENT | QIB_BADINTR)) != QIB_PRESENT)
		/*
		 * This return value is not great, but we do not want the
		 * interrupt core code to remove our interrupt handler
		 * because we don't appear to be handling an interrupt
		 * during a chip reset.
		 */
		return IRQ_HANDLED;

	qib_stats.sps_ints++;
	if (dd->int_counter != (u32) -1)
		dd->int_counter++;

	/* Clear the interrupt bit we expect to be set. */
	qib_write_kreg(dd, kr_intclear, ppd->hw_pidx ?
		       INT_MASK_PM(SDmaCleanupDone, 1) :
		       INT_MASK_PM(SDmaCleanupDone, 0));
	qib_sdma_process_event(ppd, qib_sdma_event_e20_hw_started);

	return IRQ_HANDLED;
}

/*
 * Set up our chip-specific interrupt handler.
 * The interrupt type has already been setup, so
 * we just need to do the registration and error checking.
 * If we are using MSIx interrupts, we may fall back to
 * INTx later, if the interrupt handler doesn't get called
 * within 1/2 second (see verify_interrupt()).
 */
static void qib_setup_7322_interrupt(struct qib_devdata *dd, int clearpend)
{
	int ret, i, msixnum;
	u64 redirect[6];
	u64 mask;

	if (!dd->num_pports)
		return;

	if (clearpend) {
		/*
		 * if not switching interrupt types, be sure interrupts are
		 * disabled, and then clear anything pending at this point,
		 * because we are starting clean.
		 */
		qib_7322_set_intr_state(dd, 0);

		/* clear the reset error, init error/hwerror mask */
		qib_7322_init_hwerrors(dd);

		/* clear any interrupt bits that might be set */
		qib_write_kreg(dd, kr_intclear, ~0ULL);

		/* make sure no pending MSIx intr, and clear diag reg */
		qib_write_kreg(dd, kr_intgranted, ~0ULL);
		qib_write_kreg(dd, kr_vecclr_wo_int, ~0ULL);
	}

	if (!dd->cspec->num_msix_entries) {
		/* Try to get INTx interrupt */
try_intx:
		if (!dd->pcidev->irq) {
			qib_dev_err(dd, "irq is 0, BIOS error?  "
				    "Interrupts won't work\n");
			goto bail;
		}
		ret = request_irq(dd->pcidev->irq, qib_7322intr,
				  IRQF_SHARED, QIB_DRV_NAME, dd);
		if (ret) {
			qib_dev_err(dd, "Couldn't setup INTx "
				    "interrupt (irq=%d): %d\n",
				    dd->pcidev->irq, ret);
			goto bail;
		}
		dd->cspec->irq = dd->pcidev->irq;
		dd->cspec->main_int_mask = ~0ULL;
		goto bail;
	}

	/* Try to get MSIx interrupts */
	memset(redirect, 0, sizeof redirect);
	mask = ~0ULL;
	msixnum = 0;
	for (i = 0; msixnum < dd->cspec->num_msix_entries; i++) {
		irq_handler_t handler;
		const char *name;
		void *arg;
		u64 val;
		int lsb, reg, sh;

		if (i < ARRAY_SIZE(irq_table)) {
			if (irq_table[i].port) {
				/* skip if for a non-configured port */
				if (irq_table[i].port > dd->num_pports)
					continue;
				arg = dd->pport + irq_table[i].port - 1;
			} else
				arg = dd;
			lsb = irq_table[i].lsb;
			handler = irq_table[i].handler;
			name = irq_table[i].name;
		} else {
			unsigned ctxt;

			ctxt = i - ARRAY_SIZE(irq_table);
			/* per krcvq context receive interrupt */
			arg = dd->rcd[ctxt];
			if (!arg)
				continue;
			lsb = QIB_I_RCVAVAIL_LSB + ctxt;
			handler = qib_7322pintr;
			name = QIB_DRV_NAME " (kctx)";
		}
		ret = request_irq(dd->cspec->msix_entries[msixnum].vector,
				  handler, 0, name, arg);
		if (ret) {
			/*
			 * Shouldn't happen since the enable said we could
			 * have as many as we are trying to setup here.
			 */
			qib_dev_err(dd, "Couldn't setup MSIx "
				    "interrupt (vec=%d, irq=%d): %d\n", msixnum,
				    dd->cspec->msix_entries[msixnum].vector,
				    ret);
			qib_7322_nomsix(dd);
			goto try_intx;
		}
		dd->cspec->msix_arg[msixnum] = arg;
		if (lsb >= 0) {
			reg = lsb / IBA7322_REDIRECT_VEC_PER_REG;
			sh = (lsb % IBA7322_REDIRECT_VEC_PER_REG) *
				SYM_LSB(IntRedirect0, vec1);
			mask &= ~(1ULL << lsb);
			redirect[reg] |= ((u64) msixnum) << sh;
		}
		val = qib_read_kreg64(dd, 2 * msixnum + 1 +
			(QIB_7322_MsixTable_OFFS / sizeof(u64)));
		msixnum++;
	}
	/* Initialize the vector mapping */
	for (i = 0; i < ARRAY_SIZE(redirect); i++)
		qib_write_kreg(dd, kr_intredirect + i, redirect[i]);
	dd->cspec->main_int_mask = mask;
bail:;
}

/**
 * qib_7322_boardname - fill in the board name and note features
 * @dd: the qlogic_ib device
 *
 * info will be based on the board revision register
 */
static unsigned qib_7322_boardname(struct qib_devdata *dd)
{
	/* Will need enumeration of board-types here */
	char *n;
	u32 boardid, namelen;
	unsigned features = DUAL_PORT_CAP;

	boardid = SYM_FIELD(dd->revision, Revision, BoardID);

	switch (boardid) {
	case 0:
		n = "InfiniPath_QLE7342_Emulation";
		break;
	case 1:
		n = "InfiniPath_QLE7340";
		dd->flags |= QIB_HAS_QSFP;
		features = PORT_SPD_CAP;
		break;
	case 2:
		n = "InfiniPath_QLE7342";
		dd->flags |= QIB_HAS_QSFP;
		break;
	case 3:
		n = "InfiniPath_QMI7342";
		break;
	case 4:
		n = "InfiniPath_Unsupported7342";
		qib_dev_err(dd, "Unsupported version of QMH7342\n");
		features = 0;
		break;
	case BOARD_QMH7342:
		n = "InfiniPath_QMH7342";
		features = 0x24;
		break;
	case BOARD_QME7342:
		n = "InfiniPath_QME7342";
		break;
	case 8:
		n = "InfiniPath_QME7362";
		dd->flags |= QIB_HAS_QSFP;
		break;
	case 15:
		n = "InfiniPath_QLE7342_TEST";
		dd->flags |= QIB_HAS_QSFP;
		break;
	default:
		n = "InfiniPath_QLE73xy_UNKNOWN";
		qib_dev_err(dd, "Unknown 7322 board type %u\n", boardid);
		break;
	}
	dd->board_atten = 1; /* index into txdds_Xdr */

	namelen = strlen(n) + 1;
	dd->boardname = kmalloc(namelen, GFP_KERNEL);
	if (!dd->boardname)
		qib_dev_err(dd, "Failed allocation for board name: %s\n", n);
	else
		snprintf(dd->boardname, namelen, "%s", n);

	snprintf(dd->boardversion, sizeof(dd->boardversion),
		 "ChipABI %u.%u, %s, InfiniPath%u %u.%u, SW Compat %u\n",
		 QIB_CHIP_VERS_MAJ, QIB_CHIP_VERS_MIN, dd->boardname,
		 (unsigned)SYM_FIELD(dd->revision, Revision_R, Arch),
		 dd->majrev, dd->minrev,
		 (unsigned)SYM_FIELD(dd->revision, Revision_R, SW));

	if (qib_singleport && (features >> PORT_SPD_CAP_SHIFT) & PORT_SPD_CAP) {
		qib_devinfo(dd->pcidev, "IB%u: Forced to single port mode"
			    " by module parameter\n", dd->unit);
		features &= PORT_SPD_CAP;
	}

	return features;
}

/*
 * This routine sleeps, so it can only be called from user context, not
 * from interrupt context.
 */
static int qib_do_7322_reset(struct qib_devdata *dd)
{
	u64 val;
	u64 *msix_vecsave;
	int i, msix_entries, ret = 1;
	u16 cmdval;
	u8 int_line, clinesz;
	unsigned long flags;

	/* Use dev_err so it shows up in logs, etc. */
	qib_dev_err(dd, "Resetting InfiniPath unit %u\n", dd->unit);

	qib_pcie_getcmd(dd, &cmdval, &int_line, &clinesz);

	msix_entries = dd->cspec->num_msix_entries;

	/* no interrupts till re-initted */
	qib_7322_set_intr_state(dd, 0);

	if (msix_entries) {
		qib_7322_nomsix(dd);
		/* can be up to 512 bytes, too big for stack */
		msix_vecsave = kmalloc(2 * dd->cspec->num_msix_entries *
			sizeof(u64), GFP_KERNEL);
		if (!msix_vecsave)
			qib_dev_err(dd, "No mem to save MSIx data\n");
	} else
		msix_vecsave = NULL;

	/*
	 * Core PCI (as of 2.6.18) doesn't save or rewrite the full vector
	 * info that is set up by the BIOS, so we have to save and restore
	 * it ourselves.   There is some risk something could change it,
	 * after we save it, but since we have disabled the MSIx, it
	 * shouldn't be touched...
	 */
	for (i = 0; i < msix_entries; i++) {
		u64 vecaddr, vecdata;
		vecaddr = qib_read_kreg64(dd, 2 * i +
				  (QIB_7322_MsixTable_OFFS / sizeof(u64)));
		vecdata = qib_read_kreg64(dd, 1 + 2 * i +
				  (QIB_7322_MsixTable_OFFS / sizeof(u64)));
		if (msix_vecsave) {
			msix_vecsave[2 * i] = vecaddr;
			/* save it without the masked bit set */
			msix_vecsave[1 + 2 * i] = vecdata & ~0x100000000ULL;
		}
	}

	dd->pport->cpspec->ibdeltainprog = 0;
	dd->pport->cpspec->ibsymdelta = 0;
	dd->pport->cpspec->iblnkerrdelta = 0;
	dd->pport->cpspec->ibmalfdelta = 0;
	dd->int_counter = 0; /* so we check interrupts work again */

	/*
	 * Keep chip from being accessed until we are ready.  Use
	 * writeq() directly, to allow the write even though QIB_PRESENT
<<<<<<< HEAD
	 * isn't' set.
=======
	 * isn't set.
>>>>>>> d762f438
	 */
	dd->flags &= ~(QIB_INITTED | QIB_PRESENT | QIB_BADINTR);
	dd->flags |= QIB_DOING_RESET;
	val = dd->control | QLOGIC_IB_C_RESET;
	writeq(val, &dd->kregbase[kr_control]);

	for (i = 1; i <= 5; i++) {
		/*
		 * Allow MBIST, etc. to complete; longer on each retry.
		 * We sometimes get machine checks from bus timeout if no
		 * response, so for now, make it *really* long.
		 */
		msleep(1000 + (1 + i) * 3000);

		qib_pcie_reenable(dd, cmdval, int_line, clinesz);

		/*
		 * Use readq directly, so we don't need to mark it as PRESENT
		 * until we get a successful indication that all is well.
		 */
		val = readq(&dd->kregbase[kr_revision]);
		if (val == dd->revision)
			break;
		if (i == 5) {
			qib_dev_err(dd, "Failed to initialize after reset, "
				    "unusable\n");
			ret = 0;
			goto  bail;
		}
	}

	dd->flags |= QIB_PRESENT; /* it's back */

	if (msix_entries) {
		/* restore the MSIx vector address and data if saved above */
		for (i = 0; i < msix_entries; i++) {
			dd->cspec->msix_entries[i].entry = i;
			if (!msix_vecsave || !msix_vecsave[2 * i])
				continue;
			qib_write_kreg(dd, 2 * i +
				(QIB_7322_MsixTable_OFFS / sizeof(u64)),
				msix_vecsave[2 * i]);
			qib_write_kreg(dd, 1 + 2 * i +
				(QIB_7322_MsixTable_OFFS / sizeof(u64)),
				msix_vecsave[1 + 2 * i]);
		}
	}

	/* initialize the remaining registers.  */
	for (i = 0; i < dd->num_pports; ++i)
		write_7322_init_portregs(&dd->pport[i]);
	write_7322_initregs(dd);

	if (qib_pcie_params(dd, dd->lbus_width,
			    &dd->cspec->num_msix_entries,
			    dd->cspec->msix_entries))
		qib_dev_err(dd, "Reset failed to setup PCIe or interrupts; "
				"continuing anyway\n");

	qib_setup_7322_interrupt(dd, 1);

	for (i = 0; i < dd->num_pports; ++i) {
		struct qib_pportdata *ppd = &dd->pport[i];

		spin_lock_irqsave(&ppd->lflags_lock, flags);
		ppd->lflags |= QIBL_IB_FORCE_NOTIFY;
		ppd->lflags &= ~QIBL_IB_AUTONEG_FAILED;
		spin_unlock_irqrestore(&ppd->lflags_lock, flags);
	}

bail:
	dd->flags &= ~QIB_DOING_RESET; /* OK or not, no longer resetting */
	kfree(msix_vecsave);
	return ret;
}

/**
 * qib_7322_put_tid - write a TID to the chip
 * @dd: the qlogic_ib device
 * @tidptr: pointer to the expected TID (in chip) to update
 * @tidtype: 0 for eager, 1 for expected
 * @pa: physical address of in memory buffer; tidinvalid if freeing
 */
static void qib_7322_put_tid(struct qib_devdata *dd, u64 __iomem *tidptr,
			     u32 type, unsigned long pa)
{
	if (!(dd->flags & QIB_PRESENT))
		return;
	if (pa != dd->tidinvalid) {
		u64 chippa = pa >> IBA7322_TID_PA_SHIFT;

		/* paranoia checks */
		if (pa != (chippa << IBA7322_TID_PA_SHIFT)) {
			qib_dev_err(dd, "Physaddr %lx not 2KB aligned!\n",
				    pa);
			return;
		}
		if (chippa >= (1UL << IBA7322_TID_SZ_SHIFT)) {
			qib_dev_err(dd, "Physical page address 0x%lx "
				"larger than supported\n", pa);
			return;
		}

		if (type == RCVHQ_RCV_TYPE_EAGER)
			chippa |= dd->tidtemplate;
		else /* for now, always full 4KB page */
			chippa |= IBA7322_TID_SZ_4K;
		pa = chippa;
	}
	writeq(pa, tidptr);
	mmiowb();
}

/**
 * qib_7322_clear_tids - clear all TID entries for a ctxt, expected and eager
 * @dd: the qlogic_ib device
 * @ctxt: the ctxt
 *
 * clear all TID entries for a ctxt, expected and eager.
 * Used from qib_close().
 */
static void qib_7322_clear_tids(struct qib_devdata *dd,
				struct qib_ctxtdata *rcd)
{
	u64 __iomem *tidbase;
	unsigned long tidinv;
	u32 ctxt;
	int i;

	if (!dd->kregbase || !rcd)
		return;

	ctxt = rcd->ctxt;

	tidinv = dd->tidinvalid;
	tidbase = (u64 __iomem *)
		((char __iomem *) dd->kregbase +
		 dd->rcvtidbase +
		 ctxt * dd->rcvtidcnt * sizeof(*tidbase));

	for (i = 0; i < dd->rcvtidcnt; i++)
		qib_7322_put_tid(dd, &tidbase[i], RCVHQ_RCV_TYPE_EXPECTED,
				 tidinv);

	tidbase = (u64 __iomem *)
		((char __iomem *) dd->kregbase +
		 dd->rcvegrbase +
		 rcd->rcvegr_tid_base * sizeof(*tidbase));

	for (i = 0; i < rcd->rcvegrcnt; i++)
		qib_7322_put_tid(dd, &tidbase[i], RCVHQ_RCV_TYPE_EAGER,
				 tidinv);
}

/**
 * qib_7322_tidtemplate - setup constants for TID updates
 * @dd: the qlogic_ib device
 *
 * We setup stuff that we use a lot, to avoid calculating each time
 */
static void qib_7322_tidtemplate(struct qib_devdata *dd)
{
	/*
	 * For now, we always allocate 4KB buffers (at init) so we can
	 * receive max size packets.  We may want a module parameter to
	 * specify 2KB or 4KB and/or make it per port instead of per device
	 * for those who want to reduce memory footprint.  Note that the
	 * rcvhdrentsize size must be large enough to hold the largest
	 * IB header (currently 96 bytes) that we expect to handle (plus of
	 * course the 2 dwords of RHF).
	 */
	if (dd->rcvegrbufsize == 2048)
		dd->tidtemplate = IBA7322_TID_SZ_2K;
	else if (dd->rcvegrbufsize == 4096)
		dd->tidtemplate = IBA7322_TID_SZ_4K;
	dd->tidinvalid = 0;
}

/**
 * qib_init_7322_get_base_info - set chip-specific flags for user code
 * @rcd: the qlogic_ib ctxt
 * @kbase: qib_base_info pointer
 *
 * We set the PCIE flag because the lower bandwidth on PCIe vs
 * HyperTransport can affect some user packet algorithims.
 */

static int qib_7322_get_base_info(struct qib_ctxtdata *rcd,
				  struct qib_base_info *kinfo)
{
	kinfo->spi_runtime_flags |= QIB_RUNTIME_CTXT_MSB_IN_QP |
		QIB_RUNTIME_PCIE | QIB_RUNTIME_NODMA_RTAIL |
		QIB_RUNTIME_HDRSUPP | QIB_RUNTIME_SDMA;
	if (rcd->dd->cspec->r1)
		kinfo->spi_runtime_flags |= QIB_RUNTIME_RCHK;
	if (rcd->dd->flags & QIB_USE_SPCL_TRIG)
		kinfo->spi_runtime_flags |= QIB_RUNTIME_SPECIAL_TRIGGER;

	return 0;
}

static struct qib_message_header *
qib_7322_get_msgheader(struct qib_devdata *dd, __le32 *rhf_addr)
{
	u32 offset = qib_hdrget_offset(rhf_addr);

	return (struct qib_message_header *)
		(rhf_addr - dd->rhf_offset + offset);
}

/*
 * Configure number of contexts.
 */
static void qib_7322_config_ctxts(struct qib_devdata *dd)
{
	unsigned long flags;
	u32 nchipctxts;

	nchipctxts = qib_read_kreg32(dd, kr_contextcnt);
	dd->cspec->numctxts = nchipctxts;
	if (qib_n_krcv_queues > 1 && dd->num_pports) {
		dd->first_user_ctxt = NUM_IB_PORTS +
			(qib_n_krcv_queues - 1) * dd->num_pports;
		if (dd->first_user_ctxt > nchipctxts)
			dd->first_user_ctxt = nchipctxts;
		dd->n_krcv_queues = dd->first_user_ctxt / dd->num_pports;
	} else {
		dd->first_user_ctxt = NUM_IB_PORTS;
		dd->n_krcv_queues = 1;
	}

	if (!qib_cfgctxts) {
		int nctxts = dd->first_user_ctxt + num_online_cpus();

		if (nctxts <= 6)
			dd->ctxtcnt = 6;
		else if (nctxts <= 10)
			dd->ctxtcnt = 10;
		else if (nctxts <= nchipctxts)
			dd->ctxtcnt = nchipctxts;
	} else if (qib_cfgctxts < dd->num_pports)
		dd->ctxtcnt = dd->num_pports;
	else if (qib_cfgctxts <= nchipctxts)
		dd->ctxtcnt = qib_cfgctxts;
	if (!dd->ctxtcnt) /* none of the above, set to max */
		dd->ctxtcnt = nchipctxts;

	/*
	 * Chip can be configured for 6, 10, or 18 ctxts, and choice
	 * affects number of eager TIDs per ctxt (1K, 2K, 4K).
	 * Lock to be paranoid about later motion, etc.
	 */
	spin_lock_irqsave(&dd->cspec->rcvmod_lock, flags);
	if (dd->ctxtcnt > 10)
		dd->rcvctrl |= 2ULL << SYM_LSB(RcvCtrl, ContextCfg);
	else if (dd->ctxtcnt > 6)
		dd->rcvctrl |= 1ULL << SYM_LSB(RcvCtrl, ContextCfg);
	/* else configure for default 6 receive ctxts */

	/* The XRC opcode is 5. */
	dd->rcvctrl |= 5ULL << SYM_LSB(RcvCtrl, XrcTypeCode);

	/*
	 * RcvCtrl *must* be written here so that the
	 * chip understands how to change rcvegrcnt below.
	 */
	qib_write_kreg(dd, kr_rcvctrl, dd->rcvctrl);
	spin_unlock_irqrestore(&dd->cspec->rcvmod_lock, flags);

	/* kr_rcvegrcnt changes based on the number of contexts enabled */
	dd->cspec->rcvegrcnt = qib_read_kreg32(dd, kr_rcvegrcnt);
	if (qib_rcvhdrcnt)
		dd->rcvhdrcnt = max(dd->cspec->rcvegrcnt, qib_rcvhdrcnt);
	else
		dd->rcvhdrcnt = max(dd->cspec->rcvegrcnt,
				    dd->num_pports > 1 ? 1024U : 2048U);
}

static int qib_7322_get_ib_cfg(struct qib_pportdata *ppd, int which)
{

	int lsb, ret = 0;
	u64 maskr; /* right-justified mask */

	switch (which) {

	case QIB_IB_CFG_LWID_ENB: /* Get allowed Link-width */
		ret = ppd->link_width_enabled;
		goto done;

	case QIB_IB_CFG_LWID: /* Get currently active Link-width */
		ret = ppd->link_width_active;
		goto done;

	case QIB_IB_CFG_SPD_ENB: /* Get allowed Link speeds */
		ret = ppd->link_speed_enabled;
		goto done;

	case QIB_IB_CFG_SPD: /* Get current Link spd */
		ret = ppd->link_speed_active;
		goto done;

	case QIB_IB_CFG_RXPOL_ENB: /* Get Auto-RX-polarity enable */
		lsb = SYM_LSB(IBCCtrlB_0, IB_POLARITY_REV_SUPP);
		maskr = SYM_RMASK(IBCCtrlB_0, IB_POLARITY_REV_SUPP);
		break;

	case QIB_IB_CFG_LREV_ENB: /* Get Auto-Lane-reversal enable */
		lsb = SYM_LSB(IBCCtrlB_0, IB_LANE_REV_SUPPORTED);
		maskr = SYM_RMASK(IBCCtrlB_0, IB_LANE_REV_SUPPORTED);
		break;

	case QIB_IB_CFG_LINKLATENCY:
		ret = qib_read_kreg_port(ppd, krp_ibcstatus_b) &
			SYM_MASK(IBCStatusB_0, LinkRoundTripLatency);
		goto done;

	case QIB_IB_CFG_OP_VLS:
		ret = ppd->vls_operational;
		goto done;

	case QIB_IB_CFG_VL_HIGH_CAP:
		ret = 16;
		goto done;

	case QIB_IB_CFG_VL_LOW_CAP:
		ret = 16;
		goto done;

	case QIB_IB_CFG_OVERRUN_THRESH: /* IB overrun threshold */
		ret = SYM_FIELD(ppd->cpspec->ibcctrl_a, IBCCtrlA_0,
				OverrunThreshold);
		goto done;

	case QIB_IB_CFG_PHYERR_THRESH: /* IB PHY error threshold */
		ret = SYM_FIELD(ppd->cpspec->ibcctrl_a, IBCCtrlA_0,
				PhyerrThreshold);
		goto done;

	case QIB_IB_CFG_LINKDEFAULT: /* IB link default (sleep/poll) */
		/* will only take effect when the link state changes */
		ret = (ppd->cpspec->ibcctrl_a &
		       SYM_MASK(IBCCtrlA_0, LinkDownDefaultState)) ?
			IB_LINKINITCMD_SLEEP : IB_LINKINITCMD_POLL;
		goto done;

	case QIB_IB_CFG_HRTBT: /* Get Heartbeat off/enable/auto */
		lsb = IBA7322_IBC_HRTBT_LSB;
		maskr = IBA7322_IBC_HRTBT_RMASK; /* OR of AUTO and ENB */
		break;

	case QIB_IB_CFG_PMA_TICKS:
		/*
		 * 0x00 = 10x link transfer rate or 4 nsec. for 2.5Gbs
		 * Since the clock is always 250MHz, the value is 3, 1 or 0.
		 */
		if (ppd->link_speed_active == QIB_IB_QDR)
			ret = 3;
		else if (ppd->link_speed_active == QIB_IB_DDR)
			ret = 1;
		else
			ret = 0;
		goto done;

	default:
		ret = -EINVAL;
		goto done;
	}
	ret = (int)((ppd->cpspec->ibcctrl_b >> lsb) & maskr);
done:
	return ret;
}

/*
 * Below again cribbed liberally from older version. Do not lean
 * heavily on it.
 */
#define IBA7322_IBC_DLIDLMC_SHIFT QIB_7322_IBCCtrlB_0_IB_DLID_LSB
#define IBA7322_IBC_DLIDLMC_MASK (QIB_7322_IBCCtrlB_0_IB_DLID_RMASK \
	| (QIB_7322_IBCCtrlB_0_IB_DLID_MASK_RMASK << 16))

static int qib_7322_set_ib_cfg(struct qib_pportdata *ppd, int which, u32 val)
{
	struct qib_devdata *dd = ppd->dd;
	u64 maskr; /* right-justified mask */
	int lsb, ret = 0;
	u16 lcmd, licmd;
	unsigned long flags;

	switch (which) {
	case QIB_IB_CFG_LIDLMC:
		/*
		 * Set LID and LMC. Combined to avoid possible hazard
		 * caller puts LMC in 16MSbits, DLID in 16LSbits of val
		 */
		lsb = IBA7322_IBC_DLIDLMC_SHIFT;
		maskr = IBA7322_IBC_DLIDLMC_MASK;
		/*
		 * For header-checking, the SLID in the packet will
		 * be masked with SendIBSLMCMask, and compared
		 * with SendIBSLIDAssignMask. Make sure we do not
		 * set any bits not covered by the mask, or we get
		 * false-positives.
		 */
		qib_write_kreg_port(ppd, krp_sendslid,
				    val & (val >> 16) & SendIBSLIDAssignMask);
		qib_write_kreg_port(ppd, krp_sendslidmask,
				    (val >> 16) & SendIBSLMCMask);
		break;

	case QIB_IB_CFG_LWID_ENB: /* set allowed Link-width */
		ppd->link_width_enabled = val;
		/* convert IB value to chip register value */
		if (val == IB_WIDTH_1X)
			val = 0;
		else if (val == IB_WIDTH_4X)
			val = 1;
		else
			val = 3;
		maskr = SYM_RMASK(IBCCtrlB_0, IB_NUM_CHANNELS);
		lsb = SYM_LSB(IBCCtrlB_0, IB_NUM_CHANNELS);
		break;

	case QIB_IB_CFG_SPD_ENB: /* set allowed Link speeds */
		/*
		 * As with width, only write the actual register if the
		 * link is currently down, otherwise takes effect on next
		 * link change.  Since setting is being explicitly requested
		 * (via MAD or sysfs), clear autoneg failure status if speed
		 * autoneg is enabled.
		 */
		ppd->link_speed_enabled = val;
		val <<= IBA7322_IBC_SPEED_LSB;
		maskr = IBA7322_IBC_SPEED_MASK | IBA7322_IBC_IBTA_1_2_MASK |
			IBA7322_IBC_MAX_SPEED_MASK;
		if (val & (val - 1)) {
			/* Muliple speeds enabled */
			val |= IBA7322_IBC_IBTA_1_2_MASK |
				IBA7322_IBC_MAX_SPEED_MASK;
			spin_lock_irqsave(&ppd->lflags_lock, flags);
			ppd->lflags &= ~QIBL_IB_AUTONEG_FAILED;
			spin_unlock_irqrestore(&ppd->lflags_lock, flags);
		} else if (val & IBA7322_IBC_SPEED_QDR)
			val |= IBA7322_IBC_IBTA_1_2_MASK;
		/* IBTA 1.2 mode + min/max + speed bits are contiguous */
		lsb = SYM_LSB(IBCCtrlB_0, IB_ENHANCED_MODE);
		break;

	case QIB_IB_CFG_RXPOL_ENB: /* set Auto-RX-polarity enable */
		lsb = SYM_LSB(IBCCtrlB_0, IB_POLARITY_REV_SUPP);
		maskr = SYM_RMASK(IBCCtrlB_0, IB_POLARITY_REV_SUPP);
		break;

	case QIB_IB_CFG_LREV_ENB: /* set Auto-Lane-reversal enable */
		lsb = SYM_LSB(IBCCtrlB_0, IB_LANE_REV_SUPPORTED);
		maskr = SYM_RMASK(IBCCtrlB_0, IB_LANE_REV_SUPPORTED);
		break;

	case QIB_IB_CFG_OVERRUN_THRESH: /* IB overrun threshold */
		maskr = SYM_FIELD(ppd->cpspec->ibcctrl_a, IBCCtrlA_0,
				  OverrunThreshold);
		if (maskr != val) {
			ppd->cpspec->ibcctrl_a &=
				~SYM_MASK(IBCCtrlA_0, OverrunThreshold);
			ppd->cpspec->ibcctrl_a |= (u64) val <<
				SYM_LSB(IBCCtrlA_0, OverrunThreshold);
			qib_write_kreg_port(ppd, krp_ibcctrl_a,
					    ppd->cpspec->ibcctrl_a);
			qib_write_kreg(dd, kr_scratch, 0ULL);
		}
		goto bail;

	case QIB_IB_CFG_PHYERR_THRESH: /* IB PHY error threshold */
		maskr = SYM_FIELD(ppd->cpspec->ibcctrl_a, IBCCtrlA_0,
				  PhyerrThreshold);
		if (maskr != val) {
			ppd->cpspec->ibcctrl_a &=
				~SYM_MASK(IBCCtrlA_0, PhyerrThreshold);
			ppd->cpspec->ibcctrl_a |= (u64) val <<
				SYM_LSB(IBCCtrlA_0, PhyerrThreshold);
			qib_write_kreg_port(ppd, krp_ibcctrl_a,
					    ppd->cpspec->ibcctrl_a);
			qib_write_kreg(dd, kr_scratch, 0ULL);
		}
		goto bail;

	case QIB_IB_CFG_PKEYS: /* update pkeys */
		maskr = (u64) ppd->pkeys[0] | ((u64) ppd->pkeys[1] << 16) |
			((u64) ppd->pkeys[2] << 32) |
			((u64) ppd->pkeys[3] << 48);
		qib_write_kreg_port(ppd, krp_partitionkey, maskr);
		goto bail;

	case QIB_IB_CFG_LINKDEFAULT: /* IB link default (sleep/poll) */
		/* will only take effect when the link state changes */
		if (val == IB_LINKINITCMD_POLL)
			ppd->cpspec->ibcctrl_a &=
				~SYM_MASK(IBCCtrlA_0, LinkDownDefaultState);
		else /* SLEEP */
			ppd->cpspec->ibcctrl_a |=
				SYM_MASK(IBCCtrlA_0, LinkDownDefaultState);
		qib_write_kreg_port(ppd, krp_ibcctrl_a, ppd->cpspec->ibcctrl_a);
		qib_write_kreg(dd, kr_scratch, 0ULL);
		goto bail;

	case QIB_IB_CFG_MTU: /* update the MTU in IBC */
		/*
		 * Update our housekeeping variables, and set IBC max
		 * size, same as init code; max IBC is max we allow in
		 * buffer, less the qword pbc, plus 1 for ICRC, in dwords
		 * Set even if it's unchanged, print debug message only
		 * on changes.
		 */
		val = (ppd->ibmaxlen >> 2) + 1;
		ppd->cpspec->ibcctrl_a &= ~SYM_MASK(IBCCtrlA_0, MaxPktLen);
		ppd->cpspec->ibcctrl_a |= (u64)val <<
			SYM_LSB(IBCCtrlA_0, MaxPktLen);
		qib_write_kreg_port(ppd, krp_ibcctrl_a,
				    ppd->cpspec->ibcctrl_a);
		qib_write_kreg(dd, kr_scratch, 0ULL);
		goto bail;

	case QIB_IB_CFG_LSTATE: /* set the IB link state */
		switch (val & 0xffff0000) {
		case IB_LINKCMD_DOWN:
			lcmd = QLOGIC_IB_IBCC_LINKCMD_DOWN;
			ppd->cpspec->ibmalfusesnap = 1;
			ppd->cpspec->ibmalfsnap = read_7322_creg32_port(ppd,
				crp_errlink);
			if (!ppd->cpspec->ibdeltainprog &&
			    qib_compat_ddr_negotiate) {
				ppd->cpspec->ibdeltainprog = 1;
				ppd->cpspec->ibsymsnap =
					read_7322_creg32_port(ppd,
							      crp_ibsymbolerr);
				ppd->cpspec->iblnkerrsnap =
					read_7322_creg32_port(ppd,
						      crp_iblinkerrrecov);
			}
			break;

		case IB_LINKCMD_ARMED:
			lcmd = QLOGIC_IB_IBCC_LINKCMD_ARMED;
			if (ppd->cpspec->ibmalfusesnap) {
				ppd->cpspec->ibmalfusesnap = 0;
				ppd->cpspec->ibmalfdelta +=
					read_7322_creg32_port(ppd,
							      crp_errlink) -
					ppd->cpspec->ibmalfsnap;
			}
			break;

		case IB_LINKCMD_ACTIVE:
			lcmd = QLOGIC_IB_IBCC_LINKCMD_ACTIVE;
			break;

		default:
			ret = -EINVAL;
			qib_dev_err(dd, "bad linkcmd req 0x%x\n", val >> 16);
			goto bail;
		}
		switch (val & 0xffff) {
		case IB_LINKINITCMD_NOP:
			licmd = 0;
			break;

		case IB_LINKINITCMD_POLL:
			licmd = QLOGIC_IB_IBCC_LINKINITCMD_POLL;
			break;

		case IB_LINKINITCMD_SLEEP:
			licmd = QLOGIC_IB_IBCC_LINKINITCMD_SLEEP;
			break;

		case IB_LINKINITCMD_DISABLE:
			licmd = QLOGIC_IB_IBCC_LINKINITCMD_DISABLE;
			ppd->cpspec->chase_end = 0;
			/*
			 * stop state chase counter and timer, if running.
			 * wait forpending timer, but don't clear .data (ppd)!
			 */
			if (ppd->cpspec->chase_timer.expires) {
				del_timer_sync(&ppd->cpspec->chase_timer);
				ppd->cpspec->chase_timer.expires = 0;
			}
			break;

		default:
			ret = -EINVAL;
			qib_dev_err(dd, "bad linkinitcmd req 0x%x\n",
				    val & 0xffff);
			goto bail;
		}
		qib_set_ib_7322_lstate(ppd, lcmd, licmd);
		goto bail;

	case QIB_IB_CFG_OP_VLS:
		if (ppd->vls_operational != val) {
			ppd->vls_operational = val;
			set_vls(ppd);
		}
		goto bail;

	case QIB_IB_CFG_VL_HIGH_LIMIT:
		qib_write_kreg_port(ppd, krp_highprio_limit, val);
		goto bail;

	case QIB_IB_CFG_HRTBT: /* set Heartbeat off/enable/auto */
		if (val > 3) {
			ret = -EINVAL;
			goto bail;
		}
		lsb = IBA7322_IBC_HRTBT_LSB;
		maskr = IBA7322_IBC_HRTBT_RMASK; /* OR of AUTO and ENB */
		break;

	case QIB_IB_CFG_PORT:
		/* val is the port number of the switch we are connected to. */
		if (ppd->dd->cspec->r1) {
			cancel_delayed_work(&ppd->cpspec->ipg_work);
			ppd->cpspec->ipg_tries = 0;
		}
		goto bail;

	default:
		ret = -EINVAL;
		goto bail;
	}
	ppd->cpspec->ibcctrl_b &= ~(maskr << lsb);
	ppd->cpspec->ibcctrl_b |= (((u64) val & maskr) << lsb);
	qib_write_kreg_port(ppd, krp_ibcctrl_b, ppd->cpspec->ibcctrl_b);
	qib_write_kreg(dd, kr_scratch, 0);
bail:
	return ret;
}

static int qib_7322_set_loopback(struct qib_pportdata *ppd, const char *what)
{
	int ret = 0;
	u64 val, ctrlb;

	/* only IBC loopback, may add serdes and xgxs loopbacks later */
	if (!strncmp(what, "ibc", 3)) {
		ppd->cpspec->ibcctrl_a |= SYM_MASK(IBCCtrlA_0,
						       Loopback);
		val = 0; /* disable heart beat, so link will come up */
		qib_devinfo(ppd->dd->pcidev, "Enabling IB%u:%u IBC loopback\n",
			 ppd->dd->unit, ppd->port);
	} else if (!strncmp(what, "off", 3)) {
		ppd->cpspec->ibcctrl_a &= ~SYM_MASK(IBCCtrlA_0,
							Loopback);
		/* enable heart beat again */
		val = IBA7322_IBC_HRTBT_RMASK << IBA7322_IBC_HRTBT_LSB;
		qib_devinfo(ppd->dd->pcidev, "Disabling IB%u:%u IBC loopback "
			    "(normal)\n", ppd->dd->unit, ppd->port);
	} else
		ret = -EINVAL;
	if (!ret) {
		qib_write_kreg_port(ppd, krp_ibcctrl_a,
				    ppd->cpspec->ibcctrl_a);
		ctrlb = ppd->cpspec->ibcctrl_b & ~(IBA7322_IBC_HRTBT_MASK
					     << IBA7322_IBC_HRTBT_LSB);
		ppd->cpspec->ibcctrl_b = ctrlb | val;
		qib_write_kreg_port(ppd, krp_ibcctrl_b,
				    ppd->cpspec->ibcctrl_b);
		qib_write_kreg(ppd->dd, kr_scratch, 0);
	}
	return ret;
}

static void get_vl_weights(struct qib_pportdata *ppd, unsigned regno,
			   struct ib_vl_weight_elem *vl)
{
	unsigned i;

	for (i = 0; i < 16; i++, regno++, vl++) {
		u32 val = qib_read_kreg_port(ppd, regno);

		vl->vl = (val >> SYM_LSB(LowPriority0_0, VirtualLane)) &
			SYM_RMASK(LowPriority0_0, VirtualLane);
		vl->weight = (val >> SYM_LSB(LowPriority0_0, Weight)) &
			SYM_RMASK(LowPriority0_0, Weight);
	}
}

static void set_vl_weights(struct qib_pportdata *ppd, unsigned regno,
			   struct ib_vl_weight_elem *vl)
{
	unsigned i;

	for (i = 0; i < 16; i++, regno++, vl++) {
		u64 val;

		val = ((vl->vl & SYM_RMASK(LowPriority0_0, VirtualLane)) <<
			SYM_LSB(LowPriority0_0, VirtualLane)) |
		      ((vl->weight & SYM_RMASK(LowPriority0_0, Weight)) <<
			SYM_LSB(LowPriority0_0, Weight));
		qib_write_kreg_port(ppd, regno, val);
	}
	if (!(ppd->p_sendctrl & SYM_MASK(SendCtrl_0, IBVLArbiterEn))) {
		struct qib_devdata *dd = ppd->dd;
		unsigned long flags;

		spin_lock_irqsave(&dd->sendctrl_lock, flags);
		ppd->p_sendctrl |= SYM_MASK(SendCtrl_0, IBVLArbiterEn);
		qib_write_kreg_port(ppd, krp_sendctrl, ppd->p_sendctrl);
		qib_write_kreg(dd, kr_scratch, 0);
		spin_unlock_irqrestore(&dd->sendctrl_lock, flags);
	}
}

static int qib_7322_get_ib_table(struct qib_pportdata *ppd, int which, void *t)
{
	switch (which) {
	case QIB_IB_TBL_VL_HIGH_ARB:
		get_vl_weights(ppd, krp_highprio_0, t);
		break;

	case QIB_IB_TBL_VL_LOW_ARB:
		get_vl_weights(ppd, krp_lowprio_0, t);
		break;

	default:
		return -EINVAL;
	}
	return 0;
}

static int qib_7322_set_ib_table(struct qib_pportdata *ppd, int which, void *t)
{
	switch (which) {
	case QIB_IB_TBL_VL_HIGH_ARB:
		set_vl_weights(ppd, krp_highprio_0, t);
		break;

	case QIB_IB_TBL_VL_LOW_ARB:
		set_vl_weights(ppd, krp_lowprio_0, t);
		break;

	default:
		return -EINVAL;
	}
	return 0;
}

static void qib_update_7322_usrhead(struct qib_ctxtdata *rcd, u64 hd,
				    u32 updegr, u32 egrhd, u32 npkts)
{
	/*
	 * Need to write timeout register before updating rcvhdrhead to ensure
	 * that the timer is enabled on reception of a packet.
	 */
	if (hd >> IBA7322_HDRHEAD_PKTINT_SHIFT)
		adjust_rcv_timeout(rcd, npkts);
	qib_write_ureg(rcd->dd, ur_rcvhdrhead, hd, rcd->ctxt);
	qib_write_ureg(rcd->dd, ur_rcvhdrhead, hd, rcd->ctxt);
	if (updegr)
		qib_write_ureg(rcd->dd, ur_rcvegrindexhead, egrhd, rcd->ctxt);
}

static u32 qib_7322_hdrqempty(struct qib_ctxtdata *rcd)
{
	u32 head, tail;

	head = qib_read_ureg32(rcd->dd, ur_rcvhdrhead, rcd->ctxt);
	if (rcd->rcvhdrtail_kvaddr)
		tail = qib_get_rcvhdrtail(rcd);
	else
		tail = qib_read_ureg32(rcd->dd, ur_rcvhdrtail, rcd->ctxt);
	return head == tail;
}

#define RCVCTRL_COMMON_MODS (QIB_RCVCTRL_CTXT_ENB | \
	QIB_RCVCTRL_CTXT_DIS | \
	QIB_RCVCTRL_TIDFLOW_ENB | \
	QIB_RCVCTRL_TIDFLOW_DIS | \
	QIB_RCVCTRL_TAILUPD_ENB | \
	QIB_RCVCTRL_TAILUPD_DIS | \
	QIB_RCVCTRL_INTRAVAIL_ENB | \
	QIB_RCVCTRL_INTRAVAIL_DIS | \
	QIB_RCVCTRL_BP_ENB | \
	QIB_RCVCTRL_BP_DIS)

#define RCVCTRL_PORT_MODS (QIB_RCVCTRL_CTXT_ENB | \
	QIB_RCVCTRL_CTXT_DIS | \
	QIB_RCVCTRL_PKEY_DIS | \
	QIB_RCVCTRL_PKEY_ENB)

/*
 * Modify the RCVCTRL register in chip-specific way. This
 * is a function because bit positions and (future) register
 * location is chip-specifc, but the needed operations are
 * generic. <op> is a bit-mask because we often want to
 * do multiple modifications.
 */
static void rcvctrl_7322_mod(struct qib_pportdata *ppd, unsigned int op,
			     int ctxt)
{
	struct qib_devdata *dd = ppd->dd;
	struct qib_ctxtdata *rcd;
	u64 mask, val;
	unsigned long flags;

	spin_lock_irqsave(&dd->cspec->rcvmod_lock, flags);

	if (op & QIB_RCVCTRL_TIDFLOW_ENB)
		dd->rcvctrl |= SYM_MASK(RcvCtrl, TidFlowEnable);
	if (op & QIB_RCVCTRL_TIDFLOW_DIS)
		dd->rcvctrl &= ~SYM_MASK(RcvCtrl, TidFlowEnable);
	if (op & QIB_RCVCTRL_TAILUPD_ENB)
		dd->rcvctrl |= SYM_MASK(RcvCtrl, TailUpd);
	if (op & QIB_RCVCTRL_TAILUPD_DIS)
		dd->rcvctrl &= ~SYM_MASK(RcvCtrl, TailUpd);
	if (op & QIB_RCVCTRL_PKEY_ENB)
		ppd->p_rcvctrl &= ~SYM_MASK(RcvCtrl_0, RcvPartitionKeyDisable);
	if (op & QIB_RCVCTRL_PKEY_DIS)
		ppd->p_rcvctrl |= SYM_MASK(RcvCtrl_0, RcvPartitionKeyDisable);
	if (ctxt < 0) {
		mask = (1ULL << dd->ctxtcnt) - 1;
		rcd = NULL;
	} else {
		mask = (1ULL << ctxt);
		rcd = dd->rcd[ctxt];
	}
	if ((op & QIB_RCVCTRL_CTXT_ENB) && rcd) {
		ppd->p_rcvctrl |=
			(mask << SYM_LSB(RcvCtrl_0, ContextEnableKernel));
		if (!(dd->flags & QIB_NODMA_RTAIL)) {
			op |= QIB_RCVCTRL_TAILUPD_ENB; /* need reg write */
			dd->rcvctrl |= SYM_MASK(RcvCtrl, TailUpd);
		}
		/* Write these registers before the context is enabled. */
		qib_write_kreg_ctxt(dd, krc_rcvhdrtailaddr, ctxt,
				    rcd->rcvhdrqtailaddr_phys);
		qib_write_kreg_ctxt(dd, krc_rcvhdraddr, ctxt,
				    rcd->rcvhdrq_phys);
		rcd->seq_cnt = 1;
	}
	if (op & QIB_RCVCTRL_CTXT_DIS)
		ppd->p_rcvctrl &=
			~(mask << SYM_LSB(RcvCtrl_0, ContextEnableKernel));
	if (op & QIB_RCVCTRL_BP_ENB)
		dd->rcvctrl |= mask << SYM_LSB(RcvCtrl, dontDropRHQFull);
	if (op & QIB_RCVCTRL_BP_DIS)
		dd->rcvctrl &= ~(mask << SYM_LSB(RcvCtrl, dontDropRHQFull));
	if (op & QIB_RCVCTRL_INTRAVAIL_ENB)
		dd->rcvctrl |= (mask << SYM_LSB(RcvCtrl, IntrAvail));
	if (op & QIB_RCVCTRL_INTRAVAIL_DIS)
		dd->rcvctrl &= ~(mask << SYM_LSB(RcvCtrl, IntrAvail));
	/*
	 * Decide which registers to write depending on the ops enabled.
	 * Special case is "flush" (no bits set at all)
	 * which needs to write both.
	 */
	if (op == 0 || (op & RCVCTRL_COMMON_MODS))
		qib_write_kreg(dd, kr_rcvctrl, dd->rcvctrl);
	if (op == 0 || (op & RCVCTRL_PORT_MODS))
		qib_write_kreg_port(ppd, krp_rcvctrl, ppd->p_rcvctrl);
	if ((op & QIB_RCVCTRL_CTXT_ENB) && dd->rcd[ctxt]) {
		/*
		 * Init the context registers also; if we were
		 * disabled, tail and head should both be zero
		 * already from the enable, but since we don't
		 * know, we have to do it explicitly.
		 */
		val = qib_read_ureg32(dd, ur_rcvegrindextail, ctxt);
		qib_write_ureg(dd, ur_rcvegrindexhead, val, ctxt);

		/* be sure enabling write seen; hd/tl should be 0 */
		(void) qib_read_kreg32(dd, kr_scratch);
		val = qib_read_ureg32(dd, ur_rcvhdrtail, ctxt);
		dd->rcd[ctxt]->head = val;
		/* If kctxt, interrupt on next receive. */
		if (ctxt < dd->first_user_ctxt)
			val |= dd->rhdrhead_intr_off;
		qib_write_ureg(dd, ur_rcvhdrhead, val, ctxt);
	} else if ((op & QIB_RCVCTRL_INTRAVAIL_ENB) &&
		dd->rcd[ctxt] && dd->rhdrhead_intr_off) {
		/* arm rcv interrupt */
		val = dd->rcd[ctxt]->head | dd->rhdrhead_intr_off;
		qib_write_ureg(dd, ur_rcvhdrhead, val, ctxt);
	}
	if (op & QIB_RCVCTRL_CTXT_DIS) {
		unsigned f;

		/* Now that the context is disabled, clear these registers. */
		if (ctxt >= 0) {
			qib_write_kreg_ctxt(dd, krc_rcvhdrtailaddr, ctxt, 0);
			qib_write_kreg_ctxt(dd, krc_rcvhdraddr, ctxt, 0);
			for (f = 0; f < NUM_TIDFLOWS_CTXT; f++)
				qib_write_ureg(dd, ur_rcvflowtable + f,
					       TIDFLOW_ERRBITS, ctxt);
		} else {
			unsigned i;

			for (i = 0; i < dd->cfgctxts; i++) {
				qib_write_kreg_ctxt(dd, krc_rcvhdrtailaddr,
						    i, 0);
				qib_write_kreg_ctxt(dd, krc_rcvhdraddr, i, 0);
				for (f = 0; f < NUM_TIDFLOWS_CTXT; f++)
					qib_write_ureg(dd, ur_rcvflowtable + f,
						       TIDFLOW_ERRBITS, i);
			}
		}
	}
	spin_unlock_irqrestore(&dd->cspec->rcvmod_lock, flags);
}

/*
 * Modify the SENDCTRL register in chip-specific way. This
 * is a function where there are multiple such registers with
 * slightly different layouts.
 * The chip doesn't allow back-to-back sendctrl writes, so write
 * the scratch register after writing sendctrl.
 *
 * Which register is written depends on the operation.
 * Most operate on the common register, while
 * SEND_ENB and SEND_DIS operate on the per-port ones.
 * SEND_ENB is included in common because it can change SPCL_TRIG
 */
#define SENDCTRL_COMMON_MODS (\
	QIB_SENDCTRL_CLEAR | \
	QIB_SENDCTRL_AVAIL_DIS | \
	QIB_SENDCTRL_AVAIL_ENB | \
	QIB_SENDCTRL_AVAIL_BLIP | \
	QIB_SENDCTRL_DISARM | \
	QIB_SENDCTRL_DISARM_ALL | \
	QIB_SENDCTRL_SEND_ENB)

#define SENDCTRL_PORT_MODS (\
	QIB_SENDCTRL_CLEAR | \
	QIB_SENDCTRL_SEND_ENB | \
	QIB_SENDCTRL_SEND_DIS | \
	QIB_SENDCTRL_FLUSH)

static void sendctrl_7322_mod(struct qib_pportdata *ppd, u32 op)
{
	struct qib_devdata *dd = ppd->dd;
	u64 tmp_dd_sendctrl;
	unsigned long flags;

	spin_lock_irqsave(&dd->sendctrl_lock, flags);

	/* First the dd ones that are "sticky", saved in shadow */
	if (op & QIB_SENDCTRL_CLEAR)
		dd->sendctrl = 0;
	if (op & QIB_SENDCTRL_AVAIL_DIS)
		dd->sendctrl &= ~SYM_MASK(SendCtrl, SendBufAvailUpd);
	else if (op & QIB_SENDCTRL_AVAIL_ENB) {
		dd->sendctrl |= SYM_MASK(SendCtrl, SendBufAvailUpd);
		if (dd->flags & QIB_USE_SPCL_TRIG)
			dd->sendctrl |= SYM_MASK(SendCtrl, SpecialTriggerEn);
	}

	/* Then the ppd ones that are "sticky", saved in shadow */
	if (op & QIB_SENDCTRL_SEND_DIS)
		ppd->p_sendctrl &= ~SYM_MASK(SendCtrl_0, SendEnable);
	else if (op & QIB_SENDCTRL_SEND_ENB)
		ppd->p_sendctrl |= SYM_MASK(SendCtrl_0, SendEnable);

	if (op & QIB_SENDCTRL_DISARM_ALL) {
		u32 i, last;

		tmp_dd_sendctrl = dd->sendctrl;
		last = dd->piobcnt2k + dd->piobcnt4k + NUM_VL15_BUFS;
		/*
		 * Disarm any buffers that are not yet launched,
		 * disabling updates until done.
		 */
		tmp_dd_sendctrl &= ~SYM_MASK(SendCtrl, SendBufAvailUpd);
		for (i = 0; i < last; i++) {
			qib_write_kreg(dd, kr_sendctrl,
				       tmp_dd_sendctrl |
				       SYM_MASK(SendCtrl, Disarm) | i);
			qib_write_kreg(dd, kr_scratch, 0);
		}
	}

	if (op & QIB_SENDCTRL_FLUSH) {
		u64 tmp_ppd_sendctrl = ppd->p_sendctrl;

		/*
		 * Now drain all the fifos.  The Abort bit should never be
		 * needed, so for now, at least, we don't use it.
		 */
		tmp_ppd_sendctrl |=
			SYM_MASK(SendCtrl_0, TxeDrainRmFifo) |
			SYM_MASK(SendCtrl_0, TxeDrainLaFifo) |
			SYM_MASK(SendCtrl_0, TxeBypassIbc);
		qib_write_kreg_port(ppd, krp_sendctrl, tmp_ppd_sendctrl);
		qib_write_kreg(dd, kr_scratch, 0);
	}

	tmp_dd_sendctrl = dd->sendctrl;

	if (op & QIB_SENDCTRL_DISARM)
		tmp_dd_sendctrl |= SYM_MASK(SendCtrl, Disarm) |
			((op & QIB_7322_SendCtrl_DisarmSendBuf_RMASK) <<
			 SYM_LSB(SendCtrl, DisarmSendBuf));
	if ((op & QIB_SENDCTRL_AVAIL_BLIP) &&
	    (dd->sendctrl & SYM_MASK(SendCtrl, SendBufAvailUpd)))
		tmp_dd_sendctrl &= ~SYM_MASK(SendCtrl, SendBufAvailUpd);

	if (op == 0 || (op & SENDCTRL_COMMON_MODS)) {
		qib_write_kreg(dd, kr_sendctrl, tmp_dd_sendctrl);
		qib_write_kreg(dd, kr_scratch, 0);
	}

	if (op == 0 || (op & SENDCTRL_PORT_MODS)) {
		qib_write_kreg_port(ppd, krp_sendctrl, ppd->p_sendctrl);
		qib_write_kreg(dd, kr_scratch, 0);
	}

	if (op & QIB_SENDCTRL_AVAIL_BLIP) {
		qib_write_kreg(dd, kr_sendctrl, dd->sendctrl);
		qib_write_kreg(dd, kr_scratch, 0);
	}

	spin_unlock_irqrestore(&dd->sendctrl_lock, flags);

	if (op & QIB_SENDCTRL_FLUSH) {
		u32 v;
		/*
		 * ensure writes have hit chip, then do a few
		 * more reads, to allow DMA of pioavail registers
		 * to occur, so in-memory copy is in sync with
		 * the chip.  Not always safe to sleep.
		 */
		v = qib_read_kreg32(dd, kr_scratch);
		qib_write_kreg(dd, kr_scratch, v);
		v = qib_read_kreg32(dd, kr_scratch);
		qib_write_kreg(dd, kr_scratch, v);
		qib_read_kreg32(dd, kr_scratch);
	}
}

#define _PORT_VIRT_FLAG 0x8000U /* "virtual", need adjustments */
#define _PORT_64BIT_FLAG 0x10000U /* not "virtual", but 64bit */
#define _PORT_CNTR_IDXMASK 0x7fffU /* mask off flags above */

/**
 * qib_portcntr_7322 - read a per-port chip counter
 * @ppd: the qlogic_ib pport
 * @creg: the counter to read (not a chip offset)
 */
static u64 qib_portcntr_7322(struct qib_pportdata *ppd, u32 reg)
{
	struct qib_devdata *dd = ppd->dd;
	u64 ret = 0ULL;
	u16 creg;
	/* 0xffff for unimplemented or synthesized counters */
	static const u32 xlator[] = {
		[QIBPORTCNTR_PKTSEND] = crp_pktsend | _PORT_64BIT_FLAG,
		[QIBPORTCNTR_WORDSEND] = crp_wordsend | _PORT_64BIT_FLAG,
		[QIBPORTCNTR_PSXMITDATA] = crp_psxmitdatacount,
		[QIBPORTCNTR_PSXMITPKTS] = crp_psxmitpktscount,
		[QIBPORTCNTR_PSXMITWAIT] = crp_psxmitwaitcount,
		[QIBPORTCNTR_SENDSTALL] = crp_sendstall,
		[QIBPORTCNTR_PKTRCV] = crp_pktrcv | _PORT_64BIT_FLAG,
		[QIBPORTCNTR_PSRCVDATA] = crp_psrcvdatacount,
		[QIBPORTCNTR_PSRCVPKTS] = crp_psrcvpktscount,
		[QIBPORTCNTR_RCVEBP] = crp_rcvebp,
		[QIBPORTCNTR_RCVOVFL] = crp_rcvovfl,
		[QIBPORTCNTR_WORDRCV] = crp_wordrcv | _PORT_64BIT_FLAG,
		[QIBPORTCNTR_RXDROPPKT] = 0xffff, /* not needed  for 7322 */
		[QIBPORTCNTR_RXLOCALPHYERR] = crp_rxotherlocalphyerr,
		[QIBPORTCNTR_RXVLERR] = crp_rxvlerr,
		[QIBPORTCNTR_ERRICRC] = crp_erricrc,
		[QIBPORTCNTR_ERRVCRC] = crp_errvcrc,
		[QIBPORTCNTR_ERRLPCRC] = crp_errlpcrc,
		[QIBPORTCNTR_BADFORMAT] = crp_badformat,
		[QIBPORTCNTR_ERR_RLEN] = crp_err_rlen,
		[QIBPORTCNTR_IBSYMBOLERR] = crp_ibsymbolerr,
		[QIBPORTCNTR_INVALIDRLEN] = crp_invalidrlen,
		[QIBPORTCNTR_UNSUPVL] = crp_txunsupvl,
		[QIBPORTCNTR_EXCESSBUFOVFL] = crp_excessbufferovfl,
		[QIBPORTCNTR_ERRLINK] = crp_errlink,
		[QIBPORTCNTR_IBLINKDOWN] = crp_iblinkdown,
		[QIBPORTCNTR_IBLINKERRRECOV] = crp_iblinkerrrecov,
		[QIBPORTCNTR_LLI] = crp_locallinkintegrityerr,
		[QIBPORTCNTR_VL15PKTDROP] = crp_vl15droppedpkt,
		[QIBPORTCNTR_ERRPKEY] = crp_errpkey,
		/*
		 * the next 3 aren't really counters, but were implemented
		 * as counters in older chips, so still get accessed as
		 * though they were counters from this code.
		 */
		[QIBPORTCNTR_PSINTERVAL] = krp_psinterval,
		[QIBPORTCNTR_PSSTART] = krp_psstart,
		[QIBPORTCNTR_PSSTAT] = krp_psstat,
		/* pseudo-counter, summed for all ports */
		[QIBPORTCNTR_KHDROVFL] = 0xffff,
	};

	if (reg >= ARRAY_SIZE(xlator)) {
		qib_devinfo(ppd->dd->pcidev,
			 "Unimplemented portcounter %u\n", reg);
		goto done;
	}
	creg = xlator[reg] & _PORT_CNTR_IDXMASK;

	/* handle non-counters and special cases first */
	if (reg == QIBPORTCNTR_KHDROVFL) {
		int i;

		/* sum over all kernel contexts (skip if mini_init) */
		for (i = 0; dd->rcd && i < dd->first_user_ctxt; i++) {
			struct qib_ctxtdata *rcd = dd->rcd[i];

			if (!rcd || rcd->ppd != ppd)
				continue;
			ret += read_7322_creg32(dd, cr_base_egrovfl + i);
		}
		goto done;
	} else if (reg == QIBPORTCNTR_RXDROPPKT) {
		/*
		 * Used as part of the synthesis of port_rcv_errors
		 * in the verbs code for IBTA counters.  Not needed for 7322,
		 * because all the errors are already counted by other cntrs.
		 */
		goto done;
	} else if (reg == QIBPORTCNTR_PSINTERVAL ||
		   reg == QIBPORTCNTR_PSSTART || reg == QIBPORTCNTR_PSSTAT) {
		/* were counters in older chips, now per-port kernel regs */
		ret = qib_read_kreg_port(ppd, creg);
		goto done;
	}

	/*
	 * Only fast increment counters are 64 bits; use 32 bit reads to
	 * avoid two independent reads when on Opteron.
	 */
	if (xlator[reg] & _PORT_64BIT_FLAG)
		ret = read_7322_creg_port(ppd, creg);
	else
		ret = read_7322_creg32_port(ppd, creg);
	if (creg == crp_ibsymbolerr) {
		if (ppd->cpspec->ibdeltainprog)
			ret -= ret - ppd->cpspec->ibsymsnap;
		ret -= ppd->cpspec->ibsymdelta;
	} else if (creg == crp_iblinkerrrecov) {
		if (ppd->cpspec->ibdeltainprog)
			ret -= ret - ppd->cpspec->iblnkerrsnap;
		ret -= ppd->cpspec->iblnkerrdelta;
	} else if (creg == crp_errlink)
		ret -= ppd->cpspec->ibmalfdelta;
	else if (creg == crp_iblinkdown)
		ret += ppd->cpspec->iblnkdowndelta;
done:
	return ret;
}

/*
 * Device counter names (not port-specific), one line per stat,
 * single string.  Used by utilities like ipathstats to print the stats
 * in a way which works for different versions of drivers, without changing
 * the utility.  Names need to be 12 chars or less (w/o newline), for proper
 * display by utility.
 * Non-error counters are first.
 * Start of "error" conters is indicated by a leading "E " on the first
 * "error" counter, and doesn't count in label length.
 * The EgrOvfl list needs to be last so we truncate them at the configured
 * context count for the device.
 * cntr7322indices contains the corresponding register indices.
 */
static const char cntr7322names[] =
	"Interrupts\n"
	"HostBusStall\n"
	"E RxTIDFull\n"
	"RxTIDInvalid\n"
	"RxTIDFloDrop\n" /* 7322 only */
	"Ctxt0EgrOvfl\n"
	"Ctxt1EgrOvfl\n"
	"Ctxt2EgrOvfl\n"
	"Ctxt3EgrOvfl\n"
	"Ctxt4EgrOvfl\n"
	"Ctxt5EgrOvfl\n"
	"Ctxt6EgrOvfl\n"
	"Ctxt7EgrOvfl\n"
	"Ctxt8EgrOvfl\n"
	"Ctxt9EgrOvfl\n"
	"Ctx10EgrOvfl\n"
	"Ctx11EgrOvfl\n"
	"Ctx12EgrOvfl\n"
	"Ctx13EgrOvfl\n"
	"Ctx14EgrOvfl\n"
	"Ctx15EgrOvfl\n"
	"Ctx16EgrOvfl\n"
	"Ctx17EgrOvfl\n"
	;

static const u32 cntr7322indices[] = {
	cr_lbint | _PORT_64BIT_FLAG,
	cr_lbstall | _PORT_64BIT_FLAG,
	cr_tidfull,
	cr_tidinvalid,
	cr_rxtidflowdrop,
	cr_base_egrovfl + 0,
	cr_base_egrovfl + 1,
	cr_base_egrovfl + 2,
	cr_base_egrovfl + 3,
	cr_base_egrovfl + 4,
	cr_base_egrovfl + 5,
	cr_base_egrovfl + 6,
	cr_base_egrovfl + 7,
	cr_base_egrovfl + 8,
	cr_base_egrovfl + 9,
	cr_base_egrovfl + 10,
	cr_base_egrovfl + 11,
	cr_base_egrovfl + 12,
	cr_base_egrovfl + 13,
	cr_base_egrovfl + 14,
	cr_base_egrovfl + 15,
	cr_base_egrovfl + 16,
	cr_base_egrovfl + 17,
};

/*
 * same as cntr7322names and cntr7322indices, but for port-specific counters.
 * portcntr7322indices is somewhat complicated by some registers needing
 * adjustments of various kinds, and those are ORed with _PORT_VIRT_FLAG
 */
static const char portcntr7322names[] =
	"TxPkt\n"
	"TxFlowPkt\n"
	"TxWords\n"
	"RxPkt\n"
	"RxFlowPkt\n"
	"RxWords\n"
	"TxFlowStall\n"
	"TxDmaDesc\n"  /* 7220 and 7322-only */
	"E RxDlidFltr\n"  /* 7220 and 7322-only */
	"IBStatusChng\n"
	"IBLinkDown\n"
	"IBLnkRecov\n"
	"IBRxLinkErr\n"
	"IBSymbolErr\n"
	"RxLLIErr\n"
	"RxBadFormat\n"
	"RxBadLen\n"
	"RxBufOvrfl\n"
	"RxEBP\n"
	"RxFlowCtlErr\n"
	"RxICRCerr\n"
	"RxLPCRCerr\n"
	"RxVCRCerr\n"
	"RxInvalLen\n"
	"RxInvalPKey\n"
	"RxPktDropped\n"
	"TxBadLength\n"
	"TxDropped\n"
	"TxInvalLen\n"
	"TxUnderrun\n"
	"TxUnsupVL\n"
	"RxLclPhyErr\n" /* 7220 and 7322-only from here down */
	"RxVL15Drop\n"
	"RxVlErr\n"
	"XcessBufOvfl\n"
	"RxQPBadCtxt\n" /* 7322-only from here down */
	"TXBadHeader\n"
	;

static const u32 portcntr7322indices[] = {
	QIBPORTCNTR_PKTSEND | _PORT_VIRT_FLAG,
	crp_pktsendflow,
	QIBPORTCNTR_WORDSEND | _PORT_VIRT_FLAG,
	QIBPORTCNTR_PKTRCV | _PORT_VIRT_FLAG,
	crp_pktrcvflowctrl,
	QIBPORTCNTR_WORDRCV | _PORT_VIRT_FLAG,
	QIBPORTCNTR_SENDSTALL | _PORT_VIRT_FLAG,
	crp_txsdmadesc | _PORT_64BIT_FLAG,
	crp_rxdlidfltr,
	crp_ibstatuschange,
	QIBPORTCNTR_IBLINKDOWN | _PORT_VIRT_FLAG,
	QIBPORTCNTR_IBLINKERRRECOV | _PORT_VIRT_FLAG,
	QIBPORTCNTR_ERRLINK | _PORT_VIRT_FLAG,
	QIBPORTCNTR_IBSYMBOLERR | _PORT_VIRT_FLAG,
	QIBPORTCNTR_LLI | _PORT_VIRT_FLAG,
	QIBPORTCNTR_BADFORMAT | _PORT_VIRT_FLAG,
	QIBPORTCNTR_ERR_RLEN | _PORT_VIRT_FLAG,
	QIBPORTCNTR_RCVOVFL | _PORT_VIRT_FLAG,
	QIBPORTCNTR_RCVEBP | _PORT_VIRT_FLAG,
	crp_rcvflowctrlviol,
	QIBPORTCNTR_ERRICRC | _PORT_VIRT_FLAG,
	QIBPORTCNTR_ERRLPCRC | _PORT_VIRT_FLAG,
	QIBPORTCNTR_ERRVCRC | _PORT_VIRT_FLAG,
	QIBPORTCNTR_INVALIDRLEN | _PORT_VIRT_FLAG,
	QIBPORTCNTR_ERRPKEY | _PORT_VIRT_FLAG,
	QIBPORTCNTR_RXDROPPKT | _PORT_VIRT_FLAG,
	crp_txminmaxlenerr,
	crp_txdroppedpkt,
	crp_txlenerr,
	crp_txunderrun,
	crp_txunsupvl,
	QIBPORTCNTR_RXLOCALPHYERR | _PORT_VIRT_FLAG,
	QIBPORTCNTR_VL15PKTDROP | _PORT_VIRT_FLAG,
	QIBPORTCNTR_RXVLERR | _PORT_VIRT_FLAG,
	QIBPORTCNTR_EXCESSBUFOVFL | _PORT_VIRT_FLAG,
	crp_rxqpinvalidctxt,
	crp_txhdrerr,
};

/* do all the setup to make the counter reads efficient later */
static void init_7322_cntrnames(struct qib_devdata *dd)
{
	int i, j = 0;
	char *s;

	for (i = 0, s = (char *)cntr7322names; s && j <= dd->cfgctxts;
	     i++) {
		/* we always have at least one counter before the egrovfl */
		if (!j && !strncmp("Ctxt0EgrOvfl", s + 1, 12))
			j = 1;
		s = strchr(s + 1, '\n');
		if (s && j)
			j++;
	}
	dd->cspec->ncntrs = i;
	if (!s)
		/* full list; size is without terminating null */
		dd->cspec->cntrnamelen = sizeof(cntr7322names) - 1;
	else
		dd->cspec->cntrnamelen = 1 + s - cntr7322names;
	dd->cspec->cntrs = kmalloc(dd->cspec->ncntrs
		* sizeof(u64), GFP_KERNEL);
	if (!dd->cspec->cntrs)
		qib_dev_err(dd, "Failed allocation for counters\n");

	for (i = 0, s = (char *)portcntr7322names; s; i++)
		s = strchr(s + 1, '\n');
	dd->cspec->nportcntrs = i - 1;
	dd->cspec->portcntrnamelen = sizeof(portcntr7322names) - 1;
	for (i = 0; i < dd->num_pports; ++i) {
		dd->pport[i].cpspec->portcntrs = kmalloc(dd->cspec->nportcntrs
			* sizeof(u64), GFP_KERNEL);
		if (!dd->pport[i].cpspec->portcntrs)
			qib_dev_err(dd, "Failed allocation for"
				    " portcounters\n");
	}
}

static u32 qib_read_7322cntrs(struct qib_devdata *dd, loff_t pos, char **namep,
			      u64 **cntrp)
{
	u32 ret;

	if (namep) {
		ret = dd->cspec->cntrnamelen;
		if (pos >= ret)
			ret = 0; /* final read after getting everything */
		else
			*namep = (char *) cntr7322names;
	} else {
		u64 *cntr = dd->cspec->cntrs;
		int i;

		ret = dd->cspec->ncntrs * sizeof(u64);
		if (!cntr || pos >= ret) {
			/* everything read, or couldn't get memory */
			ret = 0;
			goto done;
		}
		*cntrp = cntr;
		for (i = 0; i < dd->cspec->ncntrs; i++)
			if (cntr7322indices[i] & _PORT_64BIT_FLAG)
				*cntr++ = read_7322_creg(dd,
							 cntr7322indices[i] &
							 _PORT_CNTR_IDXMASK);
			else
				*cntr++ = read_7322_creg32(dd,
							   cntr7322indices[i]);
	}
done:
	return ret;
}

static u32 qib_read_7322portcntrs(struct qib_devdata *dd, loff_t pos, u32 port,
				  char **namep, u64 **cntrp)
{
	u32 ret;

	if (namep) {
		ret = dd->cspec->portcntrnamelen;
		if (pos >= ret)
			ret = 0; /* final read after getting everything */
		else
			*namep = (char *)portcntr7322names;
	} else {
		struct qib_pportdata *ppd = &dd->pport[port];
		u64 *cntr = ppd->cpspec->portcntrs;
		int i;

		ret = dd->cspec->nportcntrs * sizeof(u64);
		if (!cntr || pos >= ret) {
			/* everything read, or couldn't get memory */
			ret = 0;
			goto done;
		}
		*cntrp = cntr;
		for (i = 0; i < dd->cspec->nportcntrs; i++) {
			if (portcntr7322indices[i] & _PORT_VIRT_FLAG)
				*cntr++ = qib_portcntr_7322(ppd,
					portcntr7322indices[i] &
					_PORT_CNTR_IDXMASK);
			else if (portcntr7322indices[i] & _PORT_64BIT_FLAG)
				*cntr++ = read_7322_creg_port(ppd,
					   portcntr7322indices[i] &
					    _PORT_CNTR_IDXMASK);
			else
				*cntr++ = read_7322_creg32_port(ppd,
					   portcntr7322indices[i]);
		}
	}
done:
	return ret;
}

/**
 * qib_get_7322_faststats - get word counters from chip before they overflow
 * @opaque - contains a pointer to the qlogic_ib device qib_devdata
 *
 * VESTIGIAL IBA7322 has no "small fast counters", so the only
 * real purpose of this function is to maintain the notion of
 * "active time", which in turn is only logged into the eeprom,
 * which we don;t have, yet, for 7322-based boards.
 *
 * called from add_timer
 */
static void qib_get_7322_faststats(unsigned long opaque)
{
	struct qib_devdata *dd = (struct qib_devdata *) opaque;
	struct qib_pportdata *ppd;
	unsigned long flags;
	u64 traffic_wds;
	int pidx;

	for (pidx = 0; pidx < dd->num_pports; ++pidx) {
		ppd = dd->pport + pidx;

		/*
		 * If port isn't enabled or not operational ports, or
		 * diags is running (can cause memory diags to fail)
		 * skip this port this time.
		 */
		if (!ppd->link_speed_supported || !(dd->flags & QIB_INITTED)
		    || dd->diag_client)
			continue;

		/*
		 * Maintain an activity timer, based on traffic
		 * exceeding a threshold, so we need to check the word-counts
		 * even if they are 64-bit.
		 */
		traffic_wds = qib_portcntr_7322(ppd, QIBPORTCNTR_WORDRCV) +
			qib_portcntr_7322(ppd, QIBPORTCNTR_WORDSEND);
		spin_lock_irqsave(&ppd->dd->eep_st_lock, flags);
		traffic_wds -= ppd->dd->traffic_wds;
		ppd->dd->traffic_wds += traffic_wds;
		if (traffic_wds >= QIB_TRAFFIC_ACTIVE_THRESHOLD)
			atomic_add(ACTIVITY_TIMER, &ppd->dd->active_time);
		spin_unlock_irqrestore(&ppd->dd->eep_st_lock, flags);
		if (ppd->cpspec->qdr_dfe_on && (ppd->link_speed_active &
						QIB_IB_QDR) &&
		    (ppd->lflags & (QIBL_LINKINIT | QIBL_LINKARMED |
				    QIBL_LINKACTIVE)) &&
		    ppd->cpspec->qdr_dfe_time &&
		    time_after64(get_jiffies_64(), ppd->cpspec->qdr_dfe_time)) {
			ppd->cpspec->qdr_dfe_on = 0;

			qib_write_kreg_port(ppd, krp_static_adapt_dis(2),
					    ppd->dd->cspec->r1 ?
					    QDR_STATIC_ADAPT_INIT_R1 :
					    QDR_STATIC_ADAPT_INIT);
			force_h1(ppd);
		}
	}
	mod_timer(&dd->stats_timer, jiffies + HZ * ACTIVITY_TIMER);
}

/*
 * If we were using MSIx, try to fallback to INTx.
 */
static int qib_7322_intr_fallback(struct qib_devdata *dd)
{
	if (!dd->cspec->num_msix_entries)
		return 0; /* already using INTx */

	qib_devinfo(dd->pcidev, "MSIx interrupt not detected,"
		 " trying INTx interrupts\n");
	qib_7322_nomsix(dd);
	qib_enable_intx(dd->pcidev);
	qib_setup_7322_interrupt(dd, 0);
	return 1;
}

/*
 * Reset the XGXS (between serdes and IBC).  Slightly less intrusive
 * than resetting the IBC or external link state, and useful in some
 * cases to cause some retraining.  To do this right, we reset IBC
 * as well, then return to previous state (which may be still in reset)
 * NOTE: some callers of this "know" this writes the current value
 * of cpspec->ibcctrl_a as part of it's operation, so if that changes,
 * check all callers.
 */
static void qib_7322_mini_pcs_reset(struct qib_pportdata *ppd)
{
	u64 val;
	struct qib_devdata *dd = ppd->dd;
	const u64 reset_bits = SYM_MASK(IBPCSConfig_0, xcv_rreset) |
		SYM_MASK(IBPCSConfig_0, xcv_treset) |
		SYM_MASK(IBPCSConfig_0, tx_rx_reset);

	val = qib_read_kreg_port(ppd, krp_ib_pcsconfig);
	qib_write_kreg(dd, kr_hwerrmask,
		       dd->cspec->hwerrmask & ~HWE_MASK(statusValidNoEop));
	qib_write_kreg_port(ppd, krp_ibcctrl_a,
			    ppd->cpspec->ibcctrl_a &
			    ~SYM_MASK(IBCCtrlA_0, IBLinkEn));

	qib_write_kreg_port(ppd, krp_ib_pcsconfig, val | reset_bits);
	qib_read_kreg32(dd, kr_scratch);
	qib_write_kreg_port(ppd, krp_ib_pcsconfig, val & ~reset_bits);
	qib_write_kreg_port(ppd, krp_ibcctrl_a, ppd->cpspec->ibcctrl_a);
	qib_write_kreg(dd, kr_scratch, 0ULL);
	qib_write_kreg(dd, kr_hwerrclear,
		       SYM_MASK(HwErrClear, statusValidNoEopClear));
	qib_write_kreg(dd, kr_hwerrmask, dd->cspec->hwerrmask);
}

/*
 * This code for non-IBTA-compliant IB speed negotiation is only known to
 * work for the SDR to DDR transition, and only between an HCA and a switch
 * with recent firmware.  It is based on observed heuristics, rather than
 * actual knowledge of the non-compliant speed negotiation.
 * It has a number of hard-coded fields, since the hope is to rewrite this
 * when a spec is available on how the negoation is intended to work.
 */
static void autoneg_7322_sendpkt(struct qib_pportdata *ppd, u32 *hdr,
				 u32 dcnt, u32 *data)
{
	int i;
	u64 pbc;
	u32 __iomem *piobuf;
	u32 pnum, control, len;
	struct qib_devdata *dd = ppd->dd;

	i = 0;
	len = 7 + dcnt + 1; /* 7 dword header, dword data, icrc */
	control = qib_7322_setpbc_control(ppd, len, 0, 15);
	pbc = ((u64) control << 32) | len;
	while (!(piobuf = qib_7322_getsendbuf(ppd, pbc, &pnum))) {
		if (i++ > 15)
			return;
		udelay(2);
	}
	/* disable header check on this packet, since it can't be valid */
	dd->f_txchk_change(dd, pnum, 1, TXCHK_CHG_TYPE_DIS1, NULL);
	writeq(pbc, piobuf);
	qib_flush_wc();
	qib_pio_copy(piobuf + 2, hdr, 7);
	qib_pio_copy(piobuf + 9, data, dcnt);
	if (dd->flags & QIB_USE_SPCL_TRIG) {
		u32 spcl_off = (pnum >= dd->piobcnt2k) ? 2047 : 1023;

		qib_flush_wc();
		__raw_writel(0xaebecede, piobuf + spcl_off);
	}
	qib_flush_wc();
	qib_sendbuf_done(dd, pnum);
	/* and re-enable hdr check */
	dd->f_txchk_change(dd, pnum, 1, TXCHK_CHG_TYPE_ENAB1, NULL);
}

/*
 * _start packet gets sent twice at start, _done gets sent twice at end
 */
static void qib_autoneg_7322_send(struct qib_pportdata *ppd, int which)
{
	struct qib_devdata *dd = ppd->dd;
	static u32 swapped;
	u32 dw, i, hcnt, dcnt, *data;
	static u32 hdr[7] = { 0xf002ffff, 0x48ffff, 0x6400abba };
	static u32 madpayload_start[0x40] = {
		0x1810103, 0x1, 0x0, 0x0, 0x2c90000, 0x2c9, 0x0, 0x0,
		0xffffffff, 0x0, 0x0, 0x0, 0x0, 0x0, 0x0, 0x0,
		0x1, 0x1388, 0x15e, 0x1, /* rest 0's */
		};
	static u32 madpayload_done[0x40] = {
		0x1810103, 0x1, 0x0, 0x0, 0x2c90000, 0x2c9, 0x0, 0x0,
		0xffffffff, 0x0, 0x0, 0x0, 0x0, 0x0, 0x0, 0x0,
		0x40000001, 0x1388, 0x15e, /* rest 0's */
		};

	dcnt = ARRAY_SIZE(madpayload_start);
	hcnt = ARRAY_SIZE(hdr);
	if (!swapped) {
		/* for maintainability, do it at runtime */
		for (i = 0; i < hcnt; i++) {
			dw = (__force u32) cpu_to_be32(hdr[i]);
			hdr[i] = dw;
		}
		for (i = 0; i < dcnt; i++) {
			dw = (__force u32) cpu_to_be32(madpayload_start[i]);
			madpayload_start[i] = dw;
			dw = (__force u32) cpu_to_be32(madpayload_done[i]);
			madpayload_done[i] = dw;
		}
		swapped = 1;
	}

	data = which ? madpayload_done : madpayload_start;

	autoneg_7322_sendpkt(ppd, hdr, dcnt, data);
	qib_read_kreg64(dd, kr_scratch);
	udelay(2);
	autoneg_7322_sendpkt(ppd, hdr, dcnt, data);
	qib_read_kreg64(dd, kr_scratch);
	udelay(2);
}

/*
 * Do the absolute minimum to cause an IB speed change, and make it
 * ready, but don't actually trigger the change.   The caller will
 * do that when ready (if link is in Polling training state, it will
 * happen immediately, otherwise when link next goes down)
 *
 * This routine should only be used as part of the DDR autonegotation
 * code for devices that are not compliant with IB 1.2 (or code that
 * fixes things up for same).
 *
 * When link has gone down, and autoneg enabled, or autoneg has
 * failed and we give up until next time we set both speeds, and
 * then we want IBTA enabled as well as "use max enabled speed.
 */
static void set_7322_ibspeed_fast(struct qib_pportdata *ppd, u32 speed)
{
	u64 newctrlb;
	newctrlb = ppd->cpspec->ibcctrl_b & ~(IBA7322_IBC_SPEED_MASK |
				    IBA7322_IBC_IBTA_1_2_MASK |
				    IBA7322_IBC_MAX_SPEED_MASK);

	if (speed & (speed - 1)) /* multiple speeds */
		newctrlb |= (speed << IBA7322_IBC_SPEED_LSB) |
				    IBA7322_IBC_IBTA_1_2_MASK |
				    IBA7322_IBC_MAX_SPEED_MASK;
	else
		newctrlb |= speed == QIB_IB_QDR ?
			IBA7322_IBC_SPEED_QDR | IBA7322_IBC_IBTA_1_2_MASK :
			((speed == QIB_IB_DDR ?
			  IBA7322_IBC_SPEED_DDR : IBA7322_IBC_SPEED_SDR));

	if (newctrlb == ppd->cpspec->ibcctrl_b)
		return;

	ppd->cpspec->ibcctrl_b = newctrlb;
	qib_write_kreg_port(ppd, krp_ibcctrl_b, ppd->cpspec->ibcctrl_b);
	qib_write_kreg(ppd->dd, kr_scratch, 0);
}

/*
 * This routine is only used when we are not talking to another
 * IB 1.2-compliant device that we think can do DDR.
 * (This includes all existing switch chips as of Oct 2007.)
 * 1.2-compliant devices go directly to DDR prior to reaching INIT
 */
static void try_7322_autoneg(struct qib_pportdata *ppd)
{
	unsigned long flags;

	spin_lock_irqsave(&ppd->lflags_lock, flags);
	ppd->lflags |= QIBL_IB_AUTONEG_INPROG;
	spin_unlock_irqrestore(&ppd->lflags_lock, flags);
	qib_autoneg_7322_send(ppd, 0);
	set_7322_ibspeed_fast(ppd, QIB_IB_DDR);
	qib_7322_mini_pcs_reset(ppd);
	/* 2 msec is minimum length of a poll cycle */
	queue_delayed_work(ib_wq, &ppd->cpspec->autoneg_work,
			   msecs_to_jiffies(2));
}

/*
 * Handle the empirically determined mechanism for auto-negotiation
 * of DDR speed with switches.
 */
static void autoneg_7322_work(struct work_struct *work)
{
	struct qib_pportdata *ppd;
	struct qib_devdata *dd;
	u64 startms;
	u32 i;
	unsigned long flags;

	ppd = container_of(work, struct qib_chippport_specific,
			    autoneg_work.work)->ppd;
	dd = ppd->dd;

	startms = jiffies_to_msecs(jiffies);

	/*
	 * Busy wait for this first part, it should be at most a
	 * few hundred usec, since we scheduled ourselves for 2msec.
	 */
	for (i = 0; i < 25; i++) {
		if (SYM_FIELD(ppd->lastibcstat, IBCStatusA_0, LinkState)
		     == IB_7322_LT_STATE_POLLQUIET) {
			qib_set_linkstate(ppd, QIB_IB_LINKDOWN_DISABLE);
			break;
		}
		udelay(100);
	}

	if (!(ppd->lflags & QIBL_IB_AUTONEG_INPROG))
		goto done; /* we got there early or told to stop */

	/* we expect this to timeout */
	if (wait_event_timeout(ppd->cpspec->autoneg_wait,
			       !(ppd->lflags & QIBL_IB_AUTONEG_INPROG),
			       msecs_to_jiffies(90)))
		goto done;
	qib_7322_mini_pcs_reset(ppd);

	/* we expect this to timeout */
	if (wait_event_timeout(ppd->cpspec->autoneg_wait,
			       !(ppd->lflags & QIBL_IB_AUTONEG_INPROG),
			       msecs_to_jiffies(1700)))
		goto done;
	qib_7322_mini_pcs_reset(ppd);

	set_7322_ibspeed_fast(ppd, QIB_IB_SDR);

	/*
	 * Wait up to 250 msec for link to train and get to INIT at DDR;
	 * this should terminate early.
	 */
	wait_event_timeout(ppd->cpspec->autoneg_wait,
		!(ppd->lflags & QIBL_IB_AUTONEG_INPROG),
		msecs_to_jiffies(250));
done:
	if (ppd->lflags & QIBL_IB_AUTONEG_INPROG) {
		spin_lock_irqsave(&ppd->lflags_lock, flags);
		ppd->lflags &= ~QIBL_IB_AUTONEG_INPROG;
		if (ppd->cpspec->autoneg_tries == AUTONEG_TRIES) {
			ppd->lflags |= QIBL_IB_AUTONEG_FAILED;
			ppd->cpspec->autoneg_tries = 0;
		}
		spin_unlock_irqrestore(&ppd->lflags_lock, flags);
		set_7322_ibspeed_fast(ppd, ppd->link_speed_enabled);
	}
}

/*
 * This routine is used to request IPG set in the QLogic switch.
 * Only called if r1.
 */
static void try_7322_ipg(struct qib_pportdata *ppd)
{
	struct qib_ibport *ibp = &ppd->ibport_data;
	struct ib_mad_send_buf *send_buf;
	struct ib_mad_agent *agent;
	struct ib_smp *smp;
	unsigned delay;
	int ret;

	agent = ibp->send_agent;
	if (!agent)
		goto retry;

	send_buf = ib_create_send_mad(agent, 0, 0, 0, IB_MGMT_MAD_HDR,
				      IB_MGMT_MAD_DATA, GFP_ATOMIC);
	if (IS_ERR(send_buf))
		goto retry;

	if (!ibp->smi_ah) {
		struct ib_ah_attr attr;
		struct ib_ah *ah;

		memset(&attr, 0, sizeof attr);
		attr.dlid = be16_to_cpu(IB_LID_PERMISSIVE);
		attr.port_num = ppd->port;
		ah = ib_create_ah(ibp->qp0->ibqp.pd, &attr);
		if (IS_ERR(ah))
			ret = -EINVAL;
		else {
			send_buf->ah = ah;
			ibp->smi_ah = to_iah(ah);
			ret = 0;
		}
	} else {
		send_buf->ah = &ibp->smi_ah->ibah;
		ret = 0;
	}

	smp = send_buf->mad;
	smp->base_version = IB_MGMT_BASE_VERSION;
	smp->mgmt_class = IB_MGMT_CLASS_SUBN_DIRECTED_ROUTE;
	smp->class_version = 1;
	smp->method = IB_MGMT_METHOD_SEND;
	smp->hop_cnt = 1;
	smp->attr_id = QIB_VENDOR_IPG;
	smp->attr_mod = 0;

	if (!ret)
		ret = ib_post_send_mad(send_buf, NULL);
	if (ret)
		ib_free_send_mad(send_buf);
retry:
	delay = 2 << ppd->cpspec->ipg_tries;
	queue_delayed_work(ib_wq, &ppd->cpspec->ipg_work,
			   msecs_to_jiffies(delay));
}

/*
 * Timeout handler for setting IPG.
 * Only called if r1.
 */
static void ipg_7322_work(struct work_struct *work)
{
	struct qib_pportdata *ppd;

	ppd = container_of(work, struct qib_chippport_specific,
			   ipg_work.work)->ppd;
	if ((ppd->lflags & (QIBL_LINKINIT | QIBL_LINKARMED | QIBL_LINKACTIVE))
	    && ++ppd->cpspec->ipg_tries <= 10)
		try_7322_ipg(ppd);
}

static u32 qib_7322_iblink_state(u64 ibcs)
{
	u32 state = (u32)SYM_FIELD(ibcs, IBCStatusA_0, LinkState);

	switch (state) {
	case IB_7322_L_STATE_INIT:
		state = IB_PORT_INIT;
		break;
	case IB_7322_L_STATE_ARM:
		state = IB_PORT_ARMED;
		break;
	case IB_7322_L_STATE_ACTIVE:
		/* fall through */
	case IB_7322_L_STATE_ACT_DEFER:
		state = IB_PORT_ACTIVE;
		break;
	default: /* fall through */
	case IB_7322_L_STATE_DOWN:
		state = IB_PORT_DOWN;
		break;
	}
	return state;
}

/* returns the IBTA port state, rather than the IBC link training state */
static u8 qib_7322_phys_portstate(u64 ibcs)
{
	u8 state = (u8)SYM_FIELD(ibcs, IBCStatusA_0, LinkTrainingState);
	return qib_7322_physportstate[state];
}

static int qib_7322_ib_updown(struct qib_pportdata *ppd, int ibup, u64 ibcs)
{
	int ret = 0, symadj = 0;
	unsigned long flags;
	int mult;

	spin_lock_irqsave(&ppd->lflags_lock, flags);
	ppd->lflags &= ~QIBL_IB_FORCE_NOTIFY;
	spin_unlock_irqrestore(&ppd->lflags_lock, flags);

	/* Update our picture of width and speed from chip */
	if (ibcs & SYM_MASK(IBCStatusA_0, LinkSpeedQDR)) {
		ppd->link_speed_active = QIB_IB_QDR;
		mult = 4;
	} else if (ibcs & SYM_MASK(IBCStatusA_0, LinkSpeedActive)) {
		ppd->link_speed_active = QIB_IB_DDR;
		mult = 2;
	} else {
		ppd->link_speed_active = QIB_IB_SDR;
		mult = 1;
	}
	if (ibcs & SYM_MASK(IBCStatusA_0, LinkWidthActive)) {
		ppd->link_width_active = IB_WIDTH_4X;
		mult *= 4;
	} else
		ppd->link_width_active = IB_WIDTH_1X;
	ppd->delay_mult = ib_rate_to_delay[mult_to_ib_rate(mult)];

	if (!ibup) {
		u64 clr;

		/* Link went down. */
		/* do IPG MAD again after linkdown, even if last time failed */
		ppd->cpspec->ipg_tries = 0;
		clr = qib_read_kreg_port(ppd, krp_ibcstatus_b) &
			(SYM_MASK(IBCStatusB_0, heartbeat_timed_out) |
			 SYM_MASK(IBCStatusB_0, heartbeat_crosstalk));
		if (clr)
			qib_write_kreg_port(ppd, krp_ibcstatus_b, clr);
		if (!(ppd->lflags & (QIBL_IB_AUTONEG_FAILED |
				     QIBL_IB_AUTONEG_INPROG)))
			set_7322_ibspeed_fast(ppd, ppd->link_speed_enabled);
		if (!(ppd->lflags & QIBL_IB_AUTONEG_INPROG)) {
			/* unlock the Tx settings, speed may change */
			qib_write_kreg_port(ppd, krp_tx_deemph_override,
				SYM_MASK(IBSD_TX_DEEMPHASIS_OVERRIDE_0,
				reset_tx_deemphasis_override));
			qib_cancel_sends(ppd);
			/* on link down, ensure sane pcs state */
			qib_7322_mini_pcs_reset(ppd);
			spin_lock_irqsave(&ppd->sdma_lock, flags);
			if (__qib_sdma_running(ppd))
				__qib_sdma_process_event(ppd,
					qib_sdma_event_e70_go_idle);
			spin_unlock_irqrestore(&ppd->sdma_lock, flags);
		}
		clr = read_7322_creg32_port(ppd, crp_iblinkdown);
		if (clr == ppd->cpspec->iblnkdownsnap)
			ppd->cpspec->iblnkdowndelta++;
	} else {
		if (qib_compat_ddr_negotiate &&
		    !(ppd->lflags & (QIBL_IB_AUTONEG_FAILED |
				     QIBL_IB_AUTONEG_INPROG)) &&
		    ppd->link_speed_active == QIB_IB_SDR &&
		    (ppd->link_speed_enabled & QIB_IB_DDR)
		    && ppd->cpspec->autoneg_tries < AUTONEG_TRIES) {
			/* we are SDR, and auto-negotiation enabled */
			++ppd->cpspec->autoneg_tries;
			if (!ppd->cpspec->ibdeltainprog) {
				ppd->cpspec->ibdeltainprog = 1;
				ppd->cpspec->ibsymdelta +=
					read_7322_creg32_port(ppd,
						crp_ibsymbolerr) -
						ppd->cpspec->ibsymsnap;
				ppd->cpspec->iblnkerrdelta +=
					read_7322_creg32_port(ppd,
						crp_iblinkerrrecov) -
						ppd->cpspec->iblnkerrsnap;
			}
			try_7322_autoneg(ppd);
			ret = 1; /* no other IB status change processing */
		} else if ((ppd->lflags & QIBL_IB_AUTONEG_INPROG) &&
			   ppd->link_speed_active == QIB_IB_SDR) {
			qib_autoneg_7322_send(ppd, 1);
			set_7322_ibspeed_fast(ppd, QIB_IB_DDR);
			qib_7322_mini_pcs_reset(ppd);
			udelay(2);
			ret = 1; /* no other IB status change processing */
		} else if ((ppd->lflags & QIBL_IB_AUTONEG_INPROG) &&
			   (ppd->link_speed_active & QIB_IB_DDR)) {
			spin_lock_irqsave(&ppd->lflags_lock, flags);
			ppd->lflags &= ~(QIBL_IB_AUTONEG_INPROG |
					 QIBL_IB_AUTONEG_FAILED);
			spin_unlock_irqrestore(&ppd->lflags_lock, flags);
			ppd->cpspec->autoneg_tries = 0;
			/* re-enable SDR, for next link down */
			set_7322_ibspeed_fast(ppd, ppd->link_speed_enabled);
			wake_up(&ppd->cpspec->autoneg_wait);
			symadj = 1;
		} else if (ppd->lflags & QIBL_IB_AUTONEG_FAILED) {
			/*
			 * Clear autoneg failure flag, and do setup
			 * so we'll try next time link goes down and
			 * back to INIT (possibly connected to a
			 * different device).
			 */
			spin_lock_irqsave(&ppd->lflags_lock, flags);
			ppd->lflags &= ~QIBL_IB_AUTONEG_FAILED;
			spin_unlock_irqrestore(&ppd->lflags_lock, flags);
			ppd->cpspec->ibcctrl_b |= IBA7322_IBC_IBTA_1_2_MASK;
			symadj = 1;
		}
		if (!(ppd->lflags & QIBL_IB_AUTONEG_INPROG)) {
			symadj = 1;
			if (ppd->dd->cspec->r1 && ppd->cpspec->ipg_tries <= 10)
				try_7322_ipg(ppd);
			if (!ppd->cpspec->recovery_init)
				setup_7322_link_recovery(ppd, 0);
			ppd->cpspec->qdr_dfe_time = jiffies +
				msecs_to_jiffies(QDR_DFE_DISABLE_DELAY);
		}
		ppd->cpspec->ibmalfusesnap = 0;
		ppd->cpspec->ibmalfsnap = read_7322_creg32_port(ppd,
			crp_errlink);
	}
	if (symadj) {
		ppd->cpspec->iblnkdownsnap =
			read_7322_creg32_port(ppd, crp_iblinkdown);
		if (ppd->cpspec->ibdeltainprog) {
			ppd->cpspec->ibdeltainprog = 0;
			ppd->cpspec->ibsymdelta += read_7322_creg32_port(ppd,
				crp_ibsymbolerr) - ppd->cpspec->ibsymsnap;
			ppd->cpspec->iblnkerrdelta += read_7322_creg32_port(ppd,
				crp_iblinkerrrecov) - ppd->cpspec->iblnkerrsnap;
		}
	} else if (!ibup && qib_compat_ddr_negotiate &&
		   !ppd->cpspec->ibdeltainprog &&
			!(ppd->lflags & QIBL_IB_AUTONEG_INPROG)) {
		ppd->cpspec->ibdeltainprog = 1;
		ppd->cpspec->ibsymsnap = read_7322_creg32_port(ppd,
			crp_ibsymbolerr);
		ppd->cpspec->iblnkerrsnap = read_7322_creg32_port(ppd,
			crp_iblinkerrrecov);
	}

	if (!ret)
		qib_setup_7322_setextled(ppd, ibup);
	return ret;
}

/*
 * Does read/modify/write to appropriate registers to
 * set output and direction bits selected by mask.
 * these are in their canonical postions (e.g. lsb of
 * dir will end up in D48 of extctrl on existing chips).
 * returns contents of GP Inputs.
 */
static int gpio_7322_mod(struct qib_devdata *dd, u32 out, u32 dir, u32 mask)
{
	u64 read_val, new_out;
	unsigned long flags;

	if (mask) {
		/* some bits being written, lock access to GPIO */
		dir &= mask;
		out &= mask;
		spin_lock_irqsave(&dd->cspec->gpio_lock, flags);
		dd->cspec->extctrl &= ~((u64)mask << SYM_LSB(EXTCtrl, GPIOOe));
		dd->cspec->extctrl |= ((u64) dir << SYM_LSB(EXTCtrl, GPIOOe));
		new_out = (dd->cspec->gpio_out & ~mask) | out;

		qib_write_kreg(dd, kr_extctrl, dd->cspec->extctrl);
		qib_write_kreg(dd, kr_gpio_out, new_out);
		dd->cspec->gpio_out = new_out;
		spin_unlock_irqrestore(&dd->cspec->gpio_lock, flags);
	}
	/*
	 * It is unlikely that a read at this time would get valid
	 * data on a pin whose direction line was set in the same
	 * call to this function. We include the read here because
	 * that allows us to potentially combine a change on one pin with
	 * a read on another, and because the old code did something like
	 * this.
	 */
	read_val = qib_read_kreg64(dd, kr_extstatus);
	return SYM_FIELD(read_val, EXTStatus, GPIOIn);
}

/* Enable writes to config EEPROM, if possible. Returns previous state */
static int qib_7322_eeprom_wen(struct qib_devdata *dd, int wen)
{
	int prev_wen;
	u32 mask;

	mask = 1 << QIB_EEPROM_WEN_NUM;
	prev_wen = ~gpio_7322_mod(dd, 0, 0, 0) >> QIB_EEPROM_WEN_NUM;
	gpio_7322_mod(dd, wen ? 0 : mask, mask, mask);

	return prev_wen & 1;
}

/*
 * Read fundamental info we need to use the chip.  These are
 * the registers that describe chip capabilities, and are
 * saved in shadow registers.
 */
static void get_7322_chip_params(struct qib_devdata *dd)
{
	u64 val;
	u32 piobufs;
	int mtu;

	dd->palign = qib_read_kreg32(dd, kr_pagealign);

	dd->uregbase = qib_read_kreg32(dd, kr_userregbase);

	dd->rcvtidcnt = qib_read_kreg32(dd, kr_rcvtidcnt);
	dd->rcvtidbase = qib_read_kreg32(dd, kr_rcvtidbase);
	dd->rcvegrbase = qib_read_kreg32(dd, kr_rcvegrbase);
	dd->piobufbase = qib_read_kreg64(dd, kr_sendpiobufbase);
	dd->pio2k_bufbase = dd->piobufbase & 0xffffffff;

	val = qib_read_kreg64(dd, kr_sendpiobufcnt);
	dd->piobcnt2k = val & ~0U;
	dd->piobcnt4k = val >> 32;
	val = qib_read_kreg64(dd, kr_sendpiosize);
	dd->piosize2k = val & ~0U;
	dd->piosize4k = val >> 32;

	mtu = ib_mtu_enum_to_int(qib_ibmtu);
	if (mtu == -1)
		mtu = QIB_DEFAULT_MTU;
	dd->pport[0].ibmtu = (u32)mtu;
	dd->pport[1].ibmtu = (u32)mtu;

	/* these may be adjusted in init_chip_wc_pat() */
	dd->pio2kbase = (u32 __iomem *)
		((char __iomem *) dd->kregbase + dd->pio2k_bufbase);
	dd->pio4kbase = (u32 __iomem *)
		((char __iomem *) dd->kregbase +
		 (dd->piobufbase >> 32));
	/*
	 * 4K buffers take 2 pages; we use roundup just to be
	 * paranoid; we calculate it once here, rather than on
	 * ever buf allocate
	 */
	dd->align4k = ALIGN(dd->piosize4k, dd->palign);

	piobufs = dd->piobcnt4k + dd->piobcnt2k + NUM_VL15_BUFS;

	dd->pioavregs = ALIGN(piobufs, sizeof(u64) * BITS_PER_BYTE / 2) /
		(sizeof(u64) * BITS_PER_BYTE / 2);
}

/*
 * The chip base addresses in cspec and cpspec have to be set
 * after possible init_chip_wc_pat(), rather than in
 * get_7322_chip_params(), so split out as separate function
 */
static void qib_7322_set_baseaddrs(struct qib_devdata *dd)
{
	u32 cregbase;
	cregbase = qib_read_kreg32(dd, kr_counterregbase);

	dd->cspec->cregbase = (u64 __iomem *)(cregbase +
		(char __iomem *)dd->kregbase);

	dd->egrtidbase = (u64 __iomem *)
		((char __iomem *) dd->kregbase + dd->rcvegrbase);

	/* port registers are defined as relative to base of chip */
	dd->pport[0].cpspec->kpregbase =
		(u64 __iomem *)((char __iomem *)dd->kregbase);
	dd->pport[1].cpspec->kpregbase =
		(u64 __iomem *)(dd->palign +
		(char __iomem *)dd->kregbase);
	dd->pport[0].cpspec->cpregbase =
		(u64 __iomem *)(qib_read_kreg_port(&dd->pport[0],
		kr_counterregbase) + (char __iomem *)dd->kregbase);
	dd->pport[1].cpspec->cpregbase =
		(u64 __iomem *)(qib_read_kreg_port(&dd->pport[1],
		kr_counterregbase) + (char __iomem *)dd->kregbase);
}

/*
 * This is a fairly special-purpose observer, so we only support
 * the port-specific parts of SendCtrl
 */

#define SENDCTRL_SHADOWED (SYM_MASK(SendCtrl_0, SendEnable) |		\
			   SYM_MASK(SendCtrl_0, SDmaEnable) |		\
			   SYM_MASK(SendCtrl_0, SDmaIntEnable) |	\
			   SYM_MASK(SendCtrl_0, SDmaSingleDescriptor) | \
			   SYM_MASK(SendCtrl_0, SDmaHalt) |		\
			   SYM_MASK(SendCtrl_0, IBVLArbiterEn) |	\
			   SYM_MASK(SendCtrl_0, ForceCreditUpToDate))

static int sendctrl_hook(struct qib_devdata *dd,
			 const struct diag_observer *op, u32 offs,
			 u64 *data, u64 mask, int only_32)
{
	unsigned long flags;
	unsigned idx;
	unsigned pidx;
	struct qib_pportdata *ppd = NULL;
	u64 local_data, all_bits;

	/*
	 * The fixed correspondence between Physical ports and pports is
	 * severed. We need to hunt for the ppd that corresponds
	 * to the offset we got. And we have to do that without admitting
	 * we know the stride, apparently.
	 */
	for (pidx = 0; pidx < dd->num_pports; ++pidx) {
		u64 __iomem *psptr;
		u32 psoffs;

		ppd = dd->pport + pidx;
		if (!ppd->cpspec->kpregbase)
			continue;

		psptr = ppd->cpspec->kpregbase + krp_sendctrl;
		psoffs = (u32) (psptr - dd->kregbase) * sizeof(*psptr);
		if (psoffs == offs)
			break;
	}

	/* If pport is not being managed by driver, just avoid shadows. */
	if (pidx >= dd->num_pports)
		ppd = NULL;

	/* In any case, "idx" is flat index in kreg space */
	idx = offs / sizeof(u64);

	all_bits = ~0ULL;
	if (only_32)
		all_bits >>= 32;

	spin_lock_irqsave(&dd->sendctrl_lock, flags);
	if (!ppd || (mask & all_bits) != all_bits) {
		/*
		 * At least some mask bits are zero, so we need
		 * to read. The judgement call is whether from
		 * reg or shadow. First-cut: read reg, and complain
		 * if any bits which should be shadowed are different
		 * from their shadowed value.
		 */
		if (only_32)
			local_data = (u64)qib_read_kreg32(dd, idx);
		else
			local_data = qib_read_kreg64(dd, idx);
		*data = (local_data & ~mask) | (*data & mask);
	}
	if (mask) {
		/*
		 * At least some mask bits are one, so we need
		 * to write, but only shadow some bits.
		 */
		u64 sval, tval; /* Shadowed, transient */

		/*
		 * New shadow val is bits we don't want to touch,
		 * ORed with bits we do, that are intended for shadow.
		 */
		if (ppd) {
			sval = ppd->p_sendctrl & ~mask;
			sval |= *data & SENDCTRL_SHADOWED & mask;
			ppd->p_sendctrl = sval;
		} else
			sval = *data & SENDCTRL_SHADOWED & mask;
		tval = sval | (*data & ~SENDCTRL_SHADOWED & mask);
		qib_write_kreg(dd, idx, tval);
		qib_write_kreg(dd, kr_scratch, 0Ull);
	}
	spin_unlock_irqrestore(&dd->sendctrl_lock, flags);
	return only_32 ? 4 : 8;
}

static const struct diag_observer sendctrl_0_observer = {
	sendctrl_hook, KREG_IDX(SendCtrl_0) * sizeof(u64),
	KREG_IDX(SendCtrl_0) * sizeof(u64)
};

static const struct diag_observer sendctrl_1_observer = {
	sendctrl_hook, KREG_IDX(SendCtrl_1) * sizeof(u64),
	KREG_IDX(SendCtrl_1) * sizeof(u64)
};

static ushort sdma_fetch_prio = 8;
module_param_named(sdma_fetch_prio, sdma_fetch_prio, ushort, S_IRUGO);
MODULE_PARM_DESC(sdma_fetch_prio, "SDMA descriptor fetch priority");

/* Besides logging QSFP events, we set appropriate TxDDS values */
static void init_txdds_table(struct qib_pportdata *ppd, int override);

static void qsfp_7322_event(struct work_struct *work)
{
	struct qib_qsfp_data *qd;
	struct qib_pportdata *ppd;
	u64 pwrup;
	int ret;
	u32 le2;

	qd = container_of(work, struct qib_qsfp_data, work);
	ppd = qd->ppd;
	pwrup = qd->t_insert + msecs_to_jiffies(QSFP_PWR_LAG_MSEC);

	/*
	 * Some QSFP's not only do not respond until the full power-up
	 * time, but may behave badly if we try. So hold off responding
	 * to insertion.
	 */
	while (1) {
		u64 now = get_jiffies_64();
		if (time_after64(now, pwrup))
			break;
		msleep(20);
	}
	ret = qib_refresh_qsfp_cache(ppd, &qd->cache);
	/*
	 * Need to change LE2 back to defaults if we couldn't
	 * read the cable type (to handle cable swaps), so do this
	 * even on failure to read cable information.  We don't
	 * get here for QME, so IS_QME check not needed here.
	 */
	if (!ret && !ppd->dd->cspec->r1) {
		if (QSFP_IS_ACTIVE_FAR(qd->cache.tech))
			le2 = LE2_QME;
		else if (qd->cache.atten[1] >= qib_long_atten &&
			 QSFP_IS_CU(qd->cache.tech))
			le2 = LE2_5m;
		else
			le2 = LE2_DEFAULT;
	} else
		le2 = LE2_DEFAULT;
	ibsd_wr_allchans(ppd, 13, (le2 << 7), BMASK(9, 7));
	init_txdds_table(ppd, 0);
}

/*
 * There is little we can do but complain to the user if QSFP
 * initialization fails.
 */
static void qib_init_7322_qsfp(struct qib_pportdata *ppd)
{
	unsigned long flags;
	struct qib_qsfp_data *qd = &ppd->cpspec->qsfp_data;
	struct qib_devdata *dd = ppd->dd;
	u64 mod_prs_bit = QSFP_GPIO_MOD_PRS_N;

	mod_prs_bit <<= (QSFP_GPIO_PORT2_SHIFT * ppd->hw_pidx);
	qd->ppd = ppd;
	qib_qsfp_init(qd, qsfp_7322_event);
	spin_lock_irqsave(&dd->cspec->gpio_lock, flags);
	dd->cspec->extctrl |= (mod_prs_bit << SYM_LSB(EXTCtrl, GPIOInvert));
	dd->cspec->gpio_mask |= mod_prs_bit;
	qib_write_kreg(dd, kr_extctrl, dd->cspec->extctrl);
	qib_write_kreg(dd, kr_gpio_mask, dd->cspec->gpio_mask);
	spin_unlock_irqrestore(&dd->cspec->gpio_lock, flags);
}

/*
 * called at device initialization time, and also if the txselect
 * module parameter is changed.  This is used for cables that don't
 * have valid QSFP EEPROMs (not present, or attenuation is zero).
 * We initialize to the default, then if there is a specific
 * unit,port match, we use that (and set it immediately, for the
 * current speed, if the link is at INIT or better).
 * String format is "default# unit#,port#=# ... u,p=#", separators must
 * be a SPACE character.  A newline terminates.  The u,p=# tuples may
 * optionally have "u,p=#,#", where the final # is the H1 value
 * The last specific match is used (actually, all are used, but last
 * one is the one that winds up set); if none at all, fall back on default.
 */
static void set_no_qsfp_atten(struct qib_devdata *dd, int change)
{
	char *nxt, *str;
	u32 pidx, unit, port, deflt, h1;
	unsigned long val;
	int any = 0, seth1;
	int txdds_size;

	str = txselect_list;

	/* default number is validated in setup_txselect() */
	deflt = simple_strtoul(str, &nxt, 0);
	for (pidx = 0; pidx < dd->num_pports; ++pidx)
		dd->pport[pidx].cpspec->no_eep = deflt;

	txdds_size = TXDDS_TABLE_SZ + TXDDS_EXTRA_SZ;
	if (IS_QME(dd) || IS_QMH(dd))
		txdds_size += TXDDS_MFG_SZ;

	while (*nxt && nxt[1]) {
		str = ++nxt;
		unit = simple_strtoul(str, &nxt, 0);
		if (nxt == str || !*nxt || *nxt != ',') {
			while (*nxt && *nxt++ != ' ') /* skip to next, if any */
				;
			continue;
		}
		str = ++nxt;
		port = simple_strtoul(str, &nxt, 0);
		if (nxt == str || *nxt != '=') {
			while (*nxt && *nxt++ != ' ') /* skip to next, if any */
				;
			continue;
		}
		str = ++nxt;
		val = simple_strtoul(str, &nxt, 0);
		if (nxt == str) {
			while (*nxt && *nxt++ != ' ') /* skip to next, if any */
				;
			continue;
		}
		if (val >= txdds_size)
			continue;
		seth1 = 0;
		h1 = 0; /* gcc thinks it might be used uninitted */
		if (*nxt == ',' && nxt[1]) {
			str = ++nxt;
			h1 = (u32)simple_strtoul(str, &nxt, 0);
			if (nxt == str)
				while (*nxt && *nxt++ != ' ') /* skip */
					;
			else
				seth1 = 1;
		}
		for (pidx = 0; dd->unit == unit && pidx < dd->num_pports;
		     ++pidx) {
			struct qib_pportdata *ppd = &dd->pport[pidx];

			if (ppd->port != port || !ppd->link_speed_supported)
				continue;
			ppd->cpspec->no_eep = val;
			if (seth1)
				ppd->cpspec->h1_val = h1;
			/* now change the IBC and serdes, overriding generic */
			init_txdds_table(ppd, 1);
			/* Re-enable the physical state machine on mezz boards
			 * now that the correct settings have been set. */
			if (IS_QMH(dd) || IS_QME(dd))
				qib_set_ib_7322_lstate(ppd, 0,
					    QLOGIC_IB_IBCC_LINKINITCMD_SLEEP);
			any++;
		}
		if (*nxt == '\n')
			break; /* done */
	}
	if (change && !any) {
		/* no specific setting, use the default.
		 * Change the IBC and serdes, but since it's
		 * general, don't override specific settings.
		 */
		for (pidx = 0; pidx < dd->num_pports; ++pidx)
			if (dd->pport[pidx].link_speed_supported)
				init_txdds_table(&dd->pport[pidx], 0);
	}
}

/* handle the txselect parameter changing */
static int setup_txselect(const char *str, struct kernel_param *kp)
{
	struct qib_devdata *dd;
	unsigned long val;
	char *n;
	if (strlen(str) >= MAX_ATTEN_LEN) {
		printk(KERN_INFO QIB_DRV_NAME " txselect_values string "
		       "too long\n");
		return -ENOSPC;
	}
	val = simple_strtoul(str, &n, 0);
	if (n == str || val >= (TXDDS_TABLE_SZ + TXDDS_EXTRA_SZ +
				TXDDS_MFG_SZ)) {
		printk(KERN_INFO QIB_DRV_NAME
		       "txselect_values must start with a number < %d\n",
			TXDDS_TABLE_SZ + TXDDS_EXTRA_SZ + TXDDS_MFG_SZ);
		return -EINVAL;
	}
	strcpy(txselect_list, str);

	list_for_each_entry(dd, &qib_dev_list, list)
		if (dd->deviceid == PCI_DEVICE_ID_QLOGIC_IB_7322)
			set_no_qsfp_atten(dd, 1);
	return 0;
}

/*
 * Write the final few registers that depend on some of the
 * init setup.  Done late in init, just before bringing up
 * the serdes.
 */
static int qib_late_7322_initreg(struct qib_devdata *dd)
{
	int ret = 0, n;
	u64 val;

	qib_write_kreg(dd, kr_rcvhdrentsize, dd->rcvhdrentsize);
	qib_write_kreg(dd, kr_rcvhdrsize, dd->rcvhdrsize);
	qib_write_kreg(dd, kr_rcvhdrcnt, dd->rcvhdrcnt);
	qib_write_kreg(dd, kr_sendpioavailaddr, dd->pioavailregs_phys);
	val = qib_read_kreg64(dd, kr_sendpioavailaddr);
	if (val != dd->pioavailregs_phys) {
		qib_dev_err(dd, "Catastrophic software error, "
			    "SendPIOAvailAddr written as %lx, "
			    "read back as %llx\n",
			    (unsigned long) dd->pioavailregs_phys,
			    (unsigned long long) val);
		ret = -EINVAL;
	}

	n = dd->piobcnt2k + dd->piobcnt4k + NUM_VL15_BUFS;
	qib_7322_txchk_change(dd, 0, n, TXCHK_CHG_TYPE_KERN, NULL);
	/* driver sends get pkey, lid, etc. checking also, to catch bugs */
	qib_7322_txchk_change(dd, 0, n, TXCHK_CHG_TYPE_ENAB1, NULL);

	qib_register_observer(dd, &sendctrl_0_observer);
	qib_register_observer(dd, &sendctrl_1_observer);

	dd->control &= ~QLOGIC_IB_C_SDMAFETCHPRIOEN;
	qib_write_kreg(dd, kr_control, dd->control);
	/*
	 * Set SendDmaFetchPriority and init Tx params, including
	 * QSFP handler on boards that have QSFP.
	 * First set our default attenuation entry for cables that
	 * don't have valid attenuation.
	 */
	set_no_qsfp_atten(dd, 0);
	for (n = 0; n < dd->num_pports; ++n) {
		struct qib_pportdata *ppd = dd->pport + n;

		qib_write_kreg_port(ppd, krp_senddmaprioritythld,
				    sdma_fetch_prio & 0xf);
		/* Initialize qsfp if present on board. */
		if (dd->flags & QIB_HAS_QSFP)
			qib_init_7322_qsfp(ppd);
	}
	dd->control |= QLOGIC_IB_C_SDMAFETCHPRIOEN;
	qib_write_kreg(dd, kr_control, dd->control);

	return ret;
}

/* per IB port errors.  */
#define SENDCTRL_PIBP (MASK_ACROSS(0, 1) | MASK_ACROSS(3, 3) | \
	MASK_ACROSS(8, 15))
#define RCVCTRL_PIBP (MASK_ACROSS(0, 17) | MASK_ACROSS(39, 41))
#define ERRS_PIBP (MASK_ACROSS(57, 58) | MASK_ACROSS(54, 54) | \
	MASK_ACROSS(36, 49) | MASK_ACROSS(29, 34) | MASK_ACROSS(14, 17) | \
	MASK_ACROSS(0, 11))

/*
 * Write the initialization per-port registers that need to be done at
 * driver load and after reset completes (i.e., that aren't done as part
 * of other init procedures called from qib_init.c).
 * Some of these should be redundant on reset, but play safe.
 */
static void write_7322_init_portregs(struct qib_pportdata *ppd)
{
	u64 val;
	int i;

	if (!ppd->link_speed_supported) {
		/* no buffer credits for this port */
		for (i = 1; i < 8; i++)
			qib_write_kreg_port(ppd, krp_rxcreditvl0 + i, 0);
		qib_write_kreg_port(ppd, krp_ibcctrl_b, 0);
		qib_write_kreg(ppd->dd, kr_scratch, 0);
		return;
	}

	/*
	 * Set the number of supported virtual lanes in IBC,
	 * for flow control packet handling on unsupported VLs
	 */
	val = qib_read_kreg_port(ppd, krp_ibsdtestiftx);
	val &= ~SYM_MASK(IB_SDTEST_IF_TX_0, VL_CAP);
	val |= (u64)(ppd->vls_supported - 1) <<
		SYM_LSB(IB_SDTEST_IF_TX_0, VL_CAP);
	qib_write_kreg_port(ppd, krp_ibsdtestiftx, val);

	qib_write_kreg_port(ppd, krp_rcvbthqp, QIB_KD_QP);

	/* enable tx header checking */
	qib_write_kreg_port(ppd, krp_sendcheckcontrol, IBA7322_SENDCHK_PKEY |
			    IBA7322_SENDCHK_BTHQP | IBA7322_SENDCHK_SLID |
			    IBA7322_SENDCHK_RAW_IPV6 | IBA7322_SENDCHK_MINSZ);

	qib_write_kreg_port(ppd, krp_ncmodectrl,
		SYM_MASK(IBNCModeCtrl_0, ScrambleCapLocal));

	/*
	 * Unconditionally clear the bufmask bits.  If SDMA is
	 * enabled, we'll set them appropriately later.
	 */
	qib_write_kreg_port(ppd, krp_senddmabufmask0, 0);
	qib_write_kreg_port(ppd, krp_senddmabufmask1, 0);
	qib_write_kreg_port(ppd, krp_senddmabufmask2, 0);
	if (ppd->dd->cspec->r1)
		ppd->p_sendctrl |= SYM_MASK(SendCtrl_0, ForceCreditUpToDate);
}

/*
 * Write the initialization per-device registers that need to be done at
 * driver load and after reset completes (i.e., that aren't done as part
 * of other init procedures called from qib_init.c).  Also write per-port
 * registers that are affected by overall device config, such as QP mapping
 * Some of these should be redundant on reset, but play safe.
 */
static void write_7322_initregs(struct qib_devdata *dd)
{
	struct qib_pportdata *ppd;
	int i, pidx;
	u64 val;

	/* Set Multicast QPs received by port 2 to map to context one. */
	qib_write_kreg(dd, KREG_IDX(RcvQPMulticastContext_1), 1);

	for (pidx = 0; pidx < dd->num_pports; ++pidx) {
		unsigned n, regno;
		unsigned long flags;

		if (dd->n_krcv_queues < 2 ||
			!dd->pport[pidx].link_speed_supported)
			continue;

		ppd = &dd->pport[pidx];

		/* be paranoid against later code motion, etc. */
		spin_lock_irqsave(&dd->cspec->rcvmod_lock, flags);
		ppd->p_rcvctrl |= SYM_MASK(RcvCtrl_0, RcvQPMapEnable);
		spin_unlock_irqrestore(&dd->cspec->rcvmod_lock, flags);

		/* Initialize QP to context mapping */
		regno = krp_rcvqpmaptable;
		val = 0;
		if (dd->num_pports > 1)
			n = dd->first_user_ctxt / dd->num_pports;
		else
			n = dd->first_user_ctxt - 1;
		for (i = 0; i < 32; ) {
			unsigned ctxt;

			if (dd->num_pports > 1)
				ctxt = (i % n) * dd->num_pports + pidx;
			else if (i % n)
				ctxt = (i % n) + 1;
			else
				ctxt = ppd->hw_pidx;
			val |= ctxt << (5 * (i % 6));
			i++;
			if (i % 6 == 0) {
				qib_write_kreg_port(ppd, regno, val);
				val = 0;
				regno++;
			}
		}
		qib_write_kreg_port(ppd, regno, val);
	}

	/*
	 * Setup up interrupt mitigation for kernel contexts, but
	 * not user contexts (user contexts use interrupts when
	 * stalled waiting for any packet, so want those interrupts
	 * right away).
	 */
	for (i = 0; i < dd->first_user_ctxt; i++) {
		dd->cspec->rcvavail_timeout[i] = rcv_int_timeout;
		qib_write_kreg(dd, kr_rcvavailtimeout + i, rcv_int_timeout);
	}

	/*
	 * Initialize  as (disabled) rcvflow tables.  Application code
	 * will setup each flow as it uses the flow.
	 * Doesn't clear any of the error bits that might be set.
	 */
	val = TIDFLOW_ERRBITS; /* these are W1C */
	for (i = 0; i < dd->cfgctxts; i++) {
		int flow;
		for (flow = 0; flow < NUM_TIDFLOWS_CTXT; flow++)
			qib_write_ureg(dd, ur_rcvflowtable+flow, val, i);
	}

	/*
	 * dual cards init to dual port recovery, single port cards to
	 * the one port.  Dual port cards may later adjust to 1 port,
	 * and then back to dual port if both ports are connected
	 * */
	if (dd->num_pports)
		setup_7322_link_recovery(dd->pport, dd->num_pports > 1);
}

static int qib_init_7322_variables(struct qib_devdata *dd)
{
	struct qib_pportdata *ppd;
	unsigned features, pidx, sbufcnt;
	int ret, mtu;
	u32 sbufs, updthresh;

	/* pport structs are contiguous, allocated after devdata */
	ppd = (struct qib_pportdata *)(dd + 1);
	dd->pport = ppd;
	ppd[0].dd = dd;
	ppd[1].dd = dd;

	dd->cspec = (struct qib_chip_specific *)(ppd + 2);

	ppd[0].cpspec = (struct qib_chippport_specific *)(dd->cspec + 1);
	ppd[1].cpspec = &ppd[0].cpspec[1];
	ppd[0].cpspec->ppd = &ppd[0]; /* for autoneg_7322_work() */
	ppd[1].cpspec->ppd = &ppd[1]; /* for autoneg_7322_work() */

	spin_lock_init(&dd->cspec->rcvmod_lock);
	spin_lock_init(&dd->cspec->gpio_lock);

	/* we haven't yet set QIB_PRESENT, so use read directly */
	dd->revision = readq(&dd->kregbase[kr_revision]);

	if ((dd->revision & 0xffffffffU) == 0xffffffffU) {
		qib_dev_err(dd, "Revision register read failure, "
			    "giving up initialization\n");
		ret = -ENODEV;
		goto bail;
	}
	dd->flags |= QIB_PRESENT;  /* now register routines work */

	dd->majrev = (u8) SYM_FIELD(dd->revision, Revision_R, ChipRevMajor);
	dd->minrev = (u8) SYM_FIELD(dd->revision, Revision_R, ChipRevMinor);
	dd->cspec->r1 = dd->minrev == 1;

	get_7322_chip_params(dd);
	features = qib_7322_boardname(dd);

	/* now that piobcnt2k and 4k set, we can allocate these */
	sbufcnt = dd->piobcnt2k + dd->piobcnt4k +
		NUM_VL15_BUFS + BITS_PER_LONG - 1;
	sbufcnt /= BITS_PER_LONG;
	dd->cspec->sendchkenable = kmalloc(sbufcnt *
		sizeof(*dd->cspec->sendchkenable), GFP_KERNEL);
	dd->cspec->sendgrhchk = kmalloc(sbufcnt *
		sizeof(*dd->cspec->sendgrhchk), GFP_KERNEL);
	dd->cspec->sendibchk = kmalloc(sbufcnt *
		sizeof(*dd->cspec->sendibchk), GFP_KERNEL);
	if (!dd->cspec->sendchkenable || !dd->cspec->sendgrhchk ||
		!dd->cspec->sendibchk) {
		qib_dev_err(dd, "Failed allocation for hdrchk bitmaps\n");
		ret = -ENOMEM;
		goto bail;
	}

	ppd = dd->pport;

	/*
	 * GPIO bits for TWSI data and clock,
	 * used for serial EEPROM.
	 */
	dd->gpio_sda_num = _QIB_GPIO_SDA_NUM;
	dd->gpio_scl_num = _QIB_GPIO_SCL_NUM;
	dd->twsi_eeprom_dev = QIB_TWSI_EEPROM_DEV;

	dd->flags |= QIB_HAS_INTX | QIB_HAS_LINK_LATENCY |
		QIB_NODMA_RTAIL | QIB_HAS_VLSUPP | QIB_HAS_HDRSUPP |
		QIB_HAS_THRESH_UPDATE |
		(sdma_idle_cnt ? QIB_HAS_SDMA_TIMEOUT : 0);
	dd->flags |= qib_special_trigger ?
		QIB_USE_SPCL_TRIG : QIB_HAS_SEND_DMA;

	/*
	 * Setup initial values.  These may change when PAT is enabled, but
	 * we need these to do initial chip register accesses.
	 */
	qib_7322_set_baseaddrs(dd);

	mtu = ib_mtu_enum_to_int(qib_ibmtu);
	if (mtu == -1)
		mtu = QIB_DEFAULT_MTU;

	dd->cspec->int_enable_mask = QIB_I_BITSEXTANT;
	/* all hwerrors become interrupts, unless special purposed */
	dd->cspec->hwerrmask = ~0ULL;
	/*  link_recovery setup causes these errors, so ignore them,
	 *  other than clearing them when they occur */
	dd->cspec->hwerrmask &=
		~(SYM_MASK(HwErrMask, IBSerdesPClkNotDetectMask_0) |
		  SYM_MASK(HwErrMask, IBSerdesPClkNotDetectMask_1) |
		  HWE_MASK(LATriggered));

	for (pidx = 0; pidx < NUM_IB_PORTS; ++pidx) {
		struct qib_chippport_specific *cp = ppd->cpspec;
		ppd->link_speed_supported = features & PORT_SPD_CAP;
		features >>=  PORT_SPD_CAP_SHIFT;
		if (!ppd->link_speed_supported) {
			/* single port mode (7340, or configured) */
			dd->skip_kctxt_mask |= 1 << pidx;
			if (pidx == 0) {
				/* Make sure port is disabled. */
				qib_write_kreg_port(ppd, krp_rcvctrl, 0);
				qib_write_kreg_port(ppd, krp_ibcctrl_a, 0);
				ppd[0] = ppd[1];
				dd->cspec->hwerrmask &= ~(SYM_MASK(HwErrMask,
						  IBSerdesPClkNotDetectMask_0)
						  | SYM_MASK(HwErrMask,
						  SDmaMemReadErrMask_0));
				dd->cspec->int_enable_mask &= ~(
				     SYM_MASK(IntMask, SDmaCleanupDoneMask_0) |
				     SYM_MASK(IntMask, SDmaIdleIntMask_0) |
				     SYM_MASK(IntMask, SDmaProgressIntMask_0) |
				     SYM_MASK(IntMask, SDmaIntMask_0) |
				     SYM_MASK(IntMask, ErrIntMask_0) |
				     SYM_MASK(IntMask, SendDoneIntMask_0));
			} else {
				/* Make sure port is disabled. */
				qib_write_kreg_port(ppd, krp_rcvctrl, 0);
				qib_write_kreg_port(ppd, krp_ibcctrl_a, 0);
				dd->cspec->hwerrmask &= ~(SYM_MASK(HwErrMask,
						  IBSerdesPClkNotDetectMask_1)
						  | SYM_MASK(HwErrMask,
						  SDmaMemReadErrMask_1));
				dd->cspec->int_enable_mask &= ~(
				     SYM_MASK(IntMask, SDmaCleanupDoneMask_1) |
				     SYM_MASK(IntMask, SDmaIdleIntMask_1) |
				     SYM_MASK(IntMask, SDmaProgressIntMask_1) |
				     SYM_MASK(IntMask, SDmaIntMask_1) |
				     SYM_MASK(IntMask, ErrIntMask_1) |
				     SYM_MASK(IntMask, SendDoneIntMask_1));
			}
			continue;
		}

		dd->num_pports++;
		qib_init_pportdata(ppd, dd, pidx, dd->num_pports);

		ppd->link_width_supported = IB_WIDTH_1X | IB_WIDTH_4X;
		ppd->link_width_enabled = IB_WIDTH_4X;
		ppd->link_speed_enabled = ppd->link_speed_supported;
		/*
		 * Set the initial values to reasonable default, will be set
		 * for real when link is up.
		 */
		ppd->link_width_active = IB_WIDTH_4X;
		ppd->link_speed_active = QIB_IB_SDR;
		ppd->delay_mult = ib_rate_to_delay[IB_RATE_10_GBPS];
		switch (qib_num_cfg_vls) {
		case 1:
			ppd->vls_supported = IB_VL_VL0;
			break;
		case 2:
			ppd->vls_supported = IB_VL_VL0_1;
			break;
		default:
			qib_devinfo(dd->pcidev,
				    "Invalid num_vls %u, using 4 VLs\n",
				    qib_num_cfg_vls);
			qib_num_cfg_vls = 4;
			/* fall through */
		case 4:
			ppd->vls_supported = IB_VL_VL0_3;
			break;
		case 8:
			if (mtu <= 2048)
				ppd->vls_supported = IB_VL_VL0_7;
			else {
				qib_devinfo(dd->pcidev,
					    "Invalid num_vls %u for MTU %d "
					    ", using 4 VLs\n",
					    qib_num_cfg_vls, mtu);
				ppd->vls_supported = IB_VL_VL0_3;
				qib_num_cfg_vls = 4;
			}
			break;
		}
		ppd->vls_operational = ppd->vls_supported;

		init_waitqueue_head(&cp->autoneg_wait);
		INIT_DELAYED_WORK(&cp->autoneg_work,
				  autoneg_7322_work);
		if (ppd->dd->cspec->r1)
			INIT_DELAYED_WORK(&cp->ipg_work, ipg_7322_work);

		/*
		 * For Mez and similar cards, no qsfp info, so do
		 * the "cable info" setup here.  Can be overridden
		 * in adapter-specific routines.
		 */
		if (!(dd->flags & QIB_HAS_QSFP)) {
			if (!IS_QMH(dd) && !IS_QME(dd))
				qib_devinfo(dd->pcidev, "IB%u:%u: "
					    "Unknown mezzanine card type\n",
					    dd->unit, ppd->port);
			cp->h1_val = IS_QMH(dd) ? H1_FORCE_QMH : H1_FORCE_QME;
			/*
			 * Choose center value as default tx serdes setting
			 * until changed through module parameter.
			 */
			ppd->cpspec->no_eep = IS_QMH(dd) ?
				TXDDS_TABLE_SZ + 2 : TXDDS_TABLE_SZ + 4;
		} else
			cp->h1_val = H1_FORCE_VAL;

		/* Avoid writes to chip for mini_init */
		if (!qib_mini_init)
			write_7322_init_portregs(ppd);

		init_timer(&cp->chase_timer);
		cp->chase_timer.function = reenable_chase;
		cp->chase_timer.data = (unsigned long)ppd;

		ppd++;
	}

	dd->rcvhdrentsize = qib_rcvhdrentsize ?
		qib_rcvhdrentsize : QIB_RCVHDR_ENTSIZE;
	dd->rcvhdrsize = qib_rcvhdrsize ?
		qib_rcvhdrsize : QIB_DFLT_RCVHDRSIZE;
	dd->rhf_offset = dd->rcvhdrentsize - sizeof(u64) / sizeof(u32);

	/* we always allocate at least 2048 bytes for eager buffers */
	dd->rcvegrbufsize = max(mtu, 2048);

	qib_7322_tidtemplate(dd);

	/*
	 * We can request a receive interrupt for 1 or
	 * more packets from current offset.
	 */
	dd->rhdrhead_intr_off =
		(u64) rcv_int_count << IBA7322_HDRHEAD_PKTINT_SHIFT;

	/* setup the stats timer; the add_timer is done at end of init */
	init_timer(&dd->stats_timer);
	dd->stats_timer.function = qib_get_7322_faststats;
	dd->stats_timer.data = (unsigned long) dd;

	dd->ureg_align = 0x10000;  /* 64KB alignment */

	dd->piosize2kmax_dwords = dd->piosize2k >> 2;

	qib_7322_config_ctxts(dd);
	qib_set_ctxtcnt(dd);

	if (qib_wc_pat) {
		resource_size_t vl15off;
		/*
		 * We do not set WC on the VL15 buffers to avoid
		 * a rare problem with unaligned writes from
		 * interrupt-flushed store buffers, so we need
		 * to map those separately here.  We can't solve
		 * this for the rarely used mtrr case.
		 */
		ret = init_chip_wc_pat(dd, 0);
		if (ret)
			goto bail;

		/* vl15 buffers start just after the 4k buffers */
		vl15off = dd->physaddr + (dd->piobufbase >> 32) +
			dd->piobcnt4k * dd->align4k;
		dd->piovl15base	= ioremap_nocache(vl15off,
						  NUM_VL15_BUFS * dd->align4k);
		if (!dd->piovl15base)
			goto bail;
	}
	qib_7322_set_baseaddrs(dd); /* set chip access pointers now */

	ret = 0;
	if (qib_mini_init)
		goto bail;
	if (!dd->num_pports) {
		qib_dev_err(dd, "No ports enabled, giving up initialization\n");
		goto bail; /* no error, so can still figure out why err */
	}

	write_7322_initregs(dd);
	ret = qib_create_ctxts(dd);
	init_7322_cntrnames(dd);

	updthresh = 8U; /* update threshold */

	/* use all of 4KB buffers for the kernel SDMA, zero if !SDMA.
	 * reserve the update threshold amount for other kernel use, such
	 * as sending SMI, MAD, and ACKs, or 3, whichever is greater,
	 * unless we aren't enabling SDMA, in which case we want to use
	 * all the 4k bufs for the kernel.
	 * if this was less than the update threshold, we could wait
	 * a long time for an update.  Coded this way because we
	 * sometimes change the update threshold for various reasons,
	 * and we want this to remain robust.
	 */
	if (dd->flags & QIB_HAS_SEND_DMA) {
		dd->cspec->sdmabufcnt = dd->piobcnt4k;
		sbufs = updthresh > 3 ? updthresh : 3;
	} else {
		dd->cspec->sdmabufcnt = 0;
		sbufs = dd->piobcnt4k;
	}
	dd->cspec->lastbuf_for_pio = dd->piobcnt2k + dd->piobcnt4k -
		dd->cspec->sdmabufcnt;
	dd->lastctxt_piobuf = dd->cspec->lastbuf_for_pio - sbufs;
	dd->cspec->lastbuf_for_pio--; /* range is <= , not < */
	dd->pbufsctxt = (dd->cfgctxts > dd->first_user_ctxt) ?
		dd->lastctxt_piobuf / (dd->cfgctxts - dd->first_user_ctxt) : 0;

	/*
	 * If we have 16 user contexts, we will have 7 sbufs
	 * per context, so reduce the update threshold to match.  We
	 * want to update before we actually run out, at low pbufs/ctxt
	 * so give ourselves some margin.
	 */
	if (dd->pbufsctxt >= 2 && dd->pbufsctxt - 2 < updthresh)
		updthresh = dd->pbufsctxt - 2;
	dd->cspec->updthresh_dflt = updthresh;
	dd->cspec->updthresh = updthresh;

	/* before full enable, no interrupts, no locking needed */
	dd->sendctrl |= ((updthresh & SYM_RMASK(SendCtrl, AvailUpdThld))
			     << SYM_LSB(SendCtrl, AvailUpdThld)) |
			SYM_MASK(SendCtrl, SendBufAvailPad64Byte);

	dd->psxmitwait_supported = 1;
	dd->psxmitwait_check_rate = QIB_7322_PSXMITWAIT_CHECK_RATE;
bail:
	if (!dd->ctxtcnt)
		dd->ctxtcnt = 1; /* for other initialization code */

	return ret;
}

static u32 __iomem *qib_7322_getsendbuf(struct qib_pportdata *ppd, u64 pbc,
					u32 *pbufnum)
{
	u32 first, last, plen = pbc & QIB_PBC_LENGTH_MASK;
	struct qib_devdata *dd = ppd->dd;

	/* last is same for 2k and 4k, because we use 4k if all 2k busy */
	if (pbc & PBC_7322_VL15_SEND) {
		first = dd->piobcnt2k + dd->piobcnt4k + ppd->hw_pidx;
		last = first;
	} else {
		if ((plen + 1) > dd->piosize2kmax_dwords)
			first = dd->piobcnt2k;
		else
			first = 0;
		last = dd->cspec->lastbuf_for_pio;
	}
	return qib_getsendbuf_range(dd, pbufnum, first, last);
}

static void qib_set_cntr_7322_sample(struct qib_pportdata *ppd, u32 intv,
				     u32 start)
{
	qib_write_kreg_port(ppd, krp_psinterval, intv);
	qib_write_kreg_port(ppd, krp_psstart, start);
}

/*
 * Must be called with sdma_lock held, or before init finished.
 */
static void qib_sdma_set_7322_desc_cnt(struct qib_pportdata *ppd, unsigned cnt)
{
	qib_write_kreg_port(ppd, krp_senddmadesccnt, cnt);
}

static struct sdma_set_state_action sdma_7322_action_table[] = {
	[qib_sdma_state_s00_hw_down] = {
		.go_s99_running_tofalse = 1,
		.op_enable = 0,
		.op_intenable = 0,
		.op_halt = 0,
		.op_drain = 0,
	},
	[qib_sdma_state_s10_hw_start_up_wait] = {
		.op_enable = 0,
		.op_intenable = 1,
		.op_halt = 1,
		.op_drain = 0,
	},
	[qib_sdma_state_s20_idle] = {
		.op_enable = 1,
		.op_intenable = 1,
		.op_halt = 1,
		.op_drain = 0,
	},
	[qib_sdma_state_s30_sw_clean_up_wait] = {
		.op_enable = 0,
		.op_intenable = 1,
		.op_halt = 1,
		.op_drain = 0,
	},
	[qib_sdma_state_s40_hw_clean_up_wait] = {
		.op_enable = 1,
		.op_intenable = 1,
		.op_halt = 1,
		.op_drain = 0,
	},
	[qib_sdma_state_s50_hw_halt_wait] = {
		.op_enable = 1,
		.op_intenable = 1,
		.op_halt = 1,
		.op_drain = 1,
	},
	[qib_sdma_state_s99_running] = {
		.op_enable = 1,
		.op_intenable = 1,
		.op_halt = 0,
		.op_drain = 0,
		.go_s99_running_totrue = 1,
	},
};

static void qib_7322_sdma_init_early(struct qib_pportdata *ppd)
{
	ppd->sdma_state.set_state_action = sdma_7322_action_table;
}

static int init_sdma_7322_regs(struct qib_pportdata *ppd)
{
	struct qib_devdata *dd = ppd->dd;
	unsigned lastbuf, erstbuf;
	u64 senddmabufmask[3] = { 0 };
	int n, ret = 0;

	qib_write_kreg_port(ppd, krp_senddmabase, ppd->sdma_descq_phys);
	qib_sdma_7322_setlengen(ppd);
	qib_sdma_update_7322_tail(ppd, 0); /* Set SendDmaTail */
	qib_write_kreg_port(ppd, krp_senddmareloadcnt, sdma_idle_cnt);
	qib_write_kreg_port(ppd, krp_senddmadesccnt, 0);
	qib_write_kreg_port(ppd, krp_senddmaheadaddr, ppd->sdma_head_phys);

	if (dd->num_pports)
		n = dd->cspec->sdmabufcnt / dd->num_pports; /* no remainder */
	else
		n = dd->cspec->sdmabufcnt; /* failsafe for init */
	erstbuf = (dd->piobcnt2k + dd->piobcnt4k) -
		((dd->num_pports == 1 || ppd->port == 2) ? n :
		dd->cspec->sdmabufcnt);
	lastbuf = erstbuf + n;

	ppd->sdma_state.first_sendbuf = erstbuf;
	ppd->sdma_state.last_sendbuf = lastbuf;
	for (; erstbuf < lastbuf; ++erstbuf) {
		unsigned word = erstbuf / BITS_PER_LONG;
		unsigned bit = erstbuf & (BITS_PER_LONG - 1);

		BUG_ON(word >= 3);
		senddmabufmask[word] |= 1ULL << bit;
	}
	qib_write_kreg_port(ppd, krp_senddmabufmask0, senddmabufmask[0]);
	qib_write_kreg_port(ppd, krp_senddmabufmask1, senddmabufmask[1]);
	qib_write_kreg_port(ppd, krp_senddmabufmask2, senddmabufmask[2]);
	return ret;
}

/* sdma_lock must be held */
static u16 qib_sdma_7322_gethead(struct qib_pportdata *ppd)
{
	struct qib_devdata *dd = ppd->dd;
	int sane;
	int use_dmahead;
	u16 swhead;
	u16 swtail;
	u16 cnt;
	u16 hwhead;

	use_dmahead = __qib_sdma_running(ppd) &&
		(dd->flags & QIB_HAS_SDMA_TIMEOUT);
retry:
	hwhead = use_dmahead ?
		(u16) le64_to_cpu(*ppd->sdma_head_dma) :
		(u16) qib_read_kreg_port(ppd, krp_senddmahead);

	swhead = ppd->sdma_descq_head;
	swtail = ppd->sdma_descq_tail;
	cnt = ppd->sdma_descq_cnt;

	if (swhead < swtail)
		/* not wrapped */
		sane = (hwhead >= swhead) & (hwhead <= swtail);
	else if (swhead > swtail)
		/* wrapped around */
		sane = ((hwhead >= swhead) && (hwhead < cnt)) ||
			(hwhead <= swtail);
	else
		/* empty */
		sane = (hwhead == swhead);

	if (unlikely(!sane)) {
		if (use_dmahead) {
			/* try one more time, directly from the register */
			use_dmahead = 0;
			goto retry;
		}
		/* proceed as if no progress */
		hwhead = swhead;
	}

	return hwhead;
}

static int qib_sdma_7322_busy(struct qib_pportdata *ppd)
{
	u64 hwstatus = qib_read_kreg_port(ppd, krp_senddmastatus);

	return (hwstatus & SYM_MASK(SendDmaStatus_0, ScoreBoardDrainInProg)) ||
	       (hwstatus & SYM_MASK(SendDmaStatus_0, HaltInProg)) ||
	       !(hwstatus & SYM_MASK(SendDmaStatus_0, InternalSDmaHalt)) ||
	       !(hwstatus & SYM_MASK(SendDmaStatus_0, ScbEmpty));
}

/*
 * Compute the amount of delay before sending the next packet if the
 * port's send rate differs from the static rate set for the QP.
 * The delay affects the next packet and the amount of the delay is
 * based on the length of the this packet.
 */
static u32 qib_7322_setpbc_control(struct qib_pportdata *ppd, u32 plen,
				   u8 srate, u8 vl)
{
	u8 snd_mult = ppd->delay_mult;
	u8 rcv_mult = ib_rate_to_delay[srate];
	u32 ret;

	ret = rcv_mult > snd_mult ? ((plen + 1) >> 1) * snd_mult : 0;

	/* Indicate VL15, else set the VL in the control word */
	if (vl == 15)
		ret |= PBC_7322_VL15_SEND_CTRL;
	else
		ret |= vl << PBC_VL_NUM_LSB;
	ret |= ((u32)(ppd->hw_pidx)) << PBC_PORT_SEL_LSB;

	return ret;
}

/*
 * Enable the per-port VL15 send buffers for use.
 * They follow the rest of the buffers, without a config parameter.
 * This was in initregs, but that is done before the shadow
 * is set up, and this has to be done after the shadow is
 * set up.
 */
static void qib_7322_initvl15_bufs(struct qib_devdata *dd)
{
	unsigned vl15bufs;

	vl15bufs = dd->piobcnt2k + dd->piobcnt4k;
	qib_chg_pioavailkernel(dd, vl15bufs, NUM_VL15_BUFS,
			       TXCHK_CHG_TYPE_KERN, NULL);
}

static void qib_7322_init_ctxt(struct qib_ctxtdata *rcd)
{
	if (rcd->ctxt < NUM_IB_PORTS) {
		if (rcd->dd->num_pports > 1) {
			rcd->rcvegrcnt = KCTXT0_EGRCNT / 2;
			rcd->rcvegr_tid_base = rcd->ctxt ? rcd->rcvegrcnt : 0;
		} else {
			rcd->rcvegrcnt = KCTXT0_EGRCNT;
			rcd->rcvegr_tid_base = 0;
		}
	} else {
		rcd->rcvegrcnt = rcd->dd->cspec->rcvegrcnt;
		rcd->rcvegr_tid_base = KCTXT0_EGRCNT +
			(rcd->ctxt - NUM_IB_PORTS) * rcd->rcvegrcnt;
	}
}

#define QTXSLEEPS 5000
static void qib_7322_txchk_change(struct qib_devdata *dd, u32 start,
				  u32 len, u32 which, struct qib_ctxtdata *rcd)
{
	int i;
	const int last = start + len - 1;
	const int lastr = last / BITS_PER_LONG;
	u32 sleeps = 0;
	int wait = rcd != NULL;
	unsigned long flags;

	while (wait) {
		unsigned long shadow;
		int cstart, previ = -1;

		/*
		 * when flipping from kernel to user, we can't change
		 * the checking type if the buffer is allocated to the
		 * driver.   It's OK the other direction, because it's
		 * from close, and we have just disarm'ed all the
		 * buffers.  All the kernel to kernel changes are also
		 * OK.
		 */
		for (cstart = start; cstart <= last; cstart++) {
			i = ((2 * cstart) + QLOGIC_IB_SENDPIOAVAIL_BUSY_SHIFT)
				/ BITS_PER_LONG;
			if (i != previ) {
				shadow = (unsigned long)
					le64_to_cpu(dd->pioavailregs_dma[i]);
				previ = i;
			}
			if (test_bit(((2 * cstart) +
				      QLOGIC_IB_SENDPIOAVAIL_BUSY_SHIFT)
				     % BITS_PER_LONG, &shadow))
				break;
		}

		if (cstart > last)
			break;

		if (sleeps == QTXSLEEPS)
			break;
		/* make sure we see an updated copy next time around */
		sendctrl_7322_mod(dd->pport, QIB_SENDCTRL_AVAIL_BLIP);
		sleeps++;
		msleep(20);
	}

	switch (which) {
	case TXCHK_CHG_TYPE_DIS1:
		/*
		 * disable checking on a range; used by diags; just
		 * one buffer, but still written generically
		 */
		for (i = start; i <= last; i++)
			clear_bit(i, dd->cspec->sendchkenable);
		break;

	case TXCHK_CHG_TYPE_ENAB1:
		/*
		 * (re)enable checking on a range; used by diags; just
		 * one buffer, but still written generically; read
		 * scratch to be sure buffer actually triggered, not
		 * just flushed from processor.
		 */
		qib_read_kreg32(dd, kr_scratch);
		for (i = start; i <= last; i++)
			set_bit(i, dd->cspec->sendchkenable);
		break;

	case TXCHK_CHG_TYPE_KERN:
		/* usable by kernel */
		for (i = start; i <= last; i++) {
			set_bit(i, dd->cspec->sendibchk);
			clear_bit(i, dd->cspec->sendgrhchk);
		}
		spin_lock_irqsave(&dd->uctxt_lock, flags);
		/* see if we need to raise avail update threshold */
		for (i = dd->first_user_ctxt;
		     dd->cspec->updthresh != dd->cspec->updthresh_dflt
		     && i < dd->cfgctxts; i++)
			if (dd->rcd[i] && dd->rcd[i]->subctxt_cnt &&
			   ((dd->rcd[i]->piocnt / dd->rcd[i]->subctxt_cnt) - 1)
			   < dd->cspec->updthresh_dflt)
				break;
		spin_unlock_irqrestore(&dd->uctxt_lock, flags);
		if (i == dd->cfgctxts) {
			spin_lock_irqsave(&dd->sendctrl_lock, flags);
			dd->cspec->updthresh = dd->cspec->updthresh_dflt;
			dd->sendctrl &= ~SYM_MASK(SendCtrl, AvailUpdThld);
			dd->sendctrl |= (dd->cspec->updthresh &
					 SYM_RMASK(SendCtrl, AvailUpdThld)) <<
					   SYM_LSB(SendCtrl, AvailUpdThld);
			spin_unlock_irqrestore(&dd->sendctrl_lock, flags);
			sendctrl_7322_mod(dd->pport, QIB_SENDCTRL_AVAIL_BLIP);
		}
		break;

	case TXCHK_CHG_TYPE_USER:
		/* for user process */
		for (i = start; i <= last; i++) {
			clear_bit(i, dd->cspec->sendibchk);
			set_bit(i, dd->cspec->sendgrhchk);
		}
		spin_lock_irqsave(&dd->sendctrl_lock, flags);
		if (rcd && rcd->subctxt_cnt && ((rcd->piocnt
			/ rcd->subctxt_cnt) - 1) < dd->cspec->updthresh) {
			dd->cspec->updthresh = (rcd->piocnt /
						rcd->subctxt_cnt) - 1;
			dd->sendctrl &= ~SYM_MASK(SendCtrl, AvailUpdThld);
			dd->sendctrl |= (dd->cspec->updthresh &
					SYM_RMASK(SendCtrl, AvailUpdThld))
					<< SYM_LSB(SendCtrl, AvailUpdThld);
			spin_unlock_irqrestore(&dd->sendctrl_lock, flags);
			sendctrl_7322_mod(dd->pport, QIB_SENDCTRL_AVAIL_BLIP);
		} else
			spin_unlock_irqrestore(&dd->sendctrl_lock, flags);
		break;

	default:
		break;
	}

	for (i = start / BITS_PER_LONG; which >= 2 && i <= lastr; ++i)
		qib_write_kreg(dd, kr_sendcheckmask + i,
			       dd->cspec->sendchkenable[i]);

	for (i = start / BITS_PER_LONG; which < 2 && i <= lastr; ++i) {
		qib_write_kreg(dd, kr_sendgrhcheckmask + i,
			       dd->cspec->sendgrhchk[i]);
		qib_write_kreg(dd, kr_sendibpktmask + i,
			       dd->cspec->sendibchk[i]);
	}

	/*
	 * Be sure whatever we did was seen by the chip and acted upon,
	 * before we return.  Mostly important for which >= 2.
	 */
	qib_read_kreg32(dd, kr_scratch);
}


/* useful for trigger analyzers, etc. */
static void writescratch(struct qib_devdata *dd, u32 val)
{
	qib_write_kreg(dd, kr_scratch, val);
}

/* Dummy for now, use chip regs soon */
static int qib_7322_tempsense_rd(struct qib_devdata *dd, int regnum)
{
	return -ENXIO;
}

/**
 * qib_init_iba7322_funcs - set up the chip-specific function pointers
 * @dev: the pci_dev for qlogic_ib device
 * @ent: pci_device_id struct for this dev
 *
 * Also allocates, inits, and returns the devdata struct for this
 * device instance
 *
 * This is global, and is called directly at init to set up the
 * chip-specific function pointers for later use.
 */
struct qib_devdata *qib_init_iba7322_funcs(struct pci_dev *pdev,
					   const struct pci_device_id *ent)
{
	struct qib_devdata *dd;
	int ret, i;
	u32 tabsize, actual_cnt = 0;

	dd = qib_alloc_devdata(pdev,
		NUM_IB_PORTS * sizeof(struct qib_pportdata) +
		sizeof(struct qib_chip_specific) +
		NUM_IB_PORTS * sizeof(struct qib_chippport_specific));
	if (IS_ERR(dd))
		goto bail;

	dd->f_bringup_serdes    = qib_7322_bringup_serdes;
	dd->f_cleanup           = qib_setup_7322_cleanup;
	dd->f_clear_tids        = qib_7322_clear_tids;
	dd->f_free_irq          = qib_7322_free_irq;
	dd->f_get_base_info     = qib_7322_get_base_info;
	dd->f_get_msgheader     = qib_7322_get_msgheader;
	dd->f_getsendbuf        = qib_7322_getsendbuf;
	dd->f_gpio_mod          = gpio_7322_mod;
	dd->f_eeprom_wen        = qib_7322_eeprom_wen;
	dd->f_hdrqempty         = qib_7322_hdrqempty;
	dd->f_ib_updown         = qib_7322_ib_updown;
	dd->f_init_ctxt         = qib_7322_init_ctxt;
	dd->f_initvl15_bufs     = qib_7322_initvl15_bufs;
	dd->f_intr_fallback     = qib_7322_intr_fallback;
	dd->f_late_initreg      = qib_late_7322_initreg;
	dd->f_setpbc_control    = qib_7322_setpbc_control;
	dd->f_portcntr          = qib_portcntr_7322;
	dd->f_put_tid           = qib_7322_put_tid;
	dd->f_quiet_serdes      = qib_7322_mini_quiet_serdes;
	dd->f_rcvctrl           = rcvctrl_7322_mod;
	dd->f_read_cntrs        = qib_read_7322cntrs;
	dd->f_read_portcntrs    = qib_read_7322portcntrs;
	dd->f_reset             = qib_do_7322_reset;
	dd->f_init_sdma_regs    = init_sdma_7322_regs;
	dd->f_sdma_busy         = qib_sdma_7322_busy;
	dd->f_sdma_gethead      = qib_sdma_7322_gethead;
	dd->f_sdma_sendctrl     = qib_7322_sdma_sendctrl;
	dd->f_sdma_set_desc_cnt = qib_sdma_set_7322_desc_cnt;
	dd->f_sdma_update_tail  = qib_sdma_update_7322_tail;
	dd->f_sendctrl          = sendctrl_7322_mod;
	dd->f_set_armlaunch     = qib_set_7322_armlaunch;
	dd->f_set_cntr_sample   = qib_set_cntr_7322_sample;
	dd->f_iblink_state      = qib_7322_iblink_state;
	dd->f_ibphys_portstate  = qib_7322_phys_portstate;
	dd->f_get_ib_cfg        = qib_7322_get_ib_cfg;
	dd->f_set_ib_cfg        = qib_7322_set_ib_cfg;
	dd->f_set_ib_loopback   = qib_7322_set_loopback;
	dd->f_get_ib_table      = qib_7322_get_ib_table;
	dd->f_set_ib_table      = qib_7322_set_ib_table;
	dd->f_set_intr_state    = qib_7322_set_intr_state;
	dd->f_setextled         = qib_setup_7322_setextled;
	dd->f_txchk_change      = qib_7322_txchk_change;
	dd->f_update_usrhead    = qib_update_7322_usrhead;
	dd->f_wantpiobuf_intr   = qib_wantpiobuf_7322_intr;
	dd->f_xgxs_reset        = qib_7322_mini_pcs_reset;
	dd->f_sdma_hw_clean_up  = qib_7322_sdma_hw_clean_up;
	dd->f_sdma_hw_start_up  = qib_7322_sdma_hw_start_up;
	dd->f_sdma_init_early   = qib_7322_sdma_init_early;
	dd->f_writescratch      = writescratch;
	dd->f_tempsense_rd	= qib_7322_tempsense_rd;
	/*
	 * Do remaining PCIe setup and save PCIe values in dd.
	 * Any error printing is already done by the init code.
	 * On return, we have the chip mapped, but chip registers
	 * are not set up until start of qib_init_7322_variables.
	 */
	ret = qib_pcie_ddinit(dd, pdev, ent);
	if (ret < 0)
		goto bail_free;

	/* initialize chip-specific variables */
	ret = qib_init_7322_variables(dd);
	if (ret)
		goto bail_cleanup;

	if (qib_mini_init || !dd->num_pports)
		goto bail;

	/*
	 * Determine number of vectors we want; depends on port count
	 * and number of configured kernel receive queues actually used.
	 * Should also depend on whether sdma is enabled or not, but
	 * that's such a rare testing case it's not worth worrying about.
	 */
	tabsize = dd->first_user_ctxt + ARRAY_SIZE(irq_table);
	for (i = 0; i < tabsize; i++)
		if ((i < ARRAY_SIZE(irq_table) &&
		     irq_table[i].port <= dd->num_pports) ||
		    (i >= ARRAY_SIZE(irq_table) &&
		     dd->rcd[i - ARRAY_SIZE(irq_table)]))
			actual_cnt++;
	tabsize = actual_cnt;
	dd->cspec->msix_entries = kmalloc(tabsize *
			sizeof(struct msix_entry), GFP_KERNEL);
	dd->cspec->msix_arg = kmalloc(tabsize *
			sizeof(void *), GFP_KERNEL);
	if (!dd->cspec->msix_entries || !dd->cspec->msix_arg) {
		qib_dev_err(dd, "No memory for MSIx table\n");
		tabsize = 0;
	}
	for (i = 0; i < tabsize; i++)
		dd->cspec->msix_entries[i].entry = i;

	if (qib_pcie_params(dd, 8, &tabsize, dd->cspec->msix_entries))
		qib_dev_err(dd, "Failed to setup PCIe or interrupts; "
			    "continuing anyway\n");
	/* may be less than we wanted, if not enough available */
	dd->cspec->num_msix_entries = tabsize;

	/* setup interrupt handler */
	qib_setup_7322_interrupt(dd, 1);

	/* clear diagctrl register, in case diags were running and crashed */
	qib_write_kreg(dd, kr_hwdiagctrl, 0);

	goto bail;

bail_cleanup:
	qib_pcie_ddcleanup(dd);
bail_free:
	qib_free_devdata(dd);
	dd = ERR_PTR(ret);
bail:
	return dd;
}

/*
 * Set the table entry at the specified index from the table specifed.
 * There are 3 * TXDDS_TABLE_SZ entries in all per port, with the first
 * TXDDS_TABLE_SZ for SDR, the next for DDR, and the last for QDR.
 * 'idx' below addresses the correct entry, while its 4 LSBs select the
 * corresponding entry (one of TXDDS_TABLE_SZ) from the selected table.
 */
#define DDS_ENT_AMP_LSB 14
#define DDS_ENT_MAIN_LSB 9
#define DDS_ENT_POST_LSB 5
#define DDS_ENT_PRE_XTRA_LSB 3
#define DDS_ENT_PRE_LSB 0

/*
 * Set one entry in the TxDDS table for spec'd port
 * ridx picks one of the entries, while tp points
 * to the appropriate table entry.
 */
static void set_txdds(struct qib_pportdata *ppd, int ridx,
		      const struct txdds_ent *tp)
{
	struct qib_devdata *dd = ppd->dd;
	u32 pack_ent;
	int regidx;

	/* Get correct offset in chip-space, and in source table */
	regidx = KREG_IBPORT_IDX(IBSD_DDS_MAP_TABLE) + ridx;
	/*
	 * We do not use qib_write_kreg_port() because it was intended
	 * only for registers in the lower "port specific" pages.
	 * So do index calculation  by hand.
	 */
	if (ppd->hw_pidx)
		regidx += (dd->palign / sizeof(u64));

	pack_ent = tp->amp << DDS_ENT_AMP_LSB;
	pack_ent |= tp->main << DDS_ENT_MAIN_LSB;
	pack_ent |= tp->pre << DDS_ENT_PRE_LSB;
	pack_ent |= tp->post << DDS_ENT_POST_LSB;
	qib_write_kreg(dd, regidx, pack_ent);
	/* Prevent back-to-back writes by hitting scratch */
	qib_write_kreg(ppd->dd, kr_scratch, 0);
}

static const struct vendor_txdds_ent vendor_txdds[] = {
	{ /* Amphenol 1m 30awg NoEq */
		{ 0x41, 0x50, 0x48 }, "584470002       ",
		{ 10,  0,  0,  5 }, { 10,  0,  0,  9 }, {  7,  1,  0, 13 },
	},
	{ /* Amphenol 3m 28awg NoEq */
		{ 0x41, 0x50, 0x48 }, "584470004       ",
		{  0,  0,  0,  8 }, {  0,  0,  0, 11 }, {  0,  1,  7, 15 },
	},
	{ /* Finisar 3m OM2 Optical */
		{ 0x00, 0x90, 0x65 }, "FCBG410QB1C03-QL",
		{  0,  0,  0,  3 }, {  0,  0,  0,  4 }, {  0,  0,  0, 13 },
	},
	{ /* Finisar 30m OM2 Optical */
		{ 0x00, 0x90, 0x65 }, "FCBG410QB1C30-QL",
		{  0,  0,  0,  1 }, {  0,  0,  0,  5 }, {  0,  0,  0, 11 },
	},
	{ /* Finisar Default OM2 Optical */
		{ 0x00, 0x90, 0x65 }, NULL,
		{  0,  0,  0,  2 }, {  0,  0,  0,  5 }, {  0,  0,  0, 12 },
	},
	{ /* Gore 1m 30awg NoEq */
		{ 0x00, 0x21, 0x77 }, "QSN3300-1       ",
		{  0,  0,  0,  6 }, {  0,  0,  0,  9 }, {  0,  1,  0, 15 },
	},
	{ /* Gore 2m 30awg NoEq */
		{ 0x00, 0x21, 0x77 }, "QSN3300-2       ",
		{  0,  0,  0,  8 }, {  0,  0,  0, 10 }, {  0,  1,  7, 15 },
	},
	{ /* Gore 1m 28awg NoEq */
		{ 0x00, 0x21, 0x77 }, "QSN3800-1       ",
		{  0,  0,  0,  6 }, {  0,  0,  0,  8 }, {  0,  1,  0, 15 },
	},
	{ /* Gore 3m 28awg NoEq */
		{ 0x00, 0x21, 0x77 }, "QSN3800-3       ",
		{  0,  0,  0,  9 }, {  0,  0,  0, 13 }, {  0,  1,  7, 15 },
	},
	{ /* Gore 5m 24awg Eq */
		{ 0x00, 0x21, 0x77 }, "QSN7000-5       ",
		{  0,  0,  0,  7 }, {  0,  0,  0,  9 }, {  0,  1,  3, 15 },
	},
	{ /* Gore 7m 24awg Eq */
		{ 0x00, 0x21, 0x77 }, "QSN7000-7       ",
		{  0,  0,  0,  9 }, {  0,  0,  0, 11 }, {  0,  2,  6, 15 },
	},
	{ /* Gore 5m 26awg Eq */
		{ 0x00, 0x21, 0x77 }, "QSN7600-5       ",
		{  0,  0,  0,  8 }, {  0,  0,  0, 11 }, {  0,  1,  9, 13 },
	},
	{ /* Gore 7m 26awg Eq */
		{ 0x00, 0x21, 0x77 }, "QSN7600-7       ",
		{  0,  0,  0,  8 }, {  0,  0,  0, 11 }, {  10,  1,  8, 15 },
	},
	{ /* Intersil 12m 24awg Active */
		{ 0x00, 0x30, 0xB4 }, "QLX4000CQSFP1224",
		{  0,  0,  0,  2 }, {  0,  0,  0,  5 }, {  0,  3,  0,  9 },
	},
	{ /* Intersil 10m 28awg Active */
		{ 0x00, 0x30, 0xB4 }, "QLX4000CQSFP1028",
		{  0,  0,  0,  6 }, {  0,  0,  0,  4 }, {  0,  2,  0,  2 },
	},
	{ /* Intersil 7m 30awg Active */
		{ 0x00, 0x30, 0xB4 }, "QLX4000CQSFP0730",
		{  0,  0,  0,  6 }, {  0,  0,  0,  4 }, {  0,  1,  0,  3 },
	},
	{ /* Intersil 5m 32awg Active */
		{ 0x00, 0x30, 0xB4 }, "QLX4000CQSFP0532",
		{  0,  0,  0,  6 }, {  0,  0,  0,  6 }, {  0,  2,  0,  8 },
	},
	{ /* Intersil Default Active */
		{ 0x00, 0x30, 0xB4 }, NULL,
		{  0,  0,  0,  6 }, {  0,  0,  0,  5 }, {  0,  2,  0,  5 },
	},
	{ /* Luxtera 20m Active Optical */
		{ 0x00, 0x25, 0x63 }, NULL,
		{  0,  0,  0,  5 }, {  0,  0,  0,  8 }, {  0,  2,  0,  12 },
	},
	{ /* Molex 1M Cu loopback */
		{ 0x00, 0x09, 0x3A }, "74763-0025      ",
		{  2,  2,  6, 15 }, {  2,  2,  6, 15 }, {  2,  2,  6, 15 },
	},
	{ /* Molex 2m 28awg NoEq */
		{ 0x00, 0x09, 0x3A }, "74757-2201      ",
		{  0,  0,  0,  6 }, {  0,  0,  0,  9 }, {  0,  1,  1, 15 },
	},
};

static const struct txdds_ent txdds_sdr[TXDDS_TABLE_SZ] = {
	/* amp, pre, main, post */
	{  2, 2, 15,  6 },	/* Loopback */
	{  0, 0,  0,  1 },	/*  2 dB */
	{  0, 0,  0,  2 },	/*  3 dB */
	{  0, 0,  0,  3 },	/*  4 dB */
	{  0, 0,  0,  4 },	/*  5 dB */
	{  0, 0,  0,  5 },	/*  6 dB */
	{  0, 0,  0,  6 },	/*  7 dB */
	{  0, 0,  0,  7 },	/*  8 dB */
	{  0, 0,  0,  8 },	/*  9 dB */
	{  0, 0,  0,  9 },	/* 10 dB */
	{  0, 0,  0, 10 },	/* 11 dB */
	{  0, 0,  0, 11 },	/* 12 dB */
	{  0, 0,  0, 12 },	/* 13 dB */
	{  0, 0,  0, 13 },	/* 14 dB */
	{  0, 0,  0, 14 },	/* 15 dB */
	{  0, 0,  0, 15 },	/* 16 dB */
};

static const struct txdds_ent txdds_ddr[TXDDS_TABLE_SZ] = {
	/* amp, pre, main, post */
	{  2, 2, 15,  6 },	/* Loopback */
	{  0, 0,  0,  8 },	/*  2 dB */
	{  0, 0,  0,  8 },	/*  3 dB */
	{  0, 0,  0,  9 },	/*  4 dB */
	{  0, 0,  0,  9 },	/*  5 dB */
	{  0, 0,  0, 10 },	/*  6 dB */
	{  0, 0,  0, 10 },	/*  7 dB */
	{  0, 0,  0, 11 },	/*  8 dB */
	{  0, 0,  0, 11 },	/*  9 dB */
	{  0, 0,  0, 12 },	/* 10 dB */
	{  0, 0,  0, 12 },	/* 11 dB */
	{  0, 0,  0, 13 },	/* 12 dB */
	{  0, 0,  0, 13 },	/* 13 dB */
	{  0, 0,  0, 14 },	/* 14 dB */
	{  0, 0,  0, 14 },	/* 15 dB */
	{  0, 0,  0, 15 },	/* 16 dB */
};

static const struct txdds_ent txdds_qdr[TXDDS_TABLE_SZ] = {
	/* amp, pre, main, post */
	{  2, 2, 15,  6 },	/* Loopback */
	{  0, 1,  0,  7 },	/*  2 dB (also QMH7342) */
	{  0, 1,  0,  9 },	/*  3 dB (also QMH7342) */
	{  0, 1,  0, 11 },	/*  4 dB */
	{  0, 1,  0, 13 },	/*  5 dB */
	{  0, 1,  0, 15 },	/*  6 dB */
	{  0, 1,  3, 15 },	/*  7 dB */
	{  0, 1,  7, 15 },	/*  8 dB */
	{  0, 1,  7, 15 },	/*  9 dB */
	{  0, 1,  8, 15 },	/* 10 dB */
	{  0, 1,  9, 15 },	/* 11 dB */
	{  0, 1, 10, 15 },	/* 12 dB */
	{  0, 2,  6, 15 },	/* 13 dB */
	{  0, 2,  7, 15 },	/* 14 dB */
	{  0, 2,  8, 15 },	/* 15 dB */
	{  0, 2,  9, 15 },	/* 16 dB */
};

/*
 * extra entries for use with txselect, for indices >= TXDDS_TABLE_SZ.
 * These are mostly used for mez cards going through connectors
 * and backplane traces, but can be used to add other "unusual"
 * table values as well.
 */
static const struct txdds_ent txdds_extra_sdr[TXDDS_EXTRA_SZ] = {
	/* amp, pre, main, post */
	{  0, 0, 0,  1 },	/* QMH7342 backplane settings */
	{  0, 0, 0,  1 },	/* QMH7342 backplane settings */
	{  0, 0, 0,  2 },	/* QMH7342 backplane settings */
	{  0, 0, 0,  2 },	/* QMH7342 backplane settings */
	{  0, 0, 0, 11 },	/* QME7342 backplane settings */
	{  0, 0, 0, 11 },	/* QME7342 backplane settings */
	{  0, 0, 0, 11 },	/* QME7342 backplane settings */
	{  0, 0, 0, 11 },	/* QME7342 backplane settings */
	{  0, 0, 0, 11 },	/* QME7342 backplane settings */
	{  0, 0, 0, 11 },	/* QME7342 backplane settings */
	{  0, 0, 0, 11 },	/* QME7342 backplane settings */
	{  0, 0, 0,  3 },	/* QMH7342 backplane settings */
	{  0, 0, 0,  4 },	/* QMH7342 backplane settings */
};

static const struct txdds_ent txdds_extra_ddr[TXDDS_EXTRA_SZ] = {
	/* amp, pre, main, post */
	{  0, 0, 0,  7 },	/* QMH7342 backplane settings */
	{  0, 0, 0,  7 },	/* QMH7342 backplane settings */
	{  0, 0, 0,  8 },	/* QMH7342 backplane settings */
	{  0, 0, 0,  8 },	/* QMH7342 backplane settings */
	{  0, 0, 0, 13 },	/* QME7342 backplane settings */
	{  0, 0, 0, 13 },	/* QME7342 backplane settings */
	{  0, 0, 0, 13 },	/* QME7342 backplane settings */
	{  0, 0, 0, 13 },	/* QME7342 backplane settings */
	{  0, 0, 0, 13 },	/* QME7342 backplane settings */
	{  0, 0, 0, 13 },	/* QME7342 backplane settings */
	{  0, 0, 0, 13 },	/* QME7342 backplane settings */
	{  0, 0, 0,  9 },	/* QMH7342 backplane settings */
	{  0, 0, 0, 10 },	/* QMH7342 backplane settings */
};

static const struct txdds_ent txdds_extra_qdr[TXDDS_EXTRA_SZ] = {
	/* amp, pre, main, post */
	{  0, 1,  0,  4 },	/* QMH7342 backplane settings */
	{  0, 1,  0,  5 },	/* QMH7342 backplane settings */
	{  0, 1,  0,  6 },	/* QMH7342 backplane settings */
	{  0, 1,  0,  8 },	/* QMH7342 backplane settings */
	{  0, 1, 12, 10 },	/* QME7342 backplane setting */
	{  0, 1, 12, 11 },	/* QME7342 backplane setting */
	{  0, 1, 12, 12 },	/* QME7342 backplane setting */
	{  0, 1, 12, 14 },	/* QME7342 backplane setting */
	{  0, 1, 12,  6 },	/* QME7342 backplane setting */
	{  0, 1, 12,  7 },	/* QME7342 backplane setting */
	{  0, 1, 12,  8 },	/* QME7342 backplane setting */
	{  0, 1,  0, 10 },	/* QMH7342 backplane settings */
	{  0, 1,  0, 12 },	/* QMH7342 backplane settings */
};

static const struct txdds_ent txdds_extra_mfg[TXDDS_MFG_SZ] = {
	/* amp, pre, main, post */
	{ 0, 0, 0, 0 },         /* QME7342 mfg settings */
	{ 0, 0, 0, 6 },         /* QME7342 P2 mfg settings */
};

static const struct txdds_ent *get_atten_table(const struct txdds_ent *txdds,
					       unsigned atten)
{
	/*
	 * The attenuation table starts at 2dB for entry 1,
	 * with entry 0 being the loopback entry.
	 */
	if (atten <= 2)
		atten = 1;
	else if (atten > TXDDS_TABLE_SZ)
		atten = TXDDS_TABLE_SZ - 1;
	else
		atten--;
	return txdds + atten;
}

/*
 * if override is set, the module parameter txselect has a value
 * for this specific port, so use it, rather than our normal mechanism.
 */
static void find_best_ent(struct qib_pportdata *ppd,
			  const struct txdds_ent **sdr_dds,
			  const struct txdds_ent **ddr_dds,
			  const struct txdds_ent **qdr_dds, int override)
{
	struct qib_qsfp_cache *qd = &ppd->cpspec->qsfp_data.cache;
	int idx;

	/* Search table of known cables */
	for (idx = 0; !override && idx < ARRAY_SIZE(vendor_txdds); ++idx) {
		const struct vendor_txdds_ent *v = vendor_txdds + idx;

		if (!memcmp(v->oui, qd->oui, QSFP_VOUI_LEN) &&
		    (!v->partnum ||
		     !memcmp(v->partnum, qd->partnum, QSFP_PN_LEN))) {
			*sdr_dds = &v->sdr;
			*ddr_dds = &v->ddr;
			*qdr_dds = &v->qdr;
			return;
		}
	}

	/* Lookup serdes setting by cable type and attenuation */
	if (!override && QSFP_IS_ACTIVE(qd->tech)) {
		*sdr_dds = txdds_sdr + ppd->dd->board_atten;
		*ddr_dds = txdds_ddr + ppd->dd->board_atten;
		*qdr_dds = txdds_qdr + ppd->dd->board_atten;
		return;
	}

	if (!override && QSFP_HAS_ATTEN(qd->tech) && (qd->atten[0] ||
						      qd->atten[1])) {
		*sdr_dds = get_atten_table(txdds_sdr, qd->atten[0]);
		*ddr_dds = get_atten_table(txdds_ddr, qd->atten[0]);
		*qdr_dds = get_atten_table(txdds_qdr, qd->atten[1]);
		return;
	} else if (ppd->cpspec->no_eep < TXDDS_TABLE_SZ) {
		/*
		 * If we have no (or incomplete) data from the cable
		 * EEPROM, or no QSFP, or override is set, use the
		 * module parameter value to index into the attentuation
		 * table.
		 */
		idx = ppd->cpspec->no_eep;
		*sdr_dds = &txdds_sdr[idx];
		*ddr_dds = &txdds_ddr[idx];
		*qdr_dds = &txdds_qdr[idx];
	} else if (ppd->cpspec->no_eep < (TXDDS_TABLE_SZ + TXDDS_EXTRA_SZ)) {
		/* similar to above, but index into the "extra" table. */
		idx = ppd->cpspec->no_eep - TXDDS_TABLE_SZ;
		*sdr_dds = &txdds_extra_sdr[idx];
		*ddr_dds = &txdds_extra_ddr[idx];
		*qdr_dds = &txdds_extra_qdr[idx];
	} else if ((IS_QME(ppd->dd) || IS_QMH(ppd->dd)) &&
		   ppd->cpspec->no_eep < (TXDDS_TABLE_SZ + TXDDS_EXTRA_SZ +
					  TXDDS_MFG_SZ)) {
		idx = ppd->cpspec->no_eep - (TXDDS_TABLE_SZ + TXDDS_EXTRA_SZ);
		printk(KERN_INFO QIB_DRV_NAME
			" IB%u:%u use idx %u into txdds_mfg\n",
			ppd->dd->unit, ppd->port, idx);
		*sdr_dds = &txdds_extra_mfg[idx];
		*ddr_dds = &txdds_extra_mfg[idx];
		*qdr_dds = &txdds_extra_mfg[idx];
	} else {
		/* this shouldn't happen, it's range checked */
		*sdr_dds = txdds_sdr + qib_long_atten;
		*ddr_dds = txdds_ddr + qib_long_atten;
		*qdr_dds = txdds_qdr + qib_long_atten;
	}
}

static void init_txdds_table(struct qib_pportdata *ppd, int override)
{
	const struct txdds_ent *sdr_dds, *ddr_dds, *qdr_dds;
	struct txdds_ent *dds;
	int idx;
	int single_ent = 0;

	find_best_ent(ppd, &sdr_dds, &ddr_dds, &qdr_dds, override);

	/* for mez cards or override, use the selected value for all entries */
	if (!(ppd->dd->flags & QIB_HAS_QSFP) || override)
		single_ent = 1;

	/* Fill in the first entry with the best entry found. */
	set_txdds(ppd, 0, sdr_dds);
	set_txdds(ppd, TXDDS_TABLE_SZ, ddr_dds);
	set_txdds(ppd, 2 * TXDDS_TABLE_SZ, qdr_dds);
	if (ppd->lflags & (QIBL_LINKINIT | QIBL_LINKARMED |
		QIBL_LINKACTIVE)) {
		dds = (struct txdds_ent *)(ppd->link_speed_active ==
					   QIB_IB_QDR ?  qdr_dds :
					   (ppd->link_speed_active ==
					    QIB_IB_DDR ? ddr_dds : sdr_dds));
		write_tx_serdes_param(ppd, dds);
	}

	/* Fill in the remaining entries with the default table values. */
	for (idx = 1; idx < ARRAY_SIZE(txdds_sdr); ++idx) {
		set_txdds(ppd, idx, single_ent ? sdr_dds : txdds_sdr + idx);
		set_txdds(ppd, idx + TXDDS_TABLE_SZ,
			  single_ent ? ddr_dds : txdds_ddr + idx);
		set_txdds(ppd, idx + 2 * TXDDS_TABLE_SZ,
			  single_ent ? qdr_dds : txdds_qdr + idx);
	}
}

#define KR_AHB_ACC KREG_IDX(ahb_access_ctrl)
#define KR_AHB_TRANS KREG_IDX(ahb_transaction_reg)
#define AHB_TRANS_RDY SYM_MASK(ahb_transaction_reg, ahb_rdy)
#define AHB_ADDR_LSB SYM_LSB(ahb_transaction_reg, ahb_address)
#define AHB_DATA_LSB SYM_LSB(ahb_transaction_reg, ahb_data)
#define AHB_WR SYM_MASK(ahb_transaction_reg, write_not_read)
#define AHB_TRANS_TRIES 10

/*
 * The chan argument is 0=chan0, 1=chan1, 2=pll, 3=chan2, 4=chan4,
 * 5=subsystem which is why most calls have "chan + chan >> 1"
 * for the channel argument.
 */
static u32 ahb_mod(struct qib_devdata *dd, int quad, int chan, int addr,
		    u32 data, u32 mask)
{
	u32 rd_data, wr_data, sz_mask;
	u64 trans, acc, prev_acc;
	u32 ret = 0xBAD0BAD;
	int tries;

	prev_acc = qib_read_kreg64(dd, KR_AHB_ACC);
	/* From this point on, make sure we return access */
	acc = (quad << 1) | 1;
	qib_write_kreg(dd, KR_AHB_ACC, acc);

	for (tries = 1; tries < AHB_TRANS_TRIES; ++tries) {
		trans = qib_read_kreg64(dd, KR_AHB_TRANS);
		if (trans & AHB_TRANS_RDY)
			break;
	}
	if (tries >= AHB_TRANS_TRIES) {
		qib_dev_err(dd, "No ahb_rdy in %d tries\n", AHB_TRANS_TRIES);
		goto bail;
	}

	/* If mask is not all 1s, we need to read, but different SerDes
	 * entities have different sizes
	 */
	sz_mask = (1UL << ((quad == 1) ? 32 : 16)) - 1;
	wr_data = data & mask & sz_mask;
	if ((~mask & sz_mask) != 0) {
		trans = ((chan << 6) | addr) << (AHB_ADDR_LSB + 1);
		qib_write_kreg(dd, KR_AHB_TRANS, trans);

		for (tries = 1; tries < AHB_TRANS_TRIES; ++tries) {
			trans = qib_read_kreg64(dd, KR_AHB_TRANS);
			if (trans & AHB_TRANS_RDY)
				break;
		}
		if (tries >= AHB_TRANS_TRIES) {
			qib_dev_err(dd, "No Rd ahb_rdy in %d tries\n",
				    AHB_TRANS_TRIES);
			goto bail;
		}
		/* Re-read in case host split reads and read data first */
		trans = qib_read_kreg64(dd, KR_AHB_TRANS);
		rd_data = (uint32_t)(trans >> AHB_DATA_LSB);
		wr_data |= (rd_data & ~mask & sz_mask);
	}

	/* If mask is not zero, we need to write. */
	if (mask & sz_mask) {
		trans = ((chan << 6) | addr) << (AHB_ADDR_LSB + 1);
		trans |= ((uint64_t)wr_data << AHB_DATA_LSB);
		trans |= AHB_WR;
		qib_write_kreg(dd, KR_AHB_TRANS, trans);

		for (tries = 1; tries < AHB_TRANS_TRIES; ++tries) {
			trans = qib_read_kreg64(dd, KR_AHB_TRANS);
			if (trans & AHB_TRANS_RDY)
				break;
		}
		if (tries >= AHB_TRANS_TRIES) {
			qib_dev_err(dd, "No Wr ahb_rdy in %d tries\n",
				    AHB_TRANS_TRIES);
			goto bail;
		}
	}
	ret = wr_data;
bail:
	qib_write_kreg(dd, KR_AHB_ACC, prev_acc);
	return ret;
}

static void ibsd_wr_allchans(struct qib_pportdata *ppd, int addr, unsigned data,
			     unsigned mask)
{
	struct qib_devdata *dd = ppd->dd;
	int chan;
	u32 rbc;

	for (chan = 0; chan < SERDES_CHANS; ++chan) {
		ahb_mod(dd, IBSD(ppd->hw_pidx), (chan + (chan >> 1)), addr,
			data, mask);
		rbc = ahb_mod(dd, IBSD(ppd->hw_pidx), (chan + (chan >> 1)),
			      addr, 0, 0);
	}
}

static void serdes_7322_los_enable(struct qib_pportdata *ppd, int enable)
{
	u64 data = qib_read_kreg_port(ppd, krp_serdesctrl);
	printk(KERN_INFO QIB_DRV_NAME " IB%u:%u Turning LOS %s\n",
		ppd->dd->unit, ppd->port, (enable ? "on" : "off"));
	if (enable)
		data |= SYM_MASK(IBSerdesCtrl_0, RXLOSEN);
	else
		data &= ~SYM_MASK(IBSerdesCtrl_0, RXLOSEN);
	qib_write_kreg_port(ppd, krp_serdesctrl, data);
}

static int serdes_7322_init(struct qib_pportdata *ppd)
{
	int ret = 0;
	if (ppd->dd->cspec->r1)
		ret = serdes_7322_init_old(ppd);
	else
		ret = serdes_7322_init_new(ppd);
	return ret;
}

static int serdes_7322_init_old(struct qib_pportdata *ppd)
{
	u32 le_val;

	/*
	 * Initialize the Tx DDS tables.  Also done every QSFP event,
	 * for adapters with QSFP
	 */
	init_txdds_table(ppd, 0);

	/* ensure no tx overrides from earlier driver loads */
	qib_write_kreg_port(ppd, krp_tx_deemph_override,
		SYM_MASK(IBSD_TX_DEEMPHASIS_OVERRIDE_0,
		reset_tx_deemphasis_override));

	/* Patch some SerDes defaults to "Better for IB" */
	/* Timing Loop Bandwidth: cdr_timing[11:9] = 0 */
	ibsd_wr_allchans(ppd, 2, 0, BMASK(11, 9));

	/* Termination: rxtermctrl_r2d addr 11 bits [12:11] = 1 */
	ibsd_wr_allchans(ppd, 11, (1 << 11), BMASK(12, 11));
	/* Enable LE2: rxle2en_r2a addr 13 bit [6] = 1 */
	ibsd_wr_allchans(ppd, 13, (1 << 6), (1 << 6));

	/* May be overridden in qsfp_7322_event */
	le_val = IS_QME(ppd->dd) ? LE2_QME : LE2_DEFAULT;
	ibsd_wr_allchans(ppd, 13, (le_val << 7), BMASK(9, 7));

	/* enable LE1 adaptation for all but QME, which is disabled */
	le_val = IS_QME(ppd->dd) ? 0 : 1;
	ibsd_wr_allchans(ppd, 13, (le_val << 5), (1 << 5));

	/* Clear cmode-override, may be set from older driver */
	ahb_mod(ppd->dd, IBSD(ppd->hw_pidx), 5, 10, 0 << 14, 1 << 14);

	/* Timing Recovery: rxtapsel addr 5 bits [9:8] = 0 */
	ibsd_wr_allchans(ppd, 5, (0 << 8), BMASK(9, 8));

	/* setup LoS params; these are subsystem, so chan == 5 */
	/* LoS filter threshold_count on, ch 0-3, set to 8 */
	ahb_mod(ppd->dd, IBSD(ppd->hw_pidx), 5, 5, 8 << 11, BMASK(14, 11));
	ahb_mod(ppd->dd, IBSD(ppd->hw_pidx), 5, 7, 8 << 4, BMASK(7, 4));
	ahb_mod(ppd->dd, IBSD(ppd->hw_pidx), 5, 8, 8 << 11, BMASK(14, 11));
	ahb_mod(ppd->dd, IBSD(ppd->hw_pidx), 5, 10, 8 << 4, BMASK(7, 4));

	/* LoS filter threshold_count off, ch 0-3, set to 4 */
	ahb_mod(ppd->dd, IBSD(ppd->hw_pidx), 5, 6, 4 << 0, BMASK(3, 0));
	ahb_mod(ppd->dd, IBSD(ppd->hw_pidx), 5, 7, 4 << 8, BMASK(11, 8));
	ahb_mod(ppd->dd, IBSD(ppd->hw_pidx), 5, 9, 4 << 0, BMASK(3, 0));
	ahb_mod(ppd->dd, IBSD(ppd->hw_pidx), 5, 10, 4 << 8, BMASK(11, 8));

	/* LoS filter select enabled */
	ahb_mod(ppd->dd, IBSD(ppd->hw_pidx), 5, 9, 1 << 15, 1 << 15);

	/* LoS target data:  SDR=4, DDR=2, QDR=1 */
	ibsd_wr_allchans(ppd, 14, (1 << 3), BMASK(5, 3)); /* QDR */
	ibsd_wr_allchans(ppd, 20, (2 << 10), BMASK(12, 10)); /* DDR */
	ibsd_wr_allchans(ppd, 20, (4 << 13), BMASK(15, 13)); /* SDR */

	serdes_7322_los_enable(ppd, 1);

	/* rxbistena; set 0 to avoid effects of it switch later */
	ibsd_wr_allchans(ppd, 9, 0 << 15, 1 << 15);

	/* Configure 4 DFE taps, and only they adapt */
	ibsd_wr_allchans(ppd, 16, 0 << 0, BMASK(1, 0));

	/* gain hi stop 32 (22) (6:1) lo stop 7 (10:7) target 22 (13) (15:11) */
	le_val = (ppd->dd->cspec->r1 || IS_QME(ppd->dd)) ? 0xb6c0 : 0x6bac;
	ibsd_wr_allchans(ppd, 21, le_val, 0xfffe);

	/*
	 * Set receive adaptation mode.  SDR and DDR adaptation are
	 * always on, and QDR is initially enabled; later disabled.
	 */
	qib_write_kreg_port(ppd, krp_static_adapt_dis(0), 0ULL);
	qib_write_kreg_port(ppd, krp_static_adapt_dis(1), 0ULL);
	qib_write_kreg_port(ppd, krp_static_adapt_dis(2),
			    ppd->dd->cspec->r1 ?
			    QDR_STATIC_ADAPT_DOWN_R1 : QDR_STATIC_ADAPT_DOWN);
	ppd->cpspec->qdr_dfe_on = 1;

	/* FLoop LOS gate: PPM filter  enabled */
	ibsd_wr_allchans(ppd, 38, 0 << 10, 1 << 10);

	/* rx offset center enabled */
	ibsd_wr_allchans(ppd, 12, 1 << 4, 1 << 4);

	if (!ppd->dd->cspec->r1) {
		ibsd_wr_allchans(ppd, 12, 1 << 12, 1 << 12);
		ibsd_wr_allchans(ppd, 12, 2 << 8, 0x0f << 8);
	}

	/* Set the frequency loop bandwidth to 15 */
	ibsd_wr_allchans(ppd, 2, 15 << 5, BMASK(8, 5));

	return 0;
}

static int serdes_7322_init_new(struct qib_pportdata *ppd)
{
	u64 tstart;
	u32 le_val, rxcaldone;
	int chan, chan_done = (1 << SERDES_CHANS) - 1;

	/*
	 * Initialize the Tx DDS tables.  Also done every QSFP event,
	 * for adapters with QSFP
	 */
	init_txdds_table(ppd, 0);

	/* Clear cmode-override, may be set from older driver */
	ahb_mod(ppd->dd, IBSD(ppd->hw_pidx), 5, 10, 0 << 14, 1 << 14);

	/* ensure no tx overrides from earlier driver loads */
	qib_write_kreg_port(ppd, krp_tx_deemph_override,
		SYM_MASK(IBSD_TX_DEEMPHASIS_OVERRIDE_0,
		reset_tx_deemphasis_override));

	/* START OF LSI SUGGESTED SERDES BRINGUP */
	/* Reset - Calibration Setup */
	/*       Stop DFE adaptaion */
	ibsd_wr_allchans(ppd, 1, 0, BMASK(9, 1));
	/*       Disable LE1 */
	ibsd_wr_allchans(ppd, 13, 0, BMASK(5, 5));
	/*       Disable autoadapt for LE1 */
	ibsd_wr_allchans(ppd, 1, 0, BMASK(15, 15));
	/*       Disable LE2 */
	ibsd_wr_allchans(ppd, 13, 0, BMASK(6, 6));
	/*       Disable VGA */
	ibsd_wr_allchans(ppd, 5, 0, BMASK(0, 0));
	/*       Disable AFE Offset Cancel */
	ibsd_wr_allchans(ppd, 12, 0, BMASK(12, 12));
	/*       Disable Timing Loop */
	ibsd_wr_allchans(ppd, 2, 0, BMASK(3, 3));
	/*       Disable Frequency Loop */
	ibsd_wr_allchans(ppd, 2, 0, BMASK(4, 4));
	/*       Disable Baseline Wander Correction */
	ibsd_wr_allchans(ppd, 13, 0, BMASK(13, 13));
	/*       Disable RX Calibration */
	ibsd_wr_allchans(ppd, 4, 0, BMASK(10, 10));
	/*       Disable RX Offset Calibration */
	ibsd_wr_allchans(ppd, 12, 0, BMASK(4, 4));
	/*       Select BB CDR */
	ibsd_wr_allchans(ppd, 2, (1 << 15), BMASK(15, 15));
	/*       CDR Step Size */
	ibsd_wr_allchans(ppd, 5, 0, BMASK(9, 8));
	/*       Enable phase Calibration */
	ibsd_wr_allchans(ppd, 12, (1 << 5), BMASK(5, 5));
	/*       DFE Bandwidth [2:14-12] */
	ibsd_wr_allchans(ppd, 2, (4 << 12), BMASK(14, 12));
	/*       DFE Config (4 taps only) */
	ibsd_wr_allchans(ppd, 16, 0, BMASK(1, 0));
	/*       Gain Loop Bandwidth */
	if (!ppd->dd->cspec->r1) {
		ibsd_wr_allchans(ppd, 12, 1 << 12, BMASK(12, 12));
		ibsd_wr_allchans(ppd, 12, 2 << 8, BMASK(11, 8));
	} else {
		ibsd_wr_allchans(ppd, 19, (3 << 11), BMASK(13, 11));
	}
	/*       Baseline Wander Correction Gain [13:4-0] (leave as default) */
	/*       Baseline Wander Correction Gain [3:7-5] (leave as default) */
	/*       Data Rate Select [5:7-6] (leave as default) */
	/*       RX Parallel Word Width [3:10-8] (leave as default) */

	/* RX REST */
	/*       Single- or Multi-channel reset */
	/*       RX Analog reset */
	/*       RX Digital reset */
	ibsd_wr_allchans(ppd, 0, 0, BMASK(15, 13));
	msleep(20);
	/*       RX Analog reset */
	ibsd_wr_allchans(ppd, 0, (1 << 14), BMASK(14, 14));
	msleep(20);
	/*       RX Digital reset */
	ibsd_wr_allchans(ppd, 0, (1 << 13), BMASK(13, 13));
	msleep(20);

	/* setup LoS params; these are subsystem, so chan == 5 */
	/* LoS filter threshold_count on, ch 0-3, set to 8 */
	ahb_mod(ppd->dd, IBSD(ppd->hw_pidx), 5, 5, 8 << 11, BMASK(14, 11));
	ahb_mod(ppd->dd, IBSD(ppd->hw_pidx), 5, 7, 8 << 4, BMASK(7, 4));
	ahb_mod(ppd->dd, IBSD(ppd->hw_pidx), 5, 8, 8 << 11, BMASK(14, 11));
	ahb_mod(ppd->dd, IBSD(ppd->hw_pidx), 5, 10, 8 << 4, BMASK(7, 4));

	/* LoS filter threshold_count off, ch 0-3, set to 4 */
	ahb_mod(ppd->dd, IBSD(ppd->hw_pidx), 5, 6, 4 << 0, BMASK(3, 0));
	ahb_mod(ppd->dd, IBSD(ppd->hw_pidx), 5, 7, 4 << 8, BMASK(11, 8));
	ahb_mod(ppd->dd, IBSD(ppd->hw_pidx), 5, 9, 4 << 0, BMASK(3, 0));
	ahb_mod(ppd->dd, IBSD(ppd->hw_pidx), 5, 10, 4 << 8, BMASK(11, 8));

	/* LoS filter select enabled */
	ahb_mod(ppd->dd, IBSD(ppd->hw_pidx), 5, 9, 1 << 15, 1 << 15);

	/* LoS target data:  SDR=4, DDR=2, QDR=1 */
	ibsd_wr_allchans(ppd, 14, (1 << 3), BMASK(5, 3)); /* QDR */
	ibsd_wr_allchans(ppd, 20, (2 << 10), BMASK(12, 10)); /* DDR */
	ibsd_wr_allchans(ppd, 20, (4 << 13), BMASK(15, 13)); /* SDR */

	/* Turn on LOS on initial SERDES init */
	serdes_7322_los_enable(ppd, 1);
	/* FLoop LOS gate: PPM filter  enabled */
	ibsd_wr_allchans(ppd, 38, 0 << 10, 1 << 10);

	/* RX LATCH CALIBRATION */
	/*       Enable Eyefinder Phase Calibration latch */
	ibsd_wr_allchans(ppd, 15, 1, BMASK(0, 0));
	/*       Enable RX Offset Calibration latch */
	ibsd_wr_allchans(ppd, 12, (1 << 4), BMASK(4, 4));
	msleep(20);
	/*       Start Calibration */
	ibsd_wr_allchans(ppd, 4, (1 << 10), BMASK(10, 10));
	tstart = get_jiffies_64();
	while (chan_done &&
	       !time_after64(get_jiffies_64(),
			tstart + msecs_to_jiffies(500))) {
		msleep(20);
		for (chan = 0; chan < SERDES_CHANS; ++chan) {
			rxcaldone = ahb_mod(ppd->dd, IBSD(ppd->hw_pidx),
					    (chan + (chan >> 1)),
					    25, 0, 0);
			if ((~rxcaldone & (u32)BMASK(9, 9)) == 0 &&
			    (~chan_done & (1 << chan)) == 0)
				chan_done &= ~(1 << chan);
		}
	}
	if (chan_done) {
		printk(KERN_INFO QIB_DRV_NAME
			 " Serdes %d calibration not done after .5 sec: 0x%x\n",
			 IBSD(ppd->hw_pidx), chan_done);
	} else {
		for (chan = 0; chan < SERDES_CHANS; ++chan) {
			rxcaldone = ahb_mod(ppd->dd, IBSD(ppd->hw_pidx),
					    (chan + (chan >> 1)),
					    25, 0, 0);
			if ((~rxcaldone & (u32)BMASK(10, 10)) == 0)
				printk(KERN_INFO QIB_DRV_NAME
					 " Serdes %d chan %d calibration "
					 "failed\n", IBSD(ppd->hw_pidx), chan);
		}
	}

	/*       Turn off Calibration */
	ibsd_wr_allchans(ppd, 4, 0, BMASK(10, 10));
	msleep(20);

	/* BRING RX UP */
	/*       Set LE2 value (May be overridden in qsfp_7322_event) */
	le_val = IS_QME(ppd->dd) ? LE2_QME : LE2_DEFAULT;
	ibsd_wr_allchans(ppd, 13, (le_val << 7), BMASK(9, 7));
	/*       Set LE2 Loop bandwidth */
	ibsd_wr_allchans(ppd, 3, (7 << 5), BMASK(7, 5));
	/*       Enable LE2 */
	ibsd_wr_allchans(ppd, 13, (1 << 6), BMASK(6, 6));
	msleep(20);
	/*       Enable H0 only */
	ibsd_wr_allchans(ppd, 1, 1, BMASK(9, 1));
	/* gain hi stop 32 (22) (6:1) lo stop 7 (10:7) target 22 (13) (15:11) */
	le_val = (ppd->dd->cspec->r1 || IS_QME(ppd->dd)) ? 0xb6c0 : 0x6bac;
	ibsd_wr_allchans(ppd, 21, le_val, 0xfffe);
	/*       Enable VGA */
	ibsd_wr_allchans(ppd, 5, 0, BMASK(0, 0));
	msleep(20);
	/*       Set Frequency Loop Bandwidth */
	ibsd_wr_allchans(ppd, 2, (7 << 5), BMASK(8, 5));
	/*       Enable Frequency Loop */
	ibsd_wr_allchans(ppd, 2, (1 << 4), BMASK(4, 4));
	/*       Set Timing Loop Bandwidth */
	ibsd_wr_allchans(ppd, 2, 0, BMASK(11, 9));
	/*       Enable Timing Loop */
	ibsd_wr_allchans(ppd, 2, (1 << 3), BMASK(3, 3));
	msleep(50);
	/*       Enable DFE
	 *       Set receive adaptation mode.  SDR and DDR adaptation are
	 *       always on, and QDR is initially enabled; later disabled.
	 */
	qib_write_kreg_port(ppd, krp_static_adapt_dis(0), 0ULL);
	qib_write_kreg_port(ppd, krp_static_adapt_dis(1), 0ULL);
	qib_write_kreg_port(ppd, krp_static_adapt_dis(2),
			    ppd->dd->cspec->r1 ?
			    QDR_STATIC_ADAPT_DOWN_R1 : QDR_STATIC_ADAPT_DOWN);
	ppd->cpspec->qdr_dfe_on = 1;
	/*       Disable LE1  */
	ibsd_wr_allchans(ppd, 13, (0 << 5), (1 << 5));
	/*       Disable auto adapt for LE1 */
	ibsd_wr_allchans(ppd, 1, (0 << 15), BMASK(15, 15));
	msleep(20);
	/*       Enable AFE Offset Cancel */
	ibsd_wr_allchans(ppd, 12, (1 << 12), BMASK(12, 12));
	/*       Enable Baseline Wander Correction */
	ibsd_wr_allchans(ppd, 12, (1 << 13), BMASK(13, 13));
	/* Termination: rxtermctrl_r2d addr 11 bits [12:11] = 1 */
	ibsd_wr_allchans(ppd, 11, (1 << 11), BMASK(12, 11));
	/* VGA output common mode */
	ibsd_wr_allchans(ppd, 12, (3 << 2), BMASK(3, 2));

	return 0;
}

/* start adjust QMH serdes parameters */

static void set_man_code(struct qib_pportdata *ppd, int chan, int code)
{
	ahb_mod(ppd->dd, IBSD(ppd->hw_pidx), (chan + (chan >> 1)),
		9, code << 9, 0x3f << 9);
}

static void set_man_mode_h1(struct qib_pportdata *ppd, int chan,
	int enable, u32 tapenable)
{
	if (enable)
		ahb_mod(ppd->dd, IBSD(ppd->hw_pidx), (chan + (chan >> 1)),
			1, 3 << 10, 0x1f << 10);
	else
		ahb_mod(ppd->dd, IBSD(ppd->hw_pidx), (chan + (chan >> 1)),
			1, 0, 0x1f << 10);
}

/* Set clock to 1, 0, 1, 0 */
static void clock_man(struct qib_pportdata *ppd, int chan)
{
	ahb_mod(ppd->dd, IBSD(ppd->hw_pidx), (chan + (chan >> 1)),
		4, 0x4000, 0x4000);
	ahb_mod(ppd->dd, IBSD(ppd->hw_pidx), (chan + (chan >> 1)),
		4, 0, 0x4000);
	ahb_mod(ppd->dd, IBSD(ppd->hw_pidx), (chan + (chan >> 1)),
		4, 0x4000, 0x4000);
	ahb_mod(ppd->dd, IBSD(ppd->hw_pidx), (chan + (chan >> 1)),
		4, 0, 0x4000);
}

/*
 * write the current Tx serdes pre,post,main,amp settings into the serdes.
 * The caller must pass the settings appropriate for the current speed,
 * or not care if they are correct for the current speed.
 */
static void write_tx_serdes_param(struct qib_pportdata *ppd,
				  struct txdds_ent *txdds)
{
	u64 deemph;

	deemph = qib_read_kreg_port(ppd, krp_tx_deemph_override);
	/* field names for amp, main, post, pre, respectively */
	deemph &= ~(SYM_MASK(IBSD_TX_DEEMPHASIS_OVERRIDE_0, txampcntl_d2a) |
		    SYM_MASK(IBSD_TX_DEEMPHASIS_OVERRIDE_0, txc0_ena) |
		    SYM_MASK(IBSD_TX_DEEMPHASIS_OVERRIDE_0, txcp1_ena) |
		    SYM_MASK(IBSD_TX_DEEMPHASIS_OVERRIDE_0, txcn1_ena));

	deemph |= SYM_MASK(IBSD_TX_DEEMPHASIS_OVERRIDE_0,
			   tx_override_deemphasis_select);
	deemph |= (txdds->amp & SYM_RMASK(IBSD_TX_DEEMPHASIS_OVERRIDE_0,
		    txampcntl_d2a)) << SYM_LSB(IBSD_TX_DEEMPHASIS_OVERRIDE_0,
				       txampcntl_d2a);
	deemph |= (txdds->main & SYM_RMASK(IBSD_TX_DEEMPHASIS_OVERRIDE_0,
		     txc0_ena)) << SYM_LSB(IBSD_TX_DEEMPHASIS_OVERRIDE_0,
				   txc0_ena);
	deemph |= (txdds->post & SYM_RMASK(IBSD_TX_DEEMPHASIS_OVERRIDE_0,
		     txcp1_ena)) << SYM_LSB(IBSD_TX_DEEMPHASIS_OVERRIDE_0,
				    txcp1_ena);
	deemph |= (txdds->pre & SYM_RMASK(IBSD_TX_DEEMPHASIS_OVERRIDE_0,
		     txcn1_ena)) << SYM_LSB(IBSD_TX_DEEMPHASIS_OVERRIDE_0,
				    txcn1_ena);
	qib_write_kreg_port(ppd, krp_tx_deemph_override, deemph);
}

/*
 * Set the parameters for mez cards on link bounce, so they are
 * always exactly what was requested.  Similar logic to init_txdds
 * but does just the serdes.
 */
static void adj_tx_serdes(struct qib_pportdata *ppd)
{
	const struct txdds_ent *sdr_dds, *ddr_dds, *qdr_dds;
	struct txdds_ent *dds;

	find_best_ent(ppd, &sdr_dds, &ddr_dds, &qdr_dds, 1);
	dds = (struct txdds_ent *)(ppd->link_speed_active == QIB_IB_QDR ?
		qdr_dds : (ppd->link_speed_active == QIB_IB_DDR ?
				ddr_dds : sdr_dds));
	write_tx_serdes_param(ppd, dds);
}

/* set QDR forced value for H1, if needed */
static void force_h1(struct qib_pportdata *ppd)
{
	int chan;

	ppd->cpspec->qdr_reforce = 0;
	if (!ppd->dd->cspec->r1)
		return;

	for (chan = 0; chan < SERDES_CHANS; chan++) {
		set_man_mode_h1(ppd, chan, 1, 0);
		set_man_code(ppd, chan, ppd->cpspec->h1_val);
		clock_man(ppd, chan);
		set_man_mode_h1(ppd, chan, 0, 0);
	}
}

#define SJA_EN SYM_MASK(SPC_JTAG_ACCESS_REG, SPC_JTAG_ACCESS_EN)
#define BISTEN_LSB SYM_LSB(SPC_JTAG_ACCESS_REG, bist_en)

#define R_OPCODE_LSB 3
#define R_OP_NOP 0
#define R_OP_SHIFT 2
#define R_OP_UPDATE 3
#define R_TDI_LSB 2
#define R_TDO_LSB 1
#define R_RDY 1

static int qib_r_grab(struct qib_devdata *dd)
{
	u64 val;
	val = SJA_EN;
	qib_write_kreg(dd, kr_r_access, val);
	qib_read_kreg32(dd, kr_scratch);
	return 0;
}

/* qib_r_wait_for_rdy() not only waits for the ready bit, it
 * returns the current state of R_TDO
 */
static int qib_r_wait_for_rdy(struct qib_devdata *dd)
{
	u64 val;
	int timeout;
	for (timeout = 0; timeout < 100 ; ++timeout) {
		val = qib_read_kreg32(dd, kr_r_access);
		if (val & R_RDY)
			return (val >> R_TDO_LSB) & 1;
	}
	return -1;
}

static int qib_r_shift(struct qib_devdata *dd, int bisten,
		       int len, u8 *inp, u8 *outp)
{
	u64 valbase, val;
	int ret, pos;

	valbase = SJA_EN | (bisten << BISTEN_LSB) |
		(R_OP_SHIFT << R_OPCODE_LSB);
	ret = qib_r_wait_for_rdy(dd);
	if (ret < 0)
		goto bail;
	for (pos = 0; pos < len; ++pos) {
		val = valbase;
		if (outp) {
			outp[pos >> 3] &= ~(1 << (pos & 7));
			outp[pos >> 3] |= (ret << (pos & 7));
		}
		if (inp) {
			int tdi = inp[pos >> 3] >> (pos & 7);
			val |= ((tdi & 1) << R_TDI_LSB);
		}
		qib_write_kreg(dd, kr_r_access, val);
		qib_read_kreg32(dd, kr_scratch);
		ret = qib_r_wait_for_rdy(dd);
		if (ret < 0)
			break;
	}
	/* Restore to NOP between operations. */
	val =  SJA_EN | (bisten << BISTEN_LSB);
	qib_write_kreg(dd, kr_r_access, val);
	qib_read_kreg32(dd, kr_scratch);
	ret = qib_r_wait_for_rdy(dd);

	if (ret >= 0)
		ret = pos;
bail:
	return ret;
}

static int qib_r_update(struct qib_devdata *dd, int bisten)
{
	u64 val;
	int ret;

	val = SJA_EN | (bisten << BISTEN_LSB) | (R_OP_UPDATE << R_OPCODE_LSB);
	ret = qib_r_wait_for_rdy(dd);
	if (ret >= 0) {
		qib_write_kreg(dd, kr_r_access, val);
		qib_read_kreg32(dd, kr_scratch);
	}
	return ret;
}

#define BISTEN_PORT_SEL 15
#define LEN_PORT_SEL 625
#define BISTEN_AT 17
#define LEN_AT 156
#define BISTEN_ETM 16
#define LEN_ETM 632

#define BIT2BYTE(x) (((x) +  BITS_PER_BYTE - 1) / BITS_PER_BYTE)

/* these are common for all IB port use cases. */
static u8 reset_at[BIT2BYTE(LEN_AT)] = {
	0x00, 0x00, 0x00, 0x00, 0x00, 0x00, 0x00, 0x00, 0x00, 0x00,
	0x00, 0x00, 0x00, 0x00, 0x00, 0x00, 0x00, 0x00, 0x20, 0x00,
};
static u8 reset_atetm[BIT2BYTE(LEN_ETM)] = {
	0x00, 0x00, 0x00, 0x00, 0x00, 0x00, 0x00, 0x00, 0x00, 0x00,
	0x00, 0x00, 0x00, 0x00, 0x00, 0x00, 0x00, 0x00, 0x00, 0x00,
	0x00, 0x00, 0x00, 0x80, 0xe3, 0x81, 0x73, 0x3c, 0x70, 0x8e,
	0x07, 0xce, 0xf1, 0xc0, 0x39, 0x1e, 0x38, 0xc7, 0x03, 0xe7,
	0x78, 0xe0, 0x1c, 0x0f, 0x9c, 0x7f, 0x80, 0x73, 0x0f, 0x70,
	0xde, 0x01, 0xce, 0x39, 0xc0, 0xf9, 0x06, 0x38, 0xd7, 0x00,
	0xe7, 0x19, 0xe0, 0x00, 0x00, 0x00, 0x00, 0x00, 0x00, 0x00,
	0x00, 0xff, 0xff, 0xff, 0xff, 0x00, 0x00, 0x00, 0x00,
};
static u8 at[BIT2BYTE(LEN_AT)] = {
	0x00, 0x00, 0x18, 0x00, 0x00, 0x00, 0x18, 0x00, 0x00, 0x00,
	0x00, 0x00, 0x00, 0x00, 0x00, 0x00, 0x00, 0x00, 0x20, 0x00,
};

/* used for IB1 or IB2, only one in use */
static u8 atetm_1port[BIT2BYTE(LEN_ETM)] = {
	0x00, 0x00, 0x00, 0x00, 0x00, 0x00, 0x00, 0x00, 0x00, 0x00,
	0x00, 0x00, 0x00, 0x00, 0x00, 0x00, 0x00, 0x00, 0x00, 0x00,
	0x00, 0x00, 0x00, 0x00, 0x00, 0x00, 0x00, 0x00, 0x00, 0x00,
	0x00, 0x10, 0xf2, 0x80, 0x83, 0x1e, 0x38, 0x00, 0x00, 0x00,
	0x00, 0x00, 0x00, 0x00, 0x00, 0x00, 0x00, 0x00, 0x00, 0x00,
	0x00, 0x00, 0x50, 0xf4, 0x41, 0x00, 0x18, 0x78, 0xc8, 0x03,
	0x07, 0x7b, 0xa0, 0x3e, 0x00, 0x02, 0x00, 0x00, 0x18, 0x00,
	0x18, 0x00, 0x00, 0x00, 0x00, 0x4b, 0x00, 0x00, 0x00,
};

/* used when both IB1 and IB2 are in use */
static u8 atetm_2port[BIT2BYTE(LEN_ETM)] = {
	0x00, 0x00, 0x00, 0x00, 0x00, 0x00, 0x00, 0x00, 0x00, 0x00,
	0x00, 0x00, 0x00, 0x00, 0x00, 0x00, 0x00, 0x00, 0x00, 0x79,
	0xc0, 0x00, 0x00, 0x00, 0x00, 0x00, 0x00, 0x00, 0x00, 0x00,
	0x00, 0x00, 0xf8, 0x80, 0x83, 0x1e, 0x38, 0xe0, 0x03, 0x05,
	0x7b, 0xa0, 0x00, 0x00, 0x00, 0x00, 0x00, 0x00, 0x00, 0x80,
	0xa2, 0x0f, 0x50, 0xf4, 0x41, 0x00, 0x18, 0x78, 0xd1, 0x07,
	0x02, 0x7c, 0x80, 0x3e, 0x00, 0x02, 0x00, 0x00, 0x3e, 0x00,
	0x02, 0x00, 0x00, 0x00, 0x00, 0x64, 0x00, 0x00, 0x00,
};

/* used when only IB1 is in use */
static u8 portsel_port1[BIT2BYTE(LEN_PORT_SEL)] = {
	0x32, 0x65, 0xa4, 0x7b, 0x10, 0x98, 0xdc, 0xfe, 0x13, 0x13,
	0x13, 0x13, 0x13, 0x13, 0x13, 0x13, 0x73, 0x0c, 0x0c, 0x0c,
	0x0c, 0x0c, 0x13, 0x13, 0x13, 0x13, 0x13, 0x13, 0x13, 0x13,
	0x13, 0x78, 0x78, 0x13, 0x13, 0x13, 0x13, 0x13, 0x13, 0x13,
	0x14, 0x14, 0x14, 0x14, 0x14, 0x14, 0x14, 0x14, 0x74, 0x32,
	0x32, 0x32, 0x32, 0x32, 0x14, 0x14, 0x14, 0x14, 0x14, 0x14,
	0x14, 0x14, 0x14, 0x14, 0x14, 0x14, 0x14, 0x14, 0x14, 0x14,
	0x14, 0x14, 0x9f, 0x01, 0x00, 0x00, 0x00, 0x00, 0x00,
};

/* used when only IB2 is in use */
static u8 portsel_port2[BIT2BYTE(LEN_PORT_SEL)] = {
	0x32, 0x65, 0xa4, 0x7b, 0x10, 0x98, 0xdc, 0xfe, 0x39, 0x39,
	0x39, 0x39, 0x39, 0x39, 0x39, 0x39, 0x73, 0x32, 0x32, 0x32,
	0x32, 0x32, 0x39, 0x39, 0x39, 0x39, 0x39, 0x39, 0x39, 0x39,
	0x39, 0x78, 0x78, 0x39, 0x39, 0x39, 0x39, 0x39, 0x39, 0x39,
	0x3a, 0x3a, 0x3a, 0x3a, 0x3a, 0x3a, 0x3a, 0x3a, 0x74, 0x32,
	0x32, 0x32, 0x32, 0x32, 0x3a, 0x3a, 0x3a, 0x3a, 0x3a, 0x3a,
	0x3a, 0x3a, 0x3a, 0x3a, 0x3a, 0x3a, 0x3a, 0x3a, 0x3a, 0x3a,
	0x3a, 0x3a, 0x9f, 0x01, 0x00, 0x00, 0x00, 0x00, 0x01,
};

/* used when both IB1 and IB2 are in use */
static u8 portsel_2port[BIT2BYTE(LEN_PORT_SEL)] = {
	0x32, 0xba, 0x54, 0x76, 0x10, 0x98, 0xdc, 0xfe, 0x13, 0x13,
	0x13, 0x13, 0x13, 0x13, 0x13, 0x13, 0x73, 0x0c, 0x0c, 0x0c,
	0x0c, 0x0c, 0x13, 0x13, 0x13, 0x13, 0x13, 0x13, 0x13, 0x13,
	0x13, 0x13, 0x13, 0x13, 0x13, 0x13, 0x13, 0x13, 0x13, 0x13,
	0x14, 0x14, 0x14, 0x14, 0x14, 0x14, 0x14, 0x14, 0x74, 0x32,
	0x32, 0x32, 0x32, 0x32, 0x14, 0x14, 0x14, 0x14, 0x14, 0x3a,
	0x3a, 0x14, 0x14, 0x14, 0x14, 0x14, 0x14, 0x14, 0x14, 0x14,
	0x14, 0x14, 0x9f, 0x01, 0x00, 0x00, 0x00, 0x00, 0x00,
};

/*
 * Do setup to properly handle IB link recovery; if port is zero, we
 * are initializing to cover both ports; otherwise we are initializing
 * to cover a single port card, or the port has reached INIT and we may
 * need to switch coverage types.
 */
static void setup_7322_link_recovery(struct qib_pportdata *ppd, u32 both)
{
	u8 *portsel, *etm;
	struct qib_devdata *dd = ppd->dd;

	if (!ppd->dd->cspec->r1)
		return;
	if (!both) {
		dd->cspec->recovery_ports_initted++;
		ppd->cpspec->recovery_init = 1;
	}
	if (!both && dd->cspec->recovery_ports_initted == 1) {
		portsel = ppd->port == 1 ? portsel_port1 : portsel_port2;
		etm = atetm_1port;
	} else {
		portsel = portsel_2port;
		etm = atetm_2port;
	}

	if (qib_r_grab(dd) < 0 ||
		qib_r_shift(dd, BISTEN_ETM, LEN_ETM, reset_atetm, NULL) < 0 ||
		qib_r_update(dd, BISTEN_ETM) < 0 ||
		qib_r_shift(dd, BISTEN_AT, LEN_AT, reset_at, NULL) < 0 ||
		qib_r_update(dd, BISTEN_AT) < 0 ||
		qib_r_shift(dd, BISTEN_PORT_SEL, LEN_PORT_SEL,
			    portsel, NULL) < 0 ||
		qib_r_update(dd, BISTEN_PORT_SEL) < 0 ||
		qib_r_shift(dd, BISTEN_AT, LEN_AT, at, NULL) < 0 ||
		qib_r_update(dd, BISTEN_AT) < 0 ||
		qib_r_shift(dd, BISTEN_ETM, LEN_ETM, etm, NULL) < 0 ||
		qib_r_update(dd, BISTEN_ETM) < 0)
		qib_dev_err(dd, "Failed IB link recovery setup\n");
}

static void check_7322_rxe_status(struct qib_pportdata *ppd)
{
	struct qib_devdata *dd = ppd->dd;
	u64 fmask;

	if (dd->cspec->recovery_ports_initted != 1)
		return; /* rest doesn't apply to dualport */
	qib_write_kreg(dd, kr_control, dd->control |
		       SYM_MASK(Control, FreezeMode));
	(void)qib_read_kreg64(dd, kr_scratch);
	udelay(3); /* ibcreset asserted 400ns, be sure that's over */
	fmask = qib_read_kreg64(dd, kr_act_fmask);
	if (!fmask) {
		/*
		 * require a powercycle before we'll work again, and make
		 * sure we get no more interrupts, and don't turn off
		 * freeze.
		 */
		ppd->dd->cspec->stay_in_freeze = 1;
		qib_7322_set_intr_state(ppd->dd, 0);
		qib_write_kreg(dd, kr_fmask, 0ULL);
		qib_dev_err(dd, "HCA unusable until powercycled\n");
		return; /* eventually reset */
	}

	qib_write_kreg(ppd->dd, kr_hwerrclear,
	    SYM_MASK(HwErrClear, IBSerdesPClkNotDetectClear_1));

	/* don't do the full clear_freeze(), not needed for this */
	qib_write_kreg(dd, kr_control, dd->control);
	qib_read_kreg32(dd, kr_scratch);
	/* take IBC out of reset */
	if (ppd->link_speed_supported) {
		ppd->cpspec->ibcctrl_a &=
			~SYM_MASK(IBCCtrlA_0, IBStatIntReductionEn);
		qib_write_kreg_port(ppd, krp_ibcctrl_a,
				    ppd->cpspec->ibcctrl_a);
		qib_read_kreg32(dd, kr_scratch);
		if (ppd->lflags & QIBL_IB_LINK_DISABLED)
			qib_set_ib_7322_lstate(ppd, 0,
				QLOGIC_IB_IBCC_LINKINITCMD_DISABLE);
	}
}<|MERGE_RESOLUTION|>--- conflicted
+++ resolved
@@ -3299,11 +3299,7 @@
 	/*
 	 * Keep chip from being accessed until we are ready.  Use
 	 * writeq() directly, to allow the write even though QIB_PRESENT
-<<<<<<< HEAD
-	 * isn't' set.
-=======
 	 * isn't set.
->>>>>>> d762f438
 	 */
 	dd->flags &= ~(QIB_INITTED | QIB_PRESENT | QIB_BADINTR);
 	dd->flags |= QIB_DOING_RESET;
