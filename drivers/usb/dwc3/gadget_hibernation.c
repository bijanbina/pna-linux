--- conflicted
+++ resolved
@@ -214,11 +214,7 @@
 
 				dwc3_gadget_ep_get_transfer_index(dep);
 			} else {
-<<<<<<< HEAD
-				ret = __dwc3_gadget_kick_transfer(dep, 0, true);
-=======
 				ret = __dwc3_gadget_kick_transfer(dep);
->>>>>>> 9c71c6e9
 				if (ret) {
 					dev_err(dwc->dev,
 						"%s: restart transfer failed\n",
