--- conflicted
+++ resolved
@@ -843,101 +843,6 @@
 }
 
 /**
-<<<<<<< HEAD
- * zynqmp_dma_prep_slave_sg - prepare descriptors for a memory sg transaction
- * @dchan: DMA channel
- * @dst_sg: Destination scatter list
- * @dst_sg_len: Number of entries in destination scatter list
- * @src_sg: Source scatter list
- * @src_sg_len: Number of entries in source scatter list
- * @flags: transfer ack flags
- *
- * Return: Async transaction descriptor on success and NULL on failure
- */
-static struct dma_async_tx_descriptor *zynqmp_dma_prep_sg(
-			struct dma_chan *dchan, struct scatterlist *dst_sg,
-			unsigned int dst_sg_len, struct scatterlist *src_sg,
-			unsigned int src_sg_len, unsigned long flags)
-{
-	struct zynqmp_dma_desc_sw *new, *first = NULL;
-	struct zynqmp_dma_chan *chan = to_chan(dchan);
-	void *desc = NULL, *prev = NULL;
-	size_t len, dst_avail, src_avail;
-	dma_addr_t dma_dst, dma_src;
-	u32 desc_cnt = 0, i;
-	struct scatterlist *sg;
-
-	for_each_sg(src_sg, sg, src_sg_len, i)
-		desc_cnt += DIV_ROUND_UP(sg_dma_len(sg),
-					 ZYNQMP_DMA_MAX_TRANS_LEN);
-
-	spin_lock_bh(&chan->lock);
-	if (desc_cnt > chan->desc_free_cnt) {
-		spin_unlock_bh(&chan->lock);
-		dev_dbg(chan->dev, "chan %p descs are not available\n", chan);
-		return NULL;
-	}
-	chan->desc_free_cnt = chan->desc_free_cnt - desc_cnt;
-	spin_unlock_bh(&chan->lock);
-
-	dst_avail = sg_dma_len(dst_sg);
-	src_avail = sg_dma_len(src_sg);
-
-	/* Run until we are out of scatterlist entries */
-	while (true) {
-		len = min_t(size_t, src_avail, dst_avail);
-		len = min_t(size_t, len, ZYNQMP_DMA_MAX_TRANS_LEN);
-		if (len == 0)
-			goto fetch;
-		/* Allocate and populate the descriptor */
-		new = zynqmp_dma_get_descriptor(chan);
-		desc = (struct zynqmp_dma_desc_ll *)new->src_v;
-		dma_dst = sg_dma_address(dst_sg) + sg_dma_len(dst_sg) -
-			dst_avail;
-		dma_src = sg_dma_address(src_sg) + sg_dma_len(src_sg) -
-			src_avail;
-
-		zynqmp_dma_config_sg_ll_desc(chan, desc, dma_src, dma_dst,
-					     len, prev);
-		prev = desc;
-		dst_avail -= len;
-		src_avail -= len;
-
-		if (!first)
-			first = new;
-		else
-			list_add_tail(&new->node, &first->tx_list);
-fetch:
-		/* Fetch the next dst scatterlist entry */
-		if (dst_avail == 0) {
-			if (dst_sg_len == 0)
-				break;
-			dst_sg = sg_next(dst_sg);
-			if (dst_sg == NULL)
-				break;
-			dst_sg_len--;
-			dst_avail = sg_dma_len(dst_sg);
-		}
-		/* Fetch the next src scatterlist entry */
-		if (src_avail == 0) {
-			if (src_sg_len == 0)
-				break;
-			src_sg = sg_next(src_sg);
-			if (src_sg == NULL)
-				break;
-			src_sg_len--;
-			src_avail = sg_dma_len(src_sg);
-		}
-	}
-
-	zynqmp_dma_desc_config_eod(chan, desc);
-	first->async_tx.flags = flags;
-	return &first->async_tx;
-}
-
-/**
-=======
->>>>>>> bebc6082
  * zynqmp_dma_chan_remove - Channel remove function
  * @chan: ZynqMP DMA channel pointer
  */
