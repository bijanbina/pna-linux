--- conflicted
+++ resolved
@@ -6,12 +6,7 @@
 	select CRC32
 	select FW_LOADER
 	select VIRTIO
-<<<<<<< HEAD
-	select VIRTUALIZATION
-	select CRYPTO
-=======
 	select WANT_DEV_COREDUMP
->>>>>>> 84df9525
 	help
 	  Support for remote processors (such as DSP coprocessors). These
 	  are mainly used on embedded systems.
