/*
* alc5632.c  --  ALC5632 ALSA SoC Audio Codec
*
* Copyright (C) 2011 The AC100 Kernel Team <ac100@lists.lauchpad.net>
*
* Authors:  Leon Romanovsky <leon@leon.nu>
*           Andrey Danin <danindrey@mail.ru>
*           Ilya Petrov <ilya.muromec@gmail.com>
*           Marc Dietrich <marvin24@gmx.de>
*
* Based on alc5623.c by Arnaud Patard
*
* This program is free software; you can redistribute it and/or modify
* it under the terms of the GNU General Public License version 2 as
* published by the Free Software Foundation.
*/

#include <linux/module.h>
#include <linux/kernel.h>
#include <linux/init.h>
#include <linux/delay.h>
#include <linux/pm.h>
#include <linux/i2c.h>
#include <linux/slab.h>
#include <linux/regmap.h>
#include <sound/core.h>
#include <sound/pcm.h>
#include <sound/pcm_params.h>
#include <sound/tlv.h>
#include <sound/soc.h>
#include <sound/initval.h>

#include "alc5632.h"

/*
 * ALC5632 register cache
 */
static struct reg_default  alc5632_reg_defaults[] = {
	{   2, 0x8080 },	/* R2   - Speaker Output Volume */
	{   4, 0x8080 },	/* R4   - Headphone Output Volume */
	{   6, 0x8080 },	/* R6   - AUXOUT Volume */
	{   8, 0xC800 },	/* R8   - Phone Input */
	{  10, 0xE808 },	/* R10  - LINE_IN Volume */
	{  12, 0x1010 },	/* R12  - STEREO DAC Input Volume */
	{  14, 0x0808 },	/* R14  - MIC Input Volume */
	{  16, 0xEE0F },	/* R16  - Stereo DAC and MIC Routing Control */
	{  18, 0xCBCB },	/* R18  - ADC Record Gain */
	{  20, 0x7F7F },	/* R20  - ADC Record Mixer Control */
	{  24, 0xE010 },	/* R24  - Voice DAC Volume */
	{  28, 0x8008 },	/* R28  - Output Mixer Control */
	{  34, 0x0000 },	/* R34  - Microphone Control */
	{  36, 0x00C0 },    /* R36  - Codec Digital MIC/Digital Boost
						   Control */
	{  46, 0x0000 },	/* R46  - Stereo DAC/Voice DAC/Stereo ADC
						   Function Select */
	{  52, 0x8000 },	/* R52  - Main Serial Data Port Control
						   (Stereo I2S) */
	{  54, 0x0000 },	/* R54  - Extend Serial Data Port Control
						   (VoDAC_I2S/PCM) */
	{  58, 0x0000 },	/* R58  - Power Management Addition 1 */
	{  60, 0x0000 },	/* R60  - Power Management Addition 2 */
	{  62, 0x8000 },	/* R62  - Power Management Addition 3 */
	{  64, 0x0C0A },	/* R64  - General Purpose Control Register 1 */
	{  66, 0x0000 },	/* R66  - General Purpose Control Register 2 */
	{  68, 0x0000 },	/* R68  - PLL1 Control */
	{  70, 0x0000 },	/* R70  - PLL2 Control */
	{  76, 0xBE3E },	/* R76  - GPIO Pin Configuration */
	{  78, 0xBE3E },	/* R78  - GPIO Pin Polarity */
	{  80, 0x0000 },	/* R80  - GPIO Pin Sticky */
	{  82, 0x0000 },	/* R82  - GPIO Pin Wake Up */
	{  86, 0x0000 },	/* R86  - Pin Sharing */
	{  90, 0x0009 },	/* R90  - Soft Volume Control Setting */
	{  92, 0x0000 },	/* R92  - GPIO_Output Pin Control */
	{  94, 0x3000 },	/* R94  - MISC Control */
	{  96, 0x3075 },	/* R96  - Stereo DAC Clock Control_1 */
	{  98, 0x1010 },	/* R98  - Stereo DAC Clock Control_2 */
	{ 100, 0x3110 },	/* R100 - VoDAC_PCM Clock Control_1 */
	{ 104, 0x0553 },	/* R104 - Pseudo Stereo and Spatial Effect
						   Block Control */
	{ 106, 0x0000 },	/* R106 - Private Register Address */
};

/* codec private data */
struct alc5632_priv {
	struct regmap *regmap;
	u8 id;
	unsigned int sysclk;
};

static bool alc5632_volatile_register(struct device *dev,
							unsigned int reg)
{
	switch (reg) {
	case ALC5632_RESET:
	case ALC5632_PWR_DOWN_CTRL_STATUS:
	case ALC5632_GPIO_PIN_STATUS:
	case ALC5632_OVER_CURR_STATUS:
	case ALC5632_HID_CTRL_DATA:
	case ALC5632_EQ_CTRL:
	case ALC5632_VENDOR_ID1:
	case ALC5632_VENDOR_ID2:
		return true;

	default:
		break;
	}

	return false;
}

static inline int alc5632_reset(struct regmap *map)
{
	return regmap_write(map, ALC5632_RESET, 0x59B4);
}

static int amp_mixer_event(struct snd_soc_dapm_widget *w,
	struct snd_kcontrol *kcontrol, int event)
{
	/* to power-on/off class-d amp generators/speaker */
	/* need to write to 'index-46h' register :        */
	/* so write index num (here 0x46) to reg 0x6a     */
	/* and then 0xffff/0 to reg 0x6c                  */
	snd_soc_write(w->codec, ALC5632_HID_CTRL_INDEX, 0x46);

	switch (event) {
	case SND_SOC_DAPM_PRE_PMU:
		snd_soc_write(w->codec, ALC5632_HID_CTRL_DATA, 0xFFFF);
		break;
	case SND_SOC_DAPM_POST_PMD:
		snd_soc_write(w->codec, ALC5632_HID_CTRL_DATA, 0);
		break;
	}

	return 0;
}

/*
 * ALC5632 Controls
 */

/* -34.5db min scale, 1.5db steps, no mute */
static const DECLARE_TLV_DB_SCALE(vol_tlv, -3450, 150, 0);
/* -46.5db min scale, 1.5db steps, no mute */
static const DECLARE_TLV_DB_SCALE(hp_tlv, -4650, 150, 0);
/* -16.5db min scale, 1.5db steps, no mute */
static const DECLARE_TLV_DB_SCALE(adc_rec_tlv, -1650, 150, 0);
static const unsigned int boost_tlv[] = {
	TLV_DB_RANGE_HEAD(2),
	0, 1, TLV_DB_SCALE_ITEM(0, 2000, 0),
	1, 3, TLV_DB_SCALE_ITEM(2000, 1000, 0),
};
/* 0db min scale, 6 db steps, no mute */
static const DECLARE_TLV_DB_SCALE(dig_tlv, 0, 600, 0);
/* 0db min scalem 0.75db steps, no mute */
static const DECLARE_TLV_DB_SCALE(vdac_tlv, -3525, 75, 0);

static const struct snd_kcontrol_new alc5632_vol_snd_controls[] = {
	/* left starts at bit 8, right at bit 0 */
	/* 31 steps (5 bit), -46.5db scale */
	SOC_DOUBLE_TLV("Speaker Playback Volume",
			ALC5632_SPK_OUT_VOL, 8, 0, 31, 1, hp_tlv),
	/* bit 15 mutes left, bit 7 right */
	SOC_DOUBLE("Speaker Playback Switch",
			ALC5632_SPK_OUT_VOL, 15, 7, 1, 1),
	SOC_DOUBLE_TLV("Headphone Playback Volume",
			ALC5632_HP_OUT_VOL, 8, 0, 31, 1, hp_tlv),
	SOC_DOUBLE("Headphone Playback Switch",
			ALC5632_HP_OUT_VOL, 15, 7, 1, 1),
};

static const struct snd_kcontrol_new alc5632_snd_controls[] = {
	SOC_DOUBLE_TLV("Auxout Playback Volume",
			ALC5632_AUX_OUT_VOL, 8, 0, 31, 1, hp_tlv),
	SOC_DOUBLE("Auxout Playback Switch",
			ALC5632_AUX_OUT_VOL, 15, 7, 1, 1),
	SOC_SINGLE_TLV("Voice DAC Playback Volume",
			ALC5632_VOICE_DAC_VOL, 0, 63, 0, vdac_tlv),
	SOC_SINGLE("Voice DAC Playback Switch",
			ALC5632_VOICE_DAC_VOL, 12, 1, 1),
	SOC_SINGLE_TLV("Phone Playback Volume",
			ALC5632_PHONE_IN_VOL, 8, 31, 1, vol_tlv),
	SOC_DOUBLE_TLV("LineIn Playback Volume",
			ALC5632_LINE_IN_VOL, 8, 0, 31, 1, vol_tlv),
	SOC_DOUBLE_TLV("Master Playback Volume",
			ALC5632_STEREO_DAC_IN_VOL, 8, 0, 63, 1, vdac_tlv),
	SOC_DOUBLE("Master Playback Switch",
			ALC5632_STEREO_DAC_IN_VOL, 15, 7, 1, 1),
	SOC_SINGLE_TLV("Mic1 Playback Volume",
			ALC5632_MIC_VOL, 8, 31, 1, vol_tlv),
	SOC_SINGLE_TLV("Mic2 Playback Volume",
			ALC5632_MIC_VOL, 0, 31, 1, vol_tlv),
	SOC_DOUBLE_TLV("Rec Capture Volume",
			ALC5632_ADC_REC_GAIN, 8, 0, 31, 0, adc_rec_tlv),
	SOC_SINGLE_TLV("Mic 1 Boost Volume",
			ALC5632_MIC_CTRL, 10, 3, 0, boost_tlv),
	SOC_SINGLE_TLV("Mic 2 Boost Volume",
			ALC5632_MIC_CTRL, 8, 3, 0, boost_tlv),
	SOC_SINGLE_TLV("DMIC Boost Capture Volume",
			ALC5632_DIGI_BOOST_CTRL, 0, 7, 0, dig_tlv),
	SOC_SINGLE("DMIC En Capture Switch",
			ALC5632_DIGI_BOOST_CTRL, 15, 1, 0),
	SOC_SINGLE("DMIC PreFilter Capture Switch",
			ALC5632_DIGI_BOOST_CTRL, 12, 1, 0),
};

/*
 * DAPM Controls
 */
static const struct snd_kcontrol_new alc5632_hp_mixer_controls[] = {
SOC_DAPM_SINGLE("LI2HP Playback Switch", ALC5632_LINE_IN_VOL, 15, 1, 1),
SOC_DAPM_SINGLE("PHONE2HP Playback Switch", ALC5632_PHONE_IN_VOL, 15, 1, 1),
SOC_DAPM_SINGLE("MIC12HP Playback Switch", ALC5632_MIC_ROUTING_CTRL, 15, 1, 1),
SOC_DAPM_SINGLE("MIC22HP Playback Switch", ALC5632_MIC_ROUTING_CTRL, 11, 1, 1),
SOC_DAPM_SINGLE("VOICE2HP Playback Switch", ALC5632_VOICE_DAC_VOL, 15, 1, 1),
};

static const struct snd_kcontrol_new alc5632_hpl_mixer_controls[] = {
SOC_DAPM_SINGLE("ADC2HP_L Playback Switch", ALC5632_ADC_REC_GAIN, 15, 1, 1),
SOC_DAPM_SINGLE("DACL2HP Playback Switch", ALC5632_MIC_ROUTING_CTRL, 3, 1, 1),
};

static const struct snd_kcontrol_new alc5632_hpr_mixer_controls[] = {
SOC_DAPM_SINGLE("ADC2HP_R Playback Switch", ALC5632_ADC_REC_GAIN, 7, 1, 1),
SOC_DAPM_SINGLE("DACR2HP Playback Switch", ALC5632_MIC_ROUTING_CTRL, 2, 1, 1),
};

static const struct snd_kcontrol_new alc5632_mono_mixer_controls[] = {
SOC_DAPM_SINGLE("ADC2MONO_L Playback Switch", ALC5632_ADC_REC_GAIN, 14, 1, 1),
SOC_DAPM_SINGLE("ADC2MONO_R Playback Switch", ALC5632_ADC_REC_GAIN, 6, 1, 1),
SOC_DAPM_SINGLE("LI2MONO Playback Switch", ALC5632_LINE_IN_VOL, 13, 1, 1),
SOC_DAPM_SINGLE("MIC12MONO Playback Switch",
					ALC5632_MIC_ROUTING_CTRL, 13, 1, 1),
SOC_DAPM_SINGLE("MIC22MONO Playback Switch",
					ALC5632_MIC_ROUTING_CTRL, 9, 1, 1),
SOC_DAPM_SINGLE("DAC2MONO Playback Switch", ALC5632_MIC_ROUTING_CTRL, 0, 1, 1),
SOC_DAPM_SINGLE("VOICE2MONO Playback Switch", ALC5632_VOICE_DAC_VOL, 13, 1, 1),
};

static const struct snd_kcontrol_new alc5632_speaker_mixer_controls[] = {
SOC_DAPM_SINGLE("LI2SPK Playback Switch", ALC5632_LINE_IN_VOL, 14, 1, 1),
SOC_DAPM_SINGLE("PHONE2SPK Playback Switch", ALC5632_PHONE_IN_VOL, 14, 1, 1),
SOC_DAPM_SINGLE("MIC12SPK Playback Switch",
					ALC5632_MIC_ROUTING_CTRL, 14, 1, 1),
SOC_DAPM_SINGLE("MIC22SPK Playback Switch",
					ALC5632_MIC_ROUTING_CTRL, 10, 1, 1),
SOC_DAPM_SINGLE("DAC2SPK Playback Switch", ALC5632_MIC_ROUTING_CTRL, 1, 1, 1),
SOC_DAPM_SINGLE("VOICE2SPK Playback Switch", ALC5632_VOICE_DAC_VOL, 14, 1, 1),
};

/* Left Record Mixer */
static const struct snd_kcontrol_new alc5632_captureL_mixer_controls[] = {
SOC_DAPM_SINGLE("MIC12REC_L Capture Switch", ALC5632_ADC_REC_MIXER, 14, 1, 1),
SOC_DAPM_SINGLE("MIC22REC_L Capture Switch", ALC5632_ADC_REC_MIXER, 13, 1, 1),
SOC_DAPM_SINGLE("LIL2REC Capture Switch", ALC5632_ADC_REC_MIXER, 12, 1, 1),
SOC_DAPM_SINGLE("PH2REC_L Capture Switch", ALC5632_ADC_REC_MIXER, 11, 1, 1),
SOC_DAPM_SINGLE("HPL2REC Capture Switch", ALC5632_ADC_REC_MIXER, 10, 1, 1),
SOC_DAPM_SINGLE("SPK2REC_L Capture Switch", ALC5632_ADC_REC_MIXER, 9, 1, 1),
SOC_DAPM_SINGLE("MONO2REC_L Capture Switch", ALC5632_ADC_REC_MIXER, 8, 1, 1),
};

/* Right Record Mixer */
static const struct snd_kcontrol_new alc5632_captureR_mixer_controls[] = {
SOC_DAPM_SINGLE("MIC12REC_R Capture Switch", ALC5632_ADC_REC_MIXER, 6, 1, 1),
SOC_DAPM_SINGLE("MIC22REC_R Capture Switch", ALC5632_ADC_REC_MIXER, 5, 1, 1),
SOC_DAPM_SINGLE("LIR2REC Capture Switch", ALC5632_ADC_REC_MIXER, 4, 1, 1),
SOC_DAPM_SINGLE("PH2REC_R Capture Switch", ALC5632_ADC_REC_MIXER, 3, 1, 1),
SOC_DAPM_SINGLE("HPR2REC Capture Switch", ALC5632_ADC_REC_MIXER, 2, 1, 1),
SOC_DAPM_SINGLE("SPK2REC_R Capture Switch", ALC5632_ADC_REC_MIXER, 1, 1, 1),
SOC_DAPM_SINGLE("MONO2REC_R Capture Switch", ALC5632_ADC_REC_MIXER, 0, 1, 1),
};

/* Dmic Mixer */
static const struct snd_kcontrol_new alc5632_dmicl_mixer_controls[] = {
SOC_DAPM_SINGLE("DMICL2ADC Capture Switch", ALC5632_DIGI_BOOST_CTRL, 7, 1, 1),
};
static const struct snd_kcontrol_new alc5632_dmicr_mixer_controls[] = {
SOC_DAPM_SINGLE("DMICR2ADC Capture Switch", ALC5632_DIGI_BOOST_CTRL, 6, 1, 1),
};

static const char * const alc5632_spk_n_sour_sel[] = {
		"RN/-R", "RP/+R", "LN/-R", "Mute"};
static const char * const alc5632_hpl_out_input_sel[] = {
		"Vmid", "HP Left Mix"};
static const char * const alc5632_hpr_out_input_sel[] = {
		"Vmid", "HP Right Mix"};
static const char * const alc5632_spkout_input_sel[] = {
		"Vmid", "HPOut Mix", "Speaker Mix", "Mono Mix"};
static const char * const alc5632_aux_out_input_sel[] = {
		"Vmid", "HPOut Mix", "Speaker Mix", "Mono Mix"};
static const char * const alc5632_adcr_func_sel[] = {
		"Stereo ADC", "Voice ADC"};
static const char * const alc5632_i2s_out_sel[] = {
		"ADC LR", "Voice Stereo Digital"};

/* auxout output mux */
static SOC_ENUM_SINGLE_DECL(alc5632_aux_out_input_enum,
			    ALC5632_OUTPUT_MIXER_CTRL, 6,
			    alc5632_aux_out_input_sel);
static const struct snd_kcontrol_new alc5632_auxout_mux_controls =
SOC_DAPM_ENUM("AuxOut Mux", alc5632_aux_out_input_enum);

/* speaker output mux */
static SOC_ENUM_SINGLE_DECL(alc5632_spkout_input_enum,
			    ALC5632_OUTPUT_MIXER_CTRL, 10,
			    alc5632_spkout_input_sel);
static const struct snd_kcontrol_new alc5632_spkout_mux_controls =
SOC_DAPM_ENUM("SpeakerOut Mux", alc5632_spkout_input_enum);

/* headphone left output mux */
static SOC_ENUM_SINGLE_DECL(alc5632_hpl_out_input_enum,
			    ALC5632_OUTPUT_MIXER_CTRL, 9,
			    alc5632_hpl_out_input_sel);
static const struct snd_kcontrol_new alc5632_hpl_out_mux_controls =
SOC_DAPM_ENUM("Left Headphone Mux", alc5632_hpl_out_input_enum);

/* headphone right output mux */
static SOC_ENUM_SINGLE_DECL(alc5632_hpr_out_input_enum,
			    ALC5632_OUTPUT_MIXER_CTRL, 8,
			    alc5632_hpr_out_input_sel);
static const struct snd_kcontrol_new alc5632_hpr_out_mux_controls =
SOC_DAPM_ENUM("Right Headphone Mux", alc5632_hpr_out_input_enum);

/* speaker output N select */
static SOC_ENUM_SINGLE_DECL(alc5632_spk_n_sour_enum,
			    ALC5632_OUTPUT_MIXER_CTRL, 14,
			    alc5632_spk_n_sour_sel);
static const struct snd_kcontrol_new alc5632_spkoutn_mux_controls =
SOC_DAPM_ENUM("SpeakerOut N Mux", alc5632_spk_n_sour_enum);

/* speaker amplifier */
static const char *alc5632_amp_names[] = {"AB Amp", "D Amp"};
static SOC_ENUM_SINGLE_DECL(alc5632_amp_enum,
			    ALC5632_OUTPUT_MIXER_CTRL, 13,
			    alc5632_amp_names);
static const struct snd_kcontrol_new alc5632_amp_mux_controls =
	SOC_DAPM_ENUM("AB-D Amp Mux", alc5632_amp_enum);

/* ADC output select */
static SOC_ENUM_SINGLE_DECL(alc5632_adcr_func_enum,
			    ALC5632_DAC_FUNC_SELECT, 5,
			    alc5632_adcr_func_sel);
static const struct snd_kcontrol_new alc5632_adcr_func_controls =
	SOC_DAPM_ENUM("ADCR Mux", alc5632_adcr_func_enum);

/* I2S out select */
static SOC_ENUM_SINGLE_DECL(alc5632_i2s_out_enum,
			    ALC5632_I2S_OUT_CTL, 5,
			    alc5632_i2s_out_sel);
static const struct snd_kcontrol_new alc5632_i2s_out_controls =
	SOC_DAPM_ENUM("I2SOut Mux", alc5632_i2s_out_enum);

static const struct snd_soc_dapm_widget alc5632_dapm_widgets[] = {
/* Muxes */
SND_SOC_DAPM_MUX("AuxOut Mux", SND_SOC_NOPM, 0, 0,
	&alc5632_auxout_mux_controls),
SND_SOC_DAPM_MUX("SpeakerOut Mux", SND_SOC_NOPM, 0, 0,
	&alc5632_spkout_mux_controls),
SND_SOC_DAPM_MUX("Left Headphone Mux", SND_SOC_NOPM, 0, 0,
	&alc5632_hpl_out_mux_controls),
SND_SOC_DAPM_MUX("Right Headphone Mux", SND_SOC_NOPM, 0, 0,
	&alc5632_hpr_out_mux_controls),
SND_SOC_DAPM_MUX("SpeakerOut N Mux", SND_SOC_NOPM, 0, 0,
	&alc5632_spkoutn_mux_controls),
SND_SOC_DAPM_MUX("ADCR Mux", SND_SOC_NOPM, 0, 0,
	&alc5632_adcr_func_controls),
SND_SOC_DAPM_MUX("I2SOut Mux", ALC5632_PWR_MANAG_ADD1, 11, 0,
	&alc5632_i2s_out_controls),

/* output mixers */
SND_SOC_DAPM_MIXER("HP Mix", SND_SOC_NOPM, 0, 0,
	&alc5632_hp_mixer_controls[0],
	ARRAY_SIZE(alc5632_hp_mixer_controls)),
SND_SOC_DAPM_MIXER("HPR Mix", ALC5632_PWR_MANAG_ADD2, 4, 0,
	&alc5632_hpr_mixer_controls[0],
	ARRAY_SIZE(alc5632_hpr_mixer_controls)),
SND_SOC_DAPM_MIXER("HPL Mix", ALC5632_PWR_MANAG_ADD2, 5, 0,
	&alc5632_hpl_mixer_controls[0],
	ARRAY_SIZE(alc5632_hpl_mixer_controls)),
SND_SOC_DAPM_MIXER("HPOut Mix", SND_SOC_NOPM, 0, 0, NULL, 0),
SND_SOC_DAPM_MIXER("Mono Mix", ALC5632_PWR_MANAG_ADD2, 2, 0,
	&alc5632_mono_mixer_controls[0],
	ARRAY_SIZE(alc5632_mono_mixer_controls)),
SND_SOC_DAPM_MIXER("Speaker Mix", ALC5632_PWR_MANAG_ADD2, 3, 0,
	&alc5632_speaker_mixer_controls[0],
	ARRAY_SIZE(alc5632_speaker_mixer_controls)),
SND_SOC_DAPM_MIXER("DMICL Mix", SND_SOC_NOPM, 0, 0,
	&alc5632_dmicl_mixer_controls[0],
	ARRAY_SIZE(alc5632_dmicl_mixer_controls)),
SND_SOC_DAPM_MIXER("DMICR Mix", SND_SOC_NOPM, 0, 0,
	&alc5632_dmicr_mixer_controls[0],
	ARRAY_SIZE(alc5632_dmicr_mixer_controls)),

/* input mixers */
SND_SOC_DAPM_MIXER("Left Capture Mix", ALC5632_PWR_MANAG_ADD2, 1, 0,
	&alc5632_captureL_mixer_controls[0],
	ARRAY_SIZE(alc5632_captureL_mixer_controls)),
SND_SOC_DAPM_MIXER("Right Capture Mix", ALC5632_PWR_MANAG_ADD2, 0, 0,
	&alc5632_captureR_mixer_controls[0],
	ARRAY_SIZE(alc5632_captureR_mixer_controls)),

SND_SOC_DAPM_AIF_IN("AIFRXL", "Left HiFi Playback", 0, SND_SOC_NOPM, 0, 0),
SND_SOC_DAPM_AIF_IN("AIFRXR", "Right HiFi Playback", 0, SND_SOC_NOPM, 0, 0),
SND_SOC_DAPM_AIF_OUT("AIFTXL", "Left HiFi Capture", 0, SND_SOC_NOPM, 0, 0),
SND_SOC_DAPM_AIF_OUT("AIFTXR", "Right HiFi Capture", 0, SND_SOC_NOPM, 0, 0),
SND_SOC_DAPM_AIF_IN("VAIFRX", "Voice Playback", 0, SND_SOC_NOPM, 0, 0),
SND_SOC_DAPM_AIF_OUT("VAIFTX", "Voice Capture", 0, SND_SOC_NOPM, 0, 0),

SND_SOC_DAPM_DAC("Voice DAC", NULL, ALC5632_PWR_MANAG_ADD2, 10, 0),
SND_SOC_DAPM_DAC("Left DAC", NULL, ALC5632_PWR_MANAG_ADD2, 9, 0),
SND_SOC_DAPM_DAC("Right DAC", NULL, ALC5632_PWR_MANAG_ADD2, 8, 0),
SND_SOC_DAPM_ADC("Left ADC", NULL, ALC5632_PWR_MANAG_ADD2, 7, 0),
SND_SOC_DAPM_ADC("Right ADC", NULL, ALC5632_PWR_MANAG_ADD2, 6, 0),

SND_SOC_DAPM_MIXER("DAC Left Channel", ALC5632_PWR_MANAG_ADD1, 15, 0, NULL, 0),
SND_SOC_DAPM_MIXER("DAC Right Channel",
	ALC5632_PWR_MANAG_ADD1, 14, 0, NULL, 0),
SND_SOC_DAPM_MIXER("I2S Mix", ALC5632_PWR_MANAG_ADD1, 11, 0, NULL, 0),
SND_SOC_DAPM_MIXER("Phone Mix", SND_SOC_NOPM, 0, 0, NULL, 0),
SND_SOC_DAPM_MIXER("Line Mix", SND_SOC_NOPM, 0, 0, NULL, 0),
SND_SOC_DAPM_MIXER("Voice Mix", SND_SOC_NOPM, 0, 0, NULL, 0),
SND_SOC_DAPM_MIXER("ADCLR", SND_SOC_NOPM, 0, 0, NULL, 0),

SND_SOC_DAPM_PGA("Left Headphone", ALC5632_PWR_MANAG_ADD3, 11, 0, NULL, 0),
SND_SOC_DAPM_PGA("Right Headphone", ALC5632_PWR_MANAG_ADD3, 10, 0, NULL, 0),
SND_SOC_DAPM_PGA("Left Speaker", ALC5632_PWR_MANAG_ADD3, 13, 0, NULL, 0),
SND_SOC_DAPM_PGA("Right Speaker", ALC5632_PWR_MANAG_ADD3, 12, 0, NULL, 0),
SND_SOC_DAPM_PGA("Aux Out", ALC5632_PWR_MANAG_ADD3, 14, 0, NULL, 0),
SND_SOC_DAPM_PGA("Left LineIn", ALC5632_PWR_MANAG_ADD3, 7, 0, NULL, 0),
SND_SOC_DAPM_PGA("Right LineIn", ALC5632_PWR_MANAG_ADD3, 6, 0, NULL, 0),
SND_SOC_DAPM_PGA("Phone", ALC5632_PWR_MANAG_ADD3, 5, 0, NULL, 0),
SND_SOC_DAPM_PGA("Phone ADMix", ALC5632_PWR_MANAG_ADD3, 4, 0, NULL, 0),
SND_SOC_DAPM_PGA("MIC1 PGA", ALC5632_PWR_MANAG_ADD3, 3, 0, NULL, 0),
SND_SOC_DAPM_PGA("MIC2 PGA", ALC5632_PWR_MANAG_ADD3, 2, 0, NULL, 0),
SND_SOC_DAPM_PGA("MIC1 Pre Amp", ALC5632_PWR_MANAG_ADD3, 1, 0, NULL, 0),
SND_SOC_DAPM_PGA("MIC2 Pre Amp", ALC5632_PWR_MANAG_ADD3, 0, 0, NULL, 0),
SND_SOC_DAPM_SUPPLY("MICBIAS1", ALC5632_PWR_MANAG_ADD1, 3, 0, NULL, 0),
SND_SOC_DAPM_SUPPLY("MICBIAS2", ALC5632_PWR_MANAG_ADD1, 2, 0, NULL, 0),

SND_SOC_DAPM_PGA_E("D Amp", ALC5632_PWR_MANAG_ADD2, 14, 0, NULL, 0,
	amp_mixer_event, SND_SOC_DAPM_PRE_PMU | SND_SOC_DAPM_POST_PMD),
SND_SOC_DAPM_PGA("AB Amp", ALC5632_PWR_MANAG_ADD2, 15, 0, NULL, 0),
SND_SOC_DAPM_MUX("AB-D Amp Mux", ALC5632_PWR_MANAG_ADD1, 10, 0,
	&alc5632_amp_mux_controls),

SND_SOC_DAPM_OUTPUT("AUXOUT"),
SND_SOC_DAPM_OUTPUT("HPL"),
SND_SOC_DAPM_OUTPUT("HPR"),
SND_SOC_DAPM_OUTPUT("SPKOUT"),
SND_SOC_DAPM_OUTPUT("SPKOUTN"),

SND_SOC_DAPM_INPUT("LINEINL"),
SND_SOC_DAPM_INPUT("LINEINR"),
SND_SOC_DAPM_INPUT("PHONEP"),
SND_SOC_DAPM_INPUT("PHONEN"),
SND_SOC_DAPM_INPUT("DMICDAT"),
SND_SOC_DAPM_INPUT("MIC1"),
SND_SOC_DAPM_INPUT("MIC2"),
SND_SOC_DAPM_VMID("Vmid"),
};


static const struct snd_soc_dapm_route alc5632_dapm_routes[] = {
	/* Playback streams */
	{"Left DAC", NULL, "AIFRXL"},
	{"Right DAC", NULL, "AIFRXR"},

	/* virtual mixer - mixes left & right channels */
	{"I2S Mix",	NULL,	"Left DAC"},
	{"I2S Mix",	NULL,	"Right DAC"},
	{"Line Mix",	NULL,	"Right LineIn"},
	{"Line Mix",	NULL,	"Left LineIn"},
	{"Phone Mix",	NULL,	"Phone"},
	{"Phone Mix",	NULL,	"Phone ADMix"},
	{"AUXOUT",		NULL,	"Aux Out"},

	/* DAC */
	{"DAC Right Channel",	NULL,	"I2S Mix"},
	{"DAC Left Channel",	NULL,   "I2S Mix"},

	/* HP mixer */
	{"HPL Mix",	"ADC2HP_L Playback Switch",	"Left Capture Mix"},
	{"HPL Mix", NULL,					"HP Mix"},
	{"HPR Mix", "ADC2HP_R Playback Switch",	"Right Capture Mix"},
	{"HPR Mix", NULL,					"HP Mix"},
	{"HP Mix",	"LI2HP Playback Switch",	"Line Mix"},
	{"HP Mix",	"PHONE2HP Playback Switch",	"Phone Mix"},
	{"HP Mix",	"MIC12HP Playback Switch",	"MIC1 PGA"},
	{"HP Mix",	"MIC22HP Playback Switch",	"MIC2 PGA"},
	{"HP Mix", "VOICE2HP Playback Switch",	"Voice Mix"},
	{"HPR Mix", "DACR2HP Playback Switch",	"DAC Right Channel"},
	{"HPL Mix", "DACL2HP Playback Switch",	"DAC Left Channel"},
	{"HPOut Mix", NULL, "HP Mix"},
	{"HPOut Mix", NULL, "HPR Mix"},
	{"HPOut Mix", NULL, "HPL Mix"},

	/* speaker mixer */
	{"Speaker Mix", "LI2SPK Playback Switch",	"Line Mix"},
	{"Speaker Mix", "PHONE2SPK Playback Switch", "Phone Mix"},
	{"Speaker Mix", "MIC12SPK Playback Switch",	"MIC1 PGA"},
	{"Speaker Mix", "MIC22SPK Playback Switch",	"MIC2 PGA"},
	{"Speaker Mix", "DAC2SPK Playback Switch",	"DAC Left Channel"},
	{"Speaker Mix", "VOICE2SPK Playback Switch",	"Voice Mix"},

	/* mono mixer */
	{"Mono Mix", "ADC2MONO_L Playback Switch",	"Left Capture Mix"},
	{"Mono Mix", "ADC2MONO_R Playback Switch",	"Right Capture Mix"},
	{"Mono Mix", "LI2MONO Playback Switch",		"Line Mix"},
	{"Mono Mix", "MIC12MONO Playback Switch",	"MIC1 PGA"},
	{"Mono Mix", "MIC22MONO Playback Switch",	"MIC2 PGA"},
	{"Mono Mix", "DAC2MONO Playback Switch",	"DAC Left Channel"},
	{"Mono Mix", "VOICE2MONO Playback Switch",	"Voice Mix"},

	/* Left record mixer */
	{"Left Capture Mix", "LIL2REC Capture Switch", "LINEINL"},
	{"Left Capture Mix", "PH2REC_L Capture Switch", "PHONEN"},
	{"Left Capture Mix", "MIC12REC_L Capture Switch", "MIC1 Pre Amp"},
	{"Left Capture Mix", "MIC22REC_L Capture Switch", "MIC2 Pre Amp"},
	{"Left Capture Mix", "HPL2REC Capture Switch", "HPL Mix"},
	{"Left Capture Mix", "SPK2REC_L Capture Switch", "Speaker Mix"},
	{"Left Capture Mix", "MONO2REC_L Capture Switch", "Mono Mix"},

	/*Right record mixer */
	{"Right Capture Mix", "LIR2REC Capture Switch", "LINEINR"},
	{"Right Capture Mix", "PH2REC_R Capture Switch", "PHONEP"},
	{"Right Capture Mix", "MIC12REC_R Capture Switch", "MIC1 Pre Amp"},
	{"Right Capture Mix", "MIC22REC_R Capture Switch", "MIC2 Pre Amp"},
	{"Right Capture Mix", "HPR2REC Capture Switch", "HPR Mix"},
	{"Right Capture Mix", "SPK2REC_R Capture Switch", "Speaker Mix"},
	{"Right Capture Mix", "MONO2REC_R Capture Switch", "Mono Mix"},

	/* headphone left mux */
	{"Left Headphone Mux", "HP Left Mix",		"HPL Mix"},
	{"Left Headphone Mux", "Vmid",			"Vmid"},

	/* headphone right mux */
	{"Right Headphone Mux", "HP Right Mix",		"HPR Mix"},
	{"Right Headphone Mux", "Vmid",			"Vmid"},

	/* speaker out mux */
	{"SpeakerOut Mux", "Vmid",			"Vmid"},
	{"SpeakerOut Mux", "HPOut Mix",			"HPOut Mix"},
	{"SpeakerOut Mux", "Speaker Mix",		"Speaker Mix"},
	{"SpeakerOut Mux", "Mono Mix",			"Mono Mix"},

	/* Mono/Aux Out mux */
	{"AuxOut Mux", "Vmid",				"Vmid"},
	{"AuxOut Mux", "HPOut Mix",			"HPOut Mix"},
	{"AuxOut Mux", "Speaker Mix",			"Speaker Mix"},
	{"AuxOut Mux", "Mono Mix",			"Mono Mix"},

	/* output pga */
	{"HPL", NULL,					"Left Headphone"},
	{"Left Headphone", NULL,			"Left Headphone Mux"},
	{"HPR", NULL,					"Right Headphone"},
	{"Right Headphone", NULL,			"Right Headphone Mux"},
	{"Aux Out", NULL,				"AuxOut Mux"},

	/* input pga */
	{"Left LineIn", NULL,				"LINEINL"},
	{"Right LineIn", NULL,				"LINEINR"},
	{"Phone", NULL,				"PHONEP"},
	{"MIC1 Pre Amp", NULL,				"MIC1"},
	{"MIC2 Pre Amp", NULL,				"MIC2"},
	{"MIC1 PGA", NULL,				"MIC1 Pre Amp"},
	{"MIC2 PGA", NULL,				"MIC2 Pre Amp"},

	/* left ADC */
	{"Left ADC", NULL,				"Left Capture Mix"},
	{"DMICL Mix", "DMICL2ADC Capture Switch", "DMICDAT"},
	{"Left ADC", NULL,				"DMICL Mix"},
	{"ADCLR", NULL,					"Left ADC"},

	/* right ADC */
	{"Right ADC", NULL, "Right Capture Mix"},
	{"DMICR Mix", "DMICR2ADC Capture Switch", "DMICDAT"},
	{"Right ADC", NULL, "DMICR Mix"},
	{"ADCR Mux", "Stereo ADC", "Right ADC"},
	{"ADCR Mux", "Voice ADC", "Right ADC"},
	{"ADCLR", NULL, "ADCR Mux"},
	{"VAIFTX", NULL, "ADCR Mux"},

	/* Digital I2S out */
	{"I2SOut Mux", "ADC LR", "ADCLR"},
	{"I2SOut Mux", "Voice Stereo Digital", "VAIFRX"},
	{"AIFTXL", NULL, "I2SOut Mux"},
	{"AIFTXR", NULL, "I2SOut Mux"},

	/* Voice Mix */
	{"Voice DAC", NULL, "VAIFRX"},
	{"Voice Mix", NULL, "Voice DAC"},

	/* Speaker Output */
	{"SpeakerOut N Mux", "RN/-R",			"Left Speaker"},
	{"SpeakerOut N Mux", "RP/+R",			"Left Speaker"},
	{"SpeakerOut N Mux", "LN/-R",			"Left Speaker"},
	{"SpeakerOut N Mux", "Mute",			"Vmid"},

	{"SpeakerOut N Mux", "RN/-R",			"Right Speaker"},
	{"SpeakerOut N Mux", "RP/+R",			"Right Speaker"},
	{"SpeakerOut N Mux", "LN/-R",			"Right Speaker"},
	{"SpeakerOut N Mux", "Mute",			"Vmid"},

	{"AB Amp", NULL,				"SpeakerOut Mux"},
	{"D Amp", NULL,					"SpeakerOut Mux"},
	{"AB-D Amp Mux", "AB Amp",			"AB Amp"},
	{"AB-D Amp Mux", "D Amp",			"D Amp"},
	{"Left Speaker", NULL,				"AB-D Amp Mux"},
	{"Right Speaker", NULL,				"AB-D Amp Mux"},

	{"SPKOUT", NULL,				"Left Speaker"},
	{"SPKOUT", NULL,				"Right Speaker"},

	{"SPKOUTN", NULL,				"SpeakerOut N Mux"},

};

/* PLL divisors */
struct _pll_div {
	u32 pll_in;
	u32 pll_out;
	u16 regvalue;
};

/* Note : pll code from original alc5632 driver. Not sure of how good it is */
/* useful only for master mode */
static const struct _pll_div codec_master_pll_div[] = {

	{  2048000,  8192000,	0x0ea0},
	{  3686400,  8192000,	0x4e27},
	{ 12000000,  8192000,	0x456b},
	{ 13000000,  8192000,	0x495f},
	{ 13100000,  8192000,	0x0320},
	{  2048000,  11289600,	0xf637},
	{  3686400,  11289600,	0x2f22},
	{ 12000000,  11289600,	0x3e2f},
	{ 13000000,  11289600,	0x4d5b},
	{ 13100000,  11289600,	0x363b},
	{  2048000,  16384000,	0x1ea0},
	{  3686400,  16384000,	0x9e27},
	{ 12000000,  16384000,	0x452b},
	{ 13000000,  16384000,	0x542f},
	{ 13100000,  16384000,	0x03a0},
	{  2048000,  16934400,	0xe625},
	{  3686400,  16934400,	0x9126},
	{ 12000000,  16934400,	0x4d2c},
	{ 13000000,  16934400,	0x742f},
	{ 13100000,  16934400,	0x3c27},
	{  2048000,  22579200,	0x2aa0},
	{  3686400,  22579200,	0x2f20},
	{ 12000000,  22579200,	0x7e2f},
	{ 13000000,  22579200,	0x742f},
	{ 13100000,  22579200,	0x3c27},
	{  2048000,  24576000,	0x2ea0},
	{  3686400,  24576000,	0xee27},
	{ 12000000,  24576000,	0x2915},
	{ 13000000,  24576000,	0x772e},
	{ 13100000,  24576000,	0x0d20},
};

/* FOUT = MCLK*(N+2)/((M+2)*(K+2))
   N: bit 15:8 (div 2 .. div 257)
   K: bit  6:4 typical 2
   M: bit  3:0 (div 2 .. div 17)

   same as for 5623 - thanks!
*/

static const struct _pll_div codec_slave_pll_div[] = {

	{  1024000,  16384000,  0x3ea0},
	{  1411200,  22579200,	0x3ea0},
	{  1536000,  24576000,	0x3ea0},
	{  2048000,  16384000,  0x1ea0},
	{  2822400,  22579200,	0x1ea0},
	{  3072000,  24576000,	0x1ea0},

};

static int alc5632_set_dai_pll(struct snd_soc_dai *codec_dai, int pll_id,
		int source, unsigned int freq_in, unsigned int freq_out)
{
	int i;
	struct snd_soc_codec *codec = codec_dai->codec;
	int gbl_clk = 0, pll_div = 0;
	u16 reg;

	if (pll_id < ALC5632_PLL_FR_MCLK || pll_id > ALC5632_PLL_FR_VBCLK)
		return -EINVAL;

	/* Disable PLL power */
	snd_soc_update_bits(codec, ALC5632_PWR_MANAG_ADD2,
				ALC5632_PWR_ADD2_PLL1,
				0);
	snd_soc_update_bits(codec, ALC5632_PWR_MANAG_ADD2,
				ALC5632_PWR_ADD2_PLL2,
				0);

	/* pll is not used in slave mode */
	reg = snd_soc_read(codec, ALC5632_DAI_CONTROL);
	if (reg & ALC5632_DAI_SDP_SLAVE_MODE)
		return 0;

	if (!freq_in || !freq_out)
		return 0;

	switch (pll_id) {
	case ALC5632_PLL_FR_MCLK:
		for (i = 0; i < ARRAY_SIZE(codec_master_pll_div); i++) {
			if (codec_master_pll_div[i].pll_in == freq_in
			   && codec_master_pll_div[i].pll_out == freq_out) {
				/* PLL source from MCLK */
				pll_div  = codec_master_pll_div[i].regvalue;
				break;
			}
		}
		break;
	case ALC5632_PLL_FR_BCLK:
		for (i = 0; i < ARRAY_SIZE(codec_slave_pll_div); i++) {
			if (codec_slave_pll_div[i].pll_in == freq_in
			   && codec_slave_pll_div[i].pll_out == freq_out) {
				/* PLL source from Bitclk */
				gbl_clk = ALC5632_PLL_FR_BCLK;
				pll_div = codec_slave_pll_div[i].regvalue;
				break;
			}
		}
		break;
	case ALC5632_PLL_FR_VBCLK:
		for (i = 0; i < ARRAY_SIZE(codec_slave_pll_div); i++) {
			if (codec_slave_pll_div[i].pll_in == freq_in
			   && codec_slave_pll_div[i].pll_out == freq_out) {
				/* PLL source from voice clock */
				gbl_clk = ALC5632_PLL_FR_VBCLK;
				pll_div = codec_slave_pll_div[i].regvalue;
				break;
			}
		}
		break;
	default:
		return -EINVAL;
	}

	if (!pll_div)
		return -EINVAL;

	/* choose MCLK/BCLK/VBCLK */
	snd_soc_write(codec, ALC5632_GPCR2, gbl_clk);
	/* choose PLL1 clock rate */
	snd_soc_write(codec, ALC5632_PLL1_CTRL, pll_div);
	/* enable PLL1 */
	snd_soc_update_bits(codec, ALC5632_PWR_MANAG_ADD2,
				ALC5632_PWR_ADD2_PLL1,
				ALC5632_PWR_ADD2_PLL1);
	/* enable PLL2 */
	snd_soc_update_bits(codec, ALC5632_PWR_MANAG_ADD2,
				ALC5632_PWR_ADD2_PLL2,
				ALC5632_PWR_ADD2_PLL2);
	/* use PLL1 as main SYSCLK */
	snd_soc_update_bits(codec, ALC5632_GPCR1,
			ALC5632_GPCR1_CLK_SYS_SRC_SEL_PLL1,
			ALC5632_GPCR1_CLK_SYS_SRC_SEL_PLL1);

	return 0;
}

struct _coeff_div {
	u16 fs;
	u16 regvalue;
};

/* codec hifi mclk (after PLL) clock divider coefficients */
/* values inspired from column BCLK=32Fs of Appendix A table */
static const struct _coeff_div coeff_div[] = {
	{512*1, 0x3075},
};

static int get_coeff(struct snd_soc_codec *codec, int rate)
{
	struct alc5632_priv *alc5632 = snd_soc_codec_get_drvdata(codec);
	int i;

	for (i = 0; i < ARRAY_SIZE(coeff_div); i++) {
		if (coeff_div[i].fs * rate == alc5632->sysclk)
			return i;
	}
	return -EINVAL;
}

/*
 * Clock after PLL and dividers
 */
static int alc5632_set_dai_sysclk(struct snd_soc_dai *codec_dai,
		int clk_id, unsigned int freq, int dir)
{
	struct snd_soc_codec *codec = codec_dai->codec;
	struct alc5632_priv *alc5632 = snd_soc_codec_get_drvdata(codec);

	switch (freq) {
	case  4096000:
	case  8192000:
	case 11289600:
	case 12288000:
	case 16384000:
	case 16934400:
	case 18432000:
	case 22579200:
	case 24576000:
		alc5632->sysclk = freq;
		return 0;
	}
	return -EINVAL;
}

static int alc5632_set_dai_fmt(struct snd_soc_dai *codec_dai,
		unsigned int fmt)
{
	struct snd_soc_codec *codec = codec_dai->codec;
	u16 iface = 0;

	/* set master/slave audio interface */
	switch (fmt & SND_SOC_DAIFMT_MASTER_MASK) {
	case SND_SOC_DAIFMT_CBM_CFM:
		iface = ALC5632_DAI_SDP_MASTER_MODE;
		break;
	case SND_SOC_DAIFMT_CBS_CFS:
		iface = ALC5632_DAI_SDP_SLAVE_MODE;
		break;
	default:
		return -EINVAL;
	}

	/* interface format */
	switch (fmt & SND_SOC_DAIFMT_FORMAT_MASK) {
	case SND_SOC_DAIFMT_I2S:
		iface |= ALC5632_DAI_I2S_DF_I2S;
		break;
	case SND_SOC_DAIFMT_LEFT_J:
		iface |= ALC5632_DAI_I2S_DF_LEFT;
		break;
	case SND_SOC_DAIFMT_DSP_A:
		iface |= ALC5632_DAI_I2S_DF_PCM_A;
		break;
	case SND_SOC_DAIFMT_DSP_B:
		iface |= ALC5632_DAI_I2S_DF_PCM_B;
		break;
	default:
		return -EINVAL;
	}

	/* clock inversion */
	switch (fmt & SND_SOC_DAIFMT_INV_MASK) {
	case SND_SOC_DAIFMT_NB_NF:
		break;
	case SND_SOC_DAIFMT_IB_IF:
		iface |= ALC5632_DAI_MAIN_I2S_BCLK_POL_CTRL;
		break;
	case SND_SOC_DAIFMT_IB_NF:
		iface |= ALC5632_DAI_MAIN_I2S_BCLK_POL_CTRL;
		break;
	case SND_SOC_DAIFMT_NB_IF:
		break;
	default:
		return -EINVAL;
	}

	return snd_soc_write(codec, ALC5632_DAI_CONTROL, iface);
}

static int alc5632_pcm_hw_params(struct snd_pcm_substream *substream,
		struct snd_pcm_hw_params *params, struct snd_soc_dai *dai)
{
	struct snd_soc_codec *codec = dai->codec;
	int coeff, rate;
	u16 iface;

	iface = snd_soc_read(codec, ALC5632_DAI_CONTROL);
	iface &= ~ALC5632_DAI_I2S_DL_MASK;

	/* bit size */
	switch (params_width(params)) {
	case 16:
		iface |= ALC5632_DAI_I2S_DL_16;
		break;
	case 20:
		iface |= ALC5632_DAI_I2S_DL_20;
		break;
	case 24:
		iface |= ALC5632_DAI_I2S_DL_24;
		break;
	default:
		return -EINVAL;
	}

	/* set iface & srate */
	snd_soc_write(codec, ALC5632_DAI_CONTROL, iface);
	rate = params_rate(params);
	coeff = get_coeff(codec, rate);
	if (coeff < 0)
		return -EINVAL;

	coeff = coeff_div[coeff].regvalue;
	snd_soc_write(codec, ALC5632_DAC_CLK_CTRL1, coeff);

	return 0;
}

static int alc5632_mute(struct snd_soc_dai *dai, int mute)
{
	struct snd_soc_codec *codec = dai->codec;
	u16 hp_mute = ALC5632_MISC_HP_DEPOP_MUTE_L
						|ALC5632_MISC_HP_DEPOP_MUTE_R;
	u16 mute_reg = snd_soc_read(codec, ALC5632_MISC_CTRL) & ~hp_mute;

	if (mute)
		mute_reg |= hp_mute;

	return snd_soc_write(codec, ALC5632_MISC_CTRL, mute_reg);
}

#define ALC5632_ADD2_POWER_EN (ALC5632_PWR_ADD2_VREF)

#define ALC5632_ADD3_POWER_EN (ALC5632_PWR_ADD3_MIC1_BOOST_AD)

#define ALC5632_ADD1_POWER_EN \
		(ALC5632_PWR_ADD1_DAC_REF \
		| ALC5632_PWR_ADD1_SOFTGEN_EN \
		| ALC5632_PWR_ADD1_HP_OUT_AMP \
		| ALC5632_PWR_ADD1_HP_OUT_ENH_AMP \
		| ALC5632_PWR_ADD1_MAIN_BIAS)

static void enable_power_depop(struct snd_soc_codec *codec)
{
	snd_soc_update_bits(codec, ALC5632_PWR_MANAG_ADD1,
				ALC5632_PWR_ADD1_SOFTGEN_EN,
				ALC5632_PWR_ADD1_SOFTGEN_EN);

	snd_soc_update_bits(codec, ALC5632_PWR_MANAG_ADD3,
				ALC5632_ADD3_POWER_EN,
				ALC5632_ADD3_POWER_EN);

	snd_soc_update_bits(codec, ALC5632_MISC_CTRL,
				ALC5632_MISC_HP_DEPOP_MODE2_EN,
				ALC5632_MISC_HP_DEPOP_MODE2_EN);

	/* "normal" mode: 0 @ 26 */
	/* set all PR0-7 mixers to 0 */
	snd_soc_update_bits(codec, ALC5632_PWR_DOWN_CTRL_STATUS,
				ALC5632_PWR_DOWN_CTRL_STATUS_MASK,
				0);

	msleep(500);

	snd_soc_update_bits(codec, ALC5632_PWR_MANAG_ADD2,
				ALC5632_ADD2_POWER_EN,
				ALC5632_ADD2_POWER_EN);

	snd_soc_update_bits(codec, ALC5632_PWR_MANAG_ADD1,
				ALC5632_ADD1_POWER_EN,
				ALC5632_ADD1_POWER_EN);

	/* disable HP Depop2 */
	snd_soc_update_bits(codec, ALC5632_MISC_CTRL,
				ALC5632_MISC_HP_DEPOP_MODE2_EN,
				0);

}

static int alc5632_set_bias_level(struct snd_soc_codec *codec,
				      enum snd_soc_bias_level level)
{
	switch (level) {
	case SND_SOC_BIAS_ON:
		enable_power_depop(codec);
		break;
	case SND_SOC_BIAS_PREPARE:
		break;
	case SND_SOC_BIAS_STANDBY:
		/* everything off except vref/vmid, */
		snd_soc_update_bits(codec, ALC5632_PWR_MANAG_ADD1,
				ALC5632_PWR_MANAG_ADD1_MASK,
				ALC5632_PWR_ADD1_MAIN_BIAS);
		snd_soc_update_bits(codec, ALC5632_PWR_MANAG_ADD2,
				ALC5632_PWR_MANAG_ADD2_MASK,
				ALC5632_PWR_ADD2_VREF);
		/* "normal" mode: 0 @ 26 */
		snd_soc_update_bits(codec, ALC5632_PWR_DOWN_CTRL_STATUS,
				ALC5632_PWR_DOWN_CTRL_STATUS_MASK,
				0xffff ^ (ALC5632_PWR_VREF_PR3
				| ALC5632_PWR_VREF_PR2));
		break;
	case SND_SOC_BIAS_OFF:
		/* everything off, dac mute, inactive */
		snd_soc_update_bits(codec, ALC5632_PWR_MANAG_ADD2,
				ALC5632_PWR_MANAG_ADD2_MASK, 0);
		snd_soc_update_bits(codec, ALC5632_PWR_MANAG_ADD3,
				ALC5632_PWR_MANAG_ADD3_MASK, 0);
		snd_soc_update_bits(codec, ALC5632_PWR_MANAG_ADD1,
				ALC5632_PWR_MANAG_ADD1_MASK, 0);
		break;
	}
	codec->dapm.bias_level = level;
	return 0;
}

#define ALC5632_FORMATS	(SNDRV_PCM_FMTBIT_S16_LE \
			| SNDRV_PCM_FMTBIT_S24_LE \
			| SNDRV_PCM_FMTBIT_S32_LE)

static const struct snd_soc_dai_ops alc5632_dai_ops = {
		.hw_params = alc5632_pcm_hw_params,
		.digital_mute = alc5632_mute,
		.set_fmt = alc5632_set_dai_fmt,
		.set_sysclk = alc5632_set_dai_sysclk,
		.set_pll = alc5632_set_dai_pll,
};

static struct snd_soc_dai_driver alc5632_dai = {
	.name = "alc5632-hifi",
	.playback = {
		.stream_name = "HiFi Playback",
		.channels_min = 1,
		.channels_max = 2,
		.rate_min =	8000,
		.rate_max =	48000,
		.rates = SNDRV_PCM_RATE_8000_48000,
		.formats = ALC5632_FORMATS,},
	.capture = {
		.stream_name = "HiFi Capture",
		.channels_min = 1,
		.channels_max = 2,
		.rate_min =	8000,
		.rate_max =	48000,
		.rates = SNDRV_PCM_RATE_8000_48000,
		.formats = ALC5632_FORMATS,},

	.ops = &alc5632_dai_ops,
	.symmetric_rates = 1,
};

#ifdef CONFIG_PM
static int alc5632_suspend(struct snd_soc_codec *codec)
{
	alc5632_set_bias_level(codec, SND_SOC_BIAS_OFF);
	return 0;
}

static int alc5632_resume(struct snd_soc_codec *codec)
{
	struct alc5632_priv *alc5632 = snd_soc_codec_get_drvdata(codec);

	regcache_sync(alc5632->regmap);

	alc5632_set_bias_level(codec, SND_SOC_BIAS_STANDBY);
	return 0;
}
#else
#define	alc5632_suspend	NULL
#define	alc5632_resume	NULL
#endif

static int alc5632_probe(struct snd_soc_codec *codec)
{
	struct alc5632_priv *alc5632 = snd_soc_codec_get_drvdata(codec);
<<<<<<< HEAD
	int ret;
=======
>>>>>>> 40dde7e2

	/* power on device  */
	alc5632_set_bias_level(codec, SND_SOC_BIAS_STANDBY);

	switch (alc5632->id) {
	case 0x5c:
		snd_soc_add_codec_controls(codec, alc5632_vol_snd_controls,
			ARRAY_SIZE(alc5632_vol_snd_controls));
		break;
	default:
		return -EINVAL;
	}

	return 0;
}

/* power down chip */
static int alc5632_remove(struct snd_soc_codec *codec)
{
	alc5632_set_bias_level(codec, SND_SOC_BIAS_OFF);
	return 0;
}

static struct snd_soc_codec_driver soc_codec_device_alc5632 = {
	.probe = alc5632_probe,
	.remove = alc5632_remove,
	.suspend = alc5632_suspend,
	.resume = alc5632_resume,
	.set_bias_level = alc5632_set_bias_level,
	.controls = alc5632_snd_controls,
	.num_controls = ARRAY_SIZE(alc5632_snd_controls),
	.dapm_widgets = alc5632_dapm_widgets,
	.num_dapm_widgets = ARRAY_SIZE(alc5632_dapm_widgets),
	.dapm_routes = alc5632_dapm_routes,
	.num_dapm_routes = ARRAY_SIZE(alc5632_dapm_routes),
};

static struct regmap_config alc5632_regmap = {
	.reg_bits = 8,
	.val_bits = 16,

	.max_register = ALC5632_MAX_REGISTER,
	.reg_defaults = alc5632_reg_defaults,
	.num_reg_defaults = ARRAY_SIZE(alc5632_reg_defaults),
	.volatile_reg = alc5632_volatile_register,
	.cache_type = REGCACHE_RBTREE,
};

/*
 * alc5632 2 wire address is determined by A1 pin
 * state during powerup.
 *    low  = 0x1a
 *    high = 0x1b
 */
static int alc5632_i2c_probe(struct i2c_client *client,
			     const struct i2c_device_id *id)
{
	struct alc5632_priv *alc5632;
	int ret, ret1, ret2;
	unsigned int vid1, vid2;

	alc5632 = devm_kzalloc(&client->dev,
			 sizeof(struct alc5632_priv), GFP_KERNEL);
	if (alc5632 == NULL)
		return -ENOMEM;

	i2c_set_clientdata(client, alc5632);

	alc5632->regmap = devm_regmap_init_i2c(client, &alc5632_regmap);
	if (IS_ERR(alc5632->regmap)) {
		ret = PTR_ERR(alc5632->regmap);
		dev_err(&client->dev, "regmap_init() failed: %d\n", ret);
		return ret;
	}

	ret1 = regmap_read(alc5632->regmap, ALC5632_VENDOR_ID1, &vid1);
	ret2 = regmap_read(alc5632->regmap, ALC5632_VENDOR_ID2, &vid2);
	if (ret1 != 0 || ret2 != 0) {
		dev_err(&client->dev,
		"Failed to read chip ID: ret1=%d, ret2=%d\n", ret1, ret2);
		return -EIO;
	}

	vid2 >>= 8;

	if ((vid1 != 0x10EC) || (vid2 != id->driver_data)) {
		dev_err(&client->dev,
		"Device is not a ALC5632: VID1=0x%x, VID2=0x%x\n", vid1, vid2);
		return -EINVAL;
	}

	ret = alc5632_reset(alc5632->regmap);
	if (ret < 0) {
		dev_err(&client->dev, "Failed to issue reset\n");
		return ret;
	}

	alc5632->id = vid2;
	switch (alc5632->id) {
	case 0x5c:
		alc5632_dai.name = "alc5632-hifi";
		break;
	default:
		return -EINVAL;
	}

	ret = snd_soc_register_codec(&client->dev,
		&soc_codec_device_alc5632, &alc5632_dai, 1);

	if (ret < 0) {
		dev_err(&client->dev, "Failed to register codec: %d\n", ret);
		return ret;
	}

	return ret;
}

static int alc5632_i2c_remove(struct i2c_client *client)
{
	snd_soc_unregister_codec(&client->dev);
	return 0;
}

static const struct i2c_device_id alc5632_i2c_table[] = {
	{"alc5632", 0x5c},
	{}
};
MODULE_DEVICE_TABLE(i2c, alc5632_i2c_table);

static const struct of_device_id alc5632_of_match[] = {
	{ .compatible = "realtek,alc5632", },
	{ }
};
MODULE_DEVICE_TABLE(of, alc5632_of_match);

/* i2c codec control layer */
static struct i2c_driver alc5632_i2c_driver = {
	.driver = {
		.name = "alc5632",
		.owner = THIS_MODULE,
		.of_match_table = of_match_ptr(alc5632_of_match),
	},
	.probe = alc5632_i2c_probe,
	.remove =  alc5632_i2c_remove,
	.id_table = alc5632_i2c_table,
};

module_i2c_driver(alc5632_i2c_driver);

MODULE_DESCRIPTION("ASoC ALC5632 driver");
MODULE_AUTHOR("Leon Romanovsky <leon@leon.nu>");
MODULE_LICENSE("GPL");<|MERGE_RESOLUTION|>--- conflicted
+++ resolved
@@ -1061,10 +1061,6 @@
 static int alc5632_probe(struct snd_soc_codec *codec)
 {
 	struct alc5632_priv *alc5632 = snd_soc_codec_get_drvdata(codec);
-<<<<<<< HEAD
-	int ret;
-=======
->>>>>>> 40dde7e2
 
 	/* power on device  */
 	alc5632_set_bias_level(codec, SND_SOC_BIAS_STANDBY);
